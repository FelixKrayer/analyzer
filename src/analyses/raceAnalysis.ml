(** Data race analysis ([race]). *)

open GoblintCil
open Analyses


(** Data race analyzer without base --- this is the new standard *)
module Spec =
struct
  include UnitAnalysis.Spec

  let name () = "race"

  (* Two global invariants:
     1. memoroot -> (offset -> accesses)  --  used for warnings
     2. varinfo -> set of memo  --  used for IterSysVars Global *)

  module V =
  struct
    include Printable.Either (Access.MemoRoot) (CilType.Varinfo)
    let name () = "race"
    let access x = `Left x
    let vars x = `Right x
    let is_write_only _ = true
  end

  module MemoSet = SetDomain.Make (Access.Memo)

  module OneOffset =
  struct
    include Printable.StdLeaf
    type t =
      | Field of CilType.Fieldinfo.t
      | Index
    [@@deriving eq, ord, hash, to_yojson]

    let name () = "oneoffset"

    let show = function
      | Field f -> CilType.Fieldinfo.show f
      | Index -> "?"

    include Printable.SimpleShow (struct
        type nonrec t = t
        let show = show
      end)

    let to_offset : t -> Offset.Unit.t = function
      | Field f -> `Field (f, `NoOffset)
      | Index -> `Index ((), `NoOffset)
  end

  module OffsetTrie =
  struct
    include TrieDomain.Make (OneOffset) (Lattice.LiftBot (Access.AS))

    let rec find (offset : Offset.Unit.t) ((accs, children) : t) : value =
      match offset with
      | `NoOffset -> accs
      | `Field (f, offset') -> find offset' (ChildMap.find (Field f) children)
      | `Index ((), offset') -> find offset' (ChildMap.find Index children)

    let rec singleton (offset : Offset.Unit.t) (value : value) : t =
      match offset with
      | `NoOffset -> (value, ChildMap.empty ())
      | `Field (f, offset') -> (`Bot, ChildMap.singleton (Field f) (singleton offset' value))
      | `Index ((), offset') -> (`Bot, ChildMap.singleton Index (singleton offset' value))
  end

  module G =
  struct
    include Lattice.Lift2 (OffsetTrie) (MemoSet) (Printable.DefaultNames)

    let access = function
      | `Bot -> OffsetTrie.bot ()
      | `Lifted1 x -> x
      | _ -> failwith "Race.access"
    let vars = function
      | `Bot -> MemoSet.bot ()
      | `Lifted2 x -> x
      | _ -> failwith "Race.vars"
    let create_access access = `Lifted1 access
    let create_vars vars = `Lifted2 vars
  end

  let safe       = ref 0
  let vulnerable = ref 0
  let unsafe     = ref 0

  let init marshal =
    safe := 0;
    vulnerable := 0;
    unsafe := 0

  let side_vars ctx memo =
    match memo with
    | (`Var v, _) ->
      if !AnalysisState.should_warn then
        ctx.sideg (V.vars v) (G.create_vars (MemoSet.singleton memo))
    | _ ->
      ()

  let side_access ctx (conf, w, loc, e, a) ((memoroot, offset) as memo) =
    if !AnalysisState.should_warn then
      ctx.sideg (V.access memoroot) (G.create_access (OffsetTrie.singleton offset (`Lifted (Access.AS.singleton (conf, w, loc, e, a)))));
    side_vars ctx memo

  let side_access0 ctx ((memoroot, offset) as memo) =
    (* ignore (Pretty.printf "memo: %a\n" Access.Memo.pretty memo); *)
    if !AnalysisState.should_warn then
      ctx.sideg (V.access memoroot) (G.create_access (OffsetTrie.singleton offset (`Lifted (Access.AS.empty ()))));
    side_vars ctx memo

  let type_suffix_memo ((root, offset) : Access.Memo.t) : Access.Memo.t option =
    match root, offset with
    | `Var v, _ -> Some (`Type (Cil.typeSig v.vtype), offset) (* TODO: Alloc variables void type *)
    | _, `NoOffset -> None
    | _, `Field (f, offset') -> Some (`Type (Cil.typeSig f.ftype), offset')
    | `Type (TSArray (ts, _, _)), `Index ((), offset') -> Some (`Type ts, offset')
    | _, `Index ((), offset') -> None (* TODO: why indexing on non-array? *)

  let rec distribute_outer ctx ((root, offset) : Access.Memo.t) : Access.AS.t =
    let trie = G.access (ctx.global (V.access root)) in
    let accs =
      match OffsetTrie.find offset trie with
      | `Lifted accs -> accs
      | `Bot -> Access.AS.empty ()
    in
    let type_suffix =
      match type_suffix_memo (root, offset) with
      | Some type_suffix_memo -> distribute_outer ctx type_suffix_memo
      | None -> Access.AS.empty ()
    in
    Access.AS.union accs type_suffix

  let query ctx (type a) (q: a Queries.t): a Queries.result =
    match q with
    | WarnGlobal g ->
      let g: V.t = Obj.obj g in
      begin match g with
        | `Left g' -> (* accesses *)
          (* ignore (Pretty.printf "WarnGlobal %a\n" Access.MemoRoot.pretty g'); *)
          let trie = G.access (ctx.global g) in
          (** Distribute access to contained fields. *)
          let rec distribute_inner offset (accs, children) ~prefix ~type_suffix_prefix =
            let accs =
              match accs with
              | `Lifted accs -> accs
              | `Bot -> Access.AS.empty ()
            in
            let type_suffix =
              match type_suffix_memo (g', offset) with
              | Some type_suffix_memo -> distribute_outer ctx type_suffix_memo
              | None -> Access.AS.empty ()
            in
            if not (Access.AS.is_empty accs) || (not (Access.AS.is_empty prefix) && not (Access.AS.is_empty type_suffix)) then (
              let memo = (g', offset) in
              let mem_loc_str = GobPretty.sprint Access.Memo.pretty memo in
<<<<<<< HEAD
              Timing.wrap ~args:[("memory location", `String mem_loc_str)] "race" (Access.warn_global ~safe ~vulnerable ~unsafe {prefix; type_suffix_prefix; type_suffix; node=accs}) memo
            );
            let prefix' = Access.AS.union prefix accs in
            let type_suffix_prefix' = Access.AS.union type_suffix_prefix type_suffix in
            OffsetTrie.ChildMap.iter (fun child_key child_trie ->
                distribute_inner (Offset.Unit.add_offset offset (OneOffset.to_offset child_key)) child_trie ~prefix:prefix' ~type_suffix_prefix:type_suffix_prefix'
              ) children;
=======
              Timing.wrap ~args:[("memory location", `String mem_loc_str)] "race" (Access.warn_global ~safe ~vulnerable ~unsafe ~ancestor_accs memo) accs
            )
>>>>>>> b52da131
          in
          distribute_inner `NoOffset trie ~prefix:(Access.AS.empty ()) ~type_suffix_prefix:(Access.AS.empty ())
        | `Right _ -> (* vars *)
          ()
      end
    | IterSysVars (Global g, vf) ->
      MemoSet.iter (fun v ->
          vf (Obj.repr (V.access v))
        ) (G.vars (ctx.global (V.vars g)))
    | _ -> Queries.Result.top q

  let event ctx e octx =
    match e with
    | Events.Access {exp=e; lvals; kind; reach} when ThreadFlag.is_currently_multi (Analyses.ask_of_ctx ctx) -> (* threadflag query in post-threadspawn ctx *)
      (* must use original (pre-assign, etc) ctx queries *)
      let conf = 110 in
      let module LS = Queries.LS in
      let part_access (vo:varinfo option): MCPAccess.A.t =
        (*partitions & locks*)
        Obj.obj (octx.ask (PartAccess (Memory {exp=e; var_opt=vo; kind})))
      in
      let loc = Option.get !Node.current_node in
      let add_access conf voffs =
        let a = part_access (Option.map fst voffs) in
        Access.add (side_access octx (conf, kind, loc, e, a)) (side_access0 octx) e voffs;
      in
      let add_access_struct conf ci =
        let a = part_access None in
        Access.add_one (side_access octx (conf, kind, loc, e, a)) (`Type (TSComp (ci.cstruct, ci.cname, [])), `NoOffset)
      in
      let has_escaped g = octx.ask (Queries.MayEscape g) in
      (* The following function adds accesses to the lval-set ls
         -- this is the common case if we have a sound points-to set. *)
      let on_lvals ls includes_uk =
        let ls = LS.filter (fun (g,_) -> g.vglob || has_escaped g) ls in
        let conf = if reach then conf - 20 else conf in
        let conf = if includes_uk then conf - 10 else conf in
        let f (var, offs) =
          let coffs = Offset.Exp.to_cil offs in
          if CilType.Varinfo.equal var dummyFunDec.svar then
            add_access conf None
          else
            add_access conf (Some (var, coffs))
        in
        LS.iter f ls
      in
      begin match lvals with
        | ls when not (LS.is_top ls) && not (Queries.LS.mem (dummyFunDec.svar,`NoOffset) ls) ->
          (* the case where the points-to set is non top and does not contain unknown values *)
          on_lvals ls false
        | ls when not (LS.is_top ls) ->
          (* the case where the points-to set is non top and contains unknown values *)
          let includes_uk = ref false in
          (* now we need to access all fields that might be pointed to: is this correct? *)
          begin match octx.ask (ReachableUkTypes e) with
            | ts when Queries.TS.is_top ts ->
              includes_uk := true
            | ts ->
              if Queries.TS.is_empty ts = false then
                includes_uk := true;
              let f = function
                | TComp (ci, _) ->
                  add_access_struct (conf - 50) ci
                | _ -> ()
              in
              Queries.TS.iter f ts
          end;
          on_lvals ls !includes_uk
        | _ ->
          add_access (conf - 60) None
      end;
      ctx.local
    | _ ->
      ctx.local

  let special ctx (lvalOpt: lval option) (f:varinfo) (arglist:exp list) : D.t =
    (* perform shallow and deep invalidate according to Library descriptors *)
    let desc = LibraryFunctions.find f in
    if List.mem LibraryDesc.ThreadUnsafe desc.attrs then (
      let e = Lval (Var f, NoOffset) in
      let conf = 110 in
      let loc = Option.get !Node.current_node in
      let vo = Some f in
      let a = Obj.obj (ctx.ask (PartAccess (Memory {exp=e; var_opt=vo; kind=Call}))) in
      side_access ctx (conf, Call, loc, e, a) ((`Var f), `NoOffset) ;
    );
    ctx.local

  let finalize () =
    let total = !safe + !unsafe + !vulnerable in
    if total > 0 then (
      M.msg_group Info ~category:Race "Memory locations race summary" [
        (Pretty.dprintf "safe: %d" !safe, None);
        (Pretty.dprintf "vulnerable: %d" !vulnerable, None);
        (Pretty.dprintf "unsafe: %d" !unsafe, None);
        (Pretty.dprintf "total memory locations: %d" total, None);
      ];
    )
end

let _ =
  MCP.register_analysis ~dep:["access"] (module Spec : MCPSpec)<|MERGE_RESOLUTION|>--- conflicted
+++ resolved
@@ -156,7 +156,6 @@
             if not (Access.AS.is_empty accs) || (not (Access.AS.is_empty prefix) && not (Access.AS.is_empty type_suffix)) then (
               let memo = (g', offset) in
               let mem_loc_str = GobPretty.sprint Access.Memo.pretty memo in
-<<<<<<< HEAD
               Timing.wrap ~args:[("memory location", `String mem_loc_str)] "race" (Access.warn_global ~safe ~vulnerable ~unsafe {prefix; type_suffix_prefix; type_suffix; node=accs}) memo
             );
             let prefix' = Access.AS.union prefix accs in
@@ -164,10 +163,6 @@
             OffsetTrie.ChildMap.iter (fun child_key child_trie ->
                 distribute_inner (Offset.Unit.add_offset offset (OneOffset.to_offset child_key)) child_trie ~prefix:prefix' ~type_suffix_prefix:type_suffix_prefix'
               ) children;
-=======
-              Timing.wrap ~args:[("memory location", `String mem_loc_str)] "race" (Access.warn_global ~safe ~vulnerable ~unsafe ~ancestor_accs memo) accs
-            )
->>>>>>> b52da131
           in
           distribute_inner `NoOffset trie ~prefix:(Access.AS.empty ()) ~type_suffix_prefix:(Access.AS.empty ())
         | `Right _ -> (* vars *)
