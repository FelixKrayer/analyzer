--- conflicted
+++ resolved
@@ -33,13 +33,8 @@
 type itervar = int -> unit
 let itervar_to_yojson _ = `Null
 
-<<<<<<< HEAD
-type t = ExpEq of exp * exp
-       | EqualSet of exp
+type t = EqualSet of exp
        | Assert of exp
-=======
-type t = EqualSet of exp
->>>>>>> f4444a0c
        | MayPointTo of exp
        | ReachableFrom of exp
        | ReachableUkTypes of exp
