(** Non-relational value analysis aka {e base analysis} ([base]). *)

open Batteries
open GoblintCil
open Pretty
open Analyses
open GobConfig
open BaseUtil
module A = Analyses
module H = Hashtbl
module Q = Queries

module ID = ValueDomain.ID
module FD = ValueDomain.FD
module IdxDom = ValueDomain.IndexDomain
module AD = ValueDomain.AD
module Addr = ValueDomain.Addr
module Offs = ValueDomain.Offs
module LF = LibraryFunctions
module CArrays = ValueDomain.CArrays
module BI = IntOps.BigIntOps
module PU = PrecisionUtil

module VD     = BaseDomain.VD
module CPA    = BaseDomain.CPA
module Dep    = BaseDomain.PartDeps
module WeakUpdates   = BaseDomain.WeakUpdates
module BaseComponents = BaseDomain.BaseComponents



module MainFunctor (Priv:BasePriv.S) (RVEval:BaseDomain.ExpEvaluator with type t = BaseComponents (Priv.D).t) =
struct
  include Analyses.DefaultSpec

  exception Top

  module Dom    = BaseDomain.DomFunctor (Priv.D) (RVEval)
  type t = Dom.t
  module D      = Dom
  module C      = Dom

  (* Two global invariants:
     1. Priv.V -> Priv.G  --  used for Priv
     2. thread -> VD  --  used for thread returns *)

  module V =
  struct
    include Printable.Either (struct include Priv.V let name () = "priv" end) (struct include ThreadIdDomain.Thread let name () = "threadreturn" end)
    let priv x = `Left x
    let thread x = `Right x
    include StdV
  end

  module G =
  struct
    include Lattice.Lift2 (Priv.G) (VD) (Printable.DefaultNames)

    let priv = function
      | `Bot -> Priv.G.bot ()
      | `Lifted1 x -> x
      | _ -> failwith "Base.priv"
    let thread = function
      | `Bot -> VD.bot ()
      | `Lifted2 x -> x
      | _ -> failwith "Base.thread"
    let create_priv priv = `Lifted1 priv
    let create_thread thread = `Lifted2 thread
  end

  let priv_getg getg g = G.priv (getg (V.priv g))
  let priv_sideg sideg g d = sideg (V.priv g) (G.create_priv d)

  type extra = (varinfo * Offs.t * bool) list
  type store = D.t
  type value = VD.t
  type address = AD.t
  type glob_fun  = V.t -> G.t
  type glob_diff = (V.t * G.t) list

  let name () = "base"
  let startstate v: store = { cpa = CPA.bot (); deps = Dep.bot (); weak = WeakUpdates.bot (); priv = Priv.startstate ()}
  let exitstate  v: store = { cpa = CPA.bot (); deps = Dep.bot (); weak = WeakUpdates.bot (); priv = Priv.startstate ()}

  (**************************************************************************
   * Helpers
   **************************************************************************)

  let is_privglob v = GobConfig.get_bool "annotation.int.privglobs" && v.vglob

  (*This is a bit of a hack to be able to change array domains if a pointer to an array is given as an argument*)
  (*We have to prevent different domains to be used at the same time for the same array*)
  (*After a function call, the domain has to be the same as before and we can not depend on the pointers staying the same*)
  (*-> we determine the arrays a pointer can point to once at the beginning of a function*)
  (*There surely is a better way, because this means that often the wrong one gets chosen*)
  module VarH = Hashtbl.Make(CilType.Varinfo)
  module VarMap = Map.Make(CilType.Varinfo)
  let array_map = ref (VarH.create 20)

  type marshal = attributes VarMap.t VarH.t

  let array_domain_annotation_enabled = lazy (GobConfig.get_bool "annotation.goblint_array_domain")

  let add_to_array_map fundec arguments =
    if Lazy.force array_domain_annotation_enabled then
      let rec pointedArrayMap = function
        | [] -> VarMap.empty
        | (info,(value:VD.t))::xs ->
          match value with
          | Address t when hasAttribute "goblint_array_domain" info.vattr ->
            let possibleVars = List.to_seq (AD.to_var_may t) in
            Seq.fold_left (fun map arr -> VarMap.add arr (info.vattr) map) (pointedArrayMap xs) @@ Seq.filter (fun info -> isArrayType info.vtype) possibleVars
          | _ -> pointedArrayMap xs
      in
      match VarH.find_option !array_map fundec.svar with
      | Some _ -> () (*We already have something -> do not change it*)
      | None -> VarH.add !array_map fundec.svar (pointedArrayMap arguments)

  let attributes_varinfo info fundec =
    if Lazy.force array_domain_annotation_enabled then
      let map = VarH.find !array_map fundec.svar in
      match VarMap.find_opt info map with
      | Some attr ->  Some (attr, typeAttrs (info.vtype)) (*if the function has a different domain for this array, use it*)
      | None -> Some (info.vattr, typeAttrs (info.vtype))
    else
      None

  let project_val ask array_attr p_opt value is_glob =
    let p = if GobConfig.get_bool "annotation.int.enabled" then (
        if is_glob then
          Some PU.max_int_precision
        else p_opt
      ) else None
    in
    let a = if GobConfig.get_bool "annotation.goblint_array_domain" then array_attr else None in
    VD.project ask p a value

  let project ask p_opt cpa fundec =
    CPA.mapi (fun varinfo value -> project_val ask (attributes_varinfo varinfo fundec) p_opt value (is_privglob varinfo)) cpa


  (**************************************************************************
   * Initializing my variables
   **************************************************************************)

  let return_varstore = ref dummyFunDec.svar
  let return_varinfo () = !return_varstore
  let return_var () = AD.of_var (return_varinfo ())
  let return_lval (): lval = (Var (return_varinfo ()), NoOffset)

  let longjmp_return = ref dummyFunDec.svar

  let heap_var on_stack ctx =
    let info = match (ctx.ask (Q.AllocVar {on_stack})) with
      | `Lifted vinfo -> vinfo
      | _ -> failwith("Ran without a malloc analysis.") in
    info

  (* hack for char a[] = {"foo"} or {'f','o','o', '\000'} *)
  let char_array : (lval, bytes) Hashtbl.t = Hashtbl.create 500

  let init marshal =
    begin match marshal with
      | Some marshal -> array_map := marshal
      | None -> ()
    end;
    return_varstore := Cilfacade.create_var @@ makeVarinfo false "RETURN" voidType;
    longjmp_return := Cilfacade.create_var @@ makeVarinfo false "LONGJMP_RETURN" intType;
    Priv.init ()

  let finalize () =
    Priv.finalize ();
    !array_map

  (**************************************************************************
   * Abstract evaluation functions
   **************************************************************************)

  let iDtoIdx = ID.cast_to (Cilfacade.ptrdiff_ikind ())

  let unop_ID = function
    | Neg  -> ID.neg
    | BNot -> ID.bitnot
    | LNot -> ID.lognot

  let unop_FD = function
    | Neg  -> FD.neg
    (* other unary operators are not implemented on float values *)
    | _ -> (fun c -> FD.top_of (FD.get_fkind c))

  (* Evaluating Cil's unary operators. *)
  let evalunop op typ: value -> value = function
    | Int v1 -> Int (ID.cast_to (Cilfacade.get_ikind typ) (unop_ID op v1))
    | Float v -> Float (unop_FD op v)
    | Address a when op = LNot ->
      if AD.is_null a then
        Int (ID.of_bool (Cilfacade.get_ikind typ) true)
      else if AD.is_not_null a then
        Int (ID.of_bool (Cilfacade.get_ikind typ) false)
      else
        Int (ID.top_of (Cilfacade.get_ikind typ))
    | Bot -> Bot
    | _ -> VD.top ()

  let binop_ID (result_ik: Cil.ikind) = function
    | PlusA -> ID.add
    | MinusA -> ID.sub
    | Mult -> ID.mul
    | Div -> ID.div
    | Mod -> ID.rem
    | Lt -> ID.lt
    | Gt -> ID.gt
    | Le -> ID.le
    | Ge -> ID.ge
    | Eq -> ID.eq
    (* TODO: This causes inconsistent results:
       def_exc and interval definitely in conflict:
         evalint: base eval_rv m -> (Not {0, 1}([-31,31]),[1,1])
         evalint: base eval_rv 1 -> (1,[1,1])
         evalint: base query_evalint m == 1 -> (0,[1,1]) *)
    | Ne -> ID.ne
    | BAnd -> ID.bitand
    | BOr -> ID.bitor
    | BXor -> ID.bitxor
    | Shiftlt -> ID.shift_left
    | Shiftrt -> ID.shift_right
    | LAnd -> ID.logand
    | LOr -> ID.logor
    | b -> (fun x y -> (ID.top_of result_ik))

  let binop_FD (result_fk: Cil.fkind) = function
    | PlusA -> FD.add
    | MinusA -> FD.sub
    | Mult -> FD.mul
    | Div -> FD.div
    | _ -> (fun _ _ -> FD.top_of result_fk)

  let int_returning_binop_FD = function
    | Lt -> FD.lt
    | Gt -> FD.gt
    | Le -> FD.le
    | Ge -> FD.ge
    | Eq -> FD.eq
    | Ne -> FD.ne
    | _ -> (fun _ _ -> ID.top ())

  let is_int_returning_binop_FD = function
    | Lt | Gt | Le | Ge | Eq | Ne -> true
    | _ -> false

  (* Evaluate binop for two abstract values: *)
  let evalbinop_base (a: Q.ask) (st: store) (op: binop) (t1:typ) (a1:value) (t2:typ) (a2:value) (t:typ) :value =
    if M.tracing then M.tracel "eval" "evalbinop %a %a %a\n" d_binop op VD.pretty a1 VD.pretty a2;
    (* We define a conversion function for the easy cases when we can just use
     * the integer domain operations. *)
    let bool_top ik = ID.(join (of_int ik BI.zero) (of_int ik BI.one)) in
    (* An auxiliary function for ptr arithmetic on array values. *)
    let addToAddr n (addr:Addr.t) =
      let typeOffsetOpt o t =
        try
          Some (Cilfacade.typeOffset t o)
        with Cilfacade.TypeOfError _ ->
          None
      in
      (* adds n to the last offset *)
      let rec addToOffset n (t:typ option) = function
        | `Index (i, `NoOffset) ->
          (* If we have arrived at the last Offset and it is an Index, we add our integer to it *)
          `Index(IdxDom.add i (iDtoIdx n), `NoOffset)
        | `Field (f, `NoOffset) ->
          (* If we have arrived at the last Offset and it is a Field,
           * then check if we're subtracting exactly its offsetof.
           * If so, n cancels out f exactly.
           * This is to better handle container_of hacks. *)
          let n_offset = iDtoIdx n in
          begin match t with
            | Some t ->
              let (f_offset_bits, _) = bitsOffset t (Field (f, NoOffset)) in
              let f_offset = IdxDom.of_int (Cilfacade.ptrdiff_ikind ()) (BI.of_int (f_offset_bits / 8)) in
              begin match IdxDom.(to_bool (eq f_offset (neg n_offset))) with
                | Some true -> `NoOffset
                | _ -> `Field (f, `Index (n_offset, `NoOffset))
              end
            | None -> `Field (f, `Index (n_offset, `NoOffset))
          end
        | `Index (i, o) ->
          let t' = BatOption.bind t (typeOffsetOpt (Index (integer 0, NoOffset))) in (* actual index value doesn't matter for typeOffset *)
          `Index(i, addToOffset n t' o)
        | `Field (f, o) ->
          let t' = BatOption.bind t (typeOffsetOpt (Field (f, NoOffset))) in
          `Field(f, addToOffset n t' o)
        | `NoOffset -> `Index(iDtoIdx n, `NoOffset)
      in
      let default = function
        | Addr.NullPtr when GobOption.exists (BI.equal BI.zero) (ID.to_int n) -> Addr.NullPtr
        | _ -> Addr.UnknownPtr
      in
      match Addr.to_mval addr with
      | Some (x, o) -> Addr.of_mval (x, addToOffset n (Some x.vtype) o)
      | None -> default addr
    in
    let addToAddrOp p (n:ID.t):value =
      match op with
      (* For array indexing e[i] and pointer addition e + i we have: *)
      | IndexPI | PlusPI ->
        Address (AD.map (addToAddr n) p)
      (* Pointer subtracted by a value (e-i) is very similar *)
      (* Cast n to the (signed) ptrdiff_ikind, then add the its negated value. *)
      | MinusPI ->
        let n = ID.neg (ID.cast_to (Cilfacade.ptrdiff_ikind ()) n) in
        Address (AD.map (addToAddr n) p)
      | Mod -> Int (ID.top_of (Cilfacade.ptrdiff_ikind ())) (* we assume that address is actually casted to int first*)
      | _ -> Address AD.top_ptr
    in
    (* The main function! *)
    match a1,a2 with
    (* For the integer values, we apply the int domain operator *)
    | Int v1, Int v2 ->
      let result_ik = Cilfacade.get_ikind t in
      Int (ID.cast_to result_ik (binop_ID result_ik op v1 v2))
    (* For the float values, we apply the float domain operators *)
    | Float v1, Float v2 when is_int_returning_binop_FD op ->
      let result_ik = Cilfacade.get_ikind t in
      Int (ID.cast_to result_ik (int_returning_binop_FD op v1 v2))
    | Float v1, Float v2 -> Float (binop_FD (Cilfacade.get_fkind t) op v1 v2)
    (* For address +/- value, we try to do some elementary ptr arithmetic *)
    | Address p, Int n
    | Int n, Address p when op=Eq || op=Ne ->
      let ik = Cilfacade.get_ikind t in
      Int (match ID.to_bool n, AD.to_bool p with
          | Some a, Some b -> ID.of_bool ik (op=Eq && a=b || op=Ne && a<>b)
          | _ -> bool_top ik)
    | Address p, Int n  ->
      addToAddrOp p n
    | Address p, Top ->
      (* same as previous, but with Unknown instead of int *)
      (* TODO: why does this even happen in zstd-thread-pool-add? *)
      let n = ID.top_of (Cilfacade.ptrdiff_ikind ()) in (* pretend to have unknown ptrdiff int instead *)
      addToAddrOp p n
    (* If both are pointer values, we can subtract them and well, we don't
     * bother to find the result in most cases, but it's an integer. *)
    | Address p1, Address p2 -> begin
        let ik = Cilfacade.get_ikind t in
        let eq x y =
          if AD.is_definite x && AD.is_definite y then
            let ax = AD.choose x in
            let ay = AD.choose y in
            let handle_address_is_multiple addr = begin match Addr.to_var addr with
              | Some v when a.f (Q.IsMultiple v) ->
                if M.tracing then M.tracel "addr" "IsMultiple %a\n" CilType.Varinfo.pretty v;
                None
              | _ ->
                Some true
            end
            in
            match Addr.semantic_equal ax ay with
            | Some true ->
              if M.tracing then M.tracel "addr" "semantic_equal %a %a\n" AD.pretty x AD.pretty y;
              handle_address_is_multiple ax
            | Some false -> Some false
            | None -> None
          else
            None
        in
        match op with
        (* TODO use ID.of_incl_list [0; 1] for all comparisons *)
        | MinusPP ->
          (* when subtracting pointers to arrays, per 6.5.6 of C-standard if we subtract two pointers to the same array, the difference *)
          (* between them is the difference in subscript *)
          begin
            let rec calculateDiffFromOffset x y:value =
              match x, y with
              | `Field ((xf:Cil.fieldinfo), xo), `Field((yf:Cil.fieldinfo), yo)
                when CilType.Fieldinfo.equal xf yf ->
                calculateDiffFromOffset xo yo
              | `Index (i, `NoOffset), `Index(j, `NoOffset) ->
                begin
                  let diff = ValueDomain.IndexDomain.sub i j in
                  match ValueDomain.IndexDomain.to_int diff with
                  | Some z -> Int(ID.of_int ik z)
                  | _ -> Int (ID.top_of ik)
                end
              | `Index (xi, xo), `Index(yi, yo) when xi = yi -> (* TODO: ID.equal? *)
                calculateDiffFromOffset xo yo
              | _ -> Int (ID.top_of ik)
            in
            if AD.is_definite p1 && AD.is_definite p2 then
              match Addr.to_mval (AD.choose p1), Addr.to_mval (AD.choose p2) with
              | Some (x, xo), Some (y, yo) when CilType.Varinfo.equal x y ->
                calculateDiffFromOffset xo yo
              | _, _ ->
                Int (ID.top_of ik)
            else
              Int (ID.top_of ik)
          end
        | Eq ->
          Int (if AD.is_bot (AD.meet p1 p2) then ID.of_int ik BI.zero else match eq p1 p2 with Some x when x -> ID.of_int ik BI.one | _ -> bool_top ik)
        | Ne ->
          Int (if AD.is_bot (AD.meet p1 p2) then ID.of_int ik BI.one else match eq p1 p2 with Some x when x -> ID.of_int ik BI.zero | _ -> bool_top ik)
        | IndexPI when AD.to_string p2 = ["all_index"] ->
          addToAddrOp p1 (ID.top_of (Cilfacade.ptrdiff_ikind ()))
        | _ -> VD.top ()
      end
    (* For other values, we just give up! *)
    | Bot, _ -> Bot
    | _, Bot -> Bot
    | _ -> VD.top ()

  (* TODO: Use AddressDomain for queries *)
  (* We need the previous function with the varinfo carried along, so we can
   * map it on the address sets. *)
  let add_offset_varinfo add ad =
    match Addr.to_mval ad with
    | Some (x,ofs) -> Addr.of_mval (x, Addr.Offs.add_offset ofs add)
    | None -> ad


  (**************************************************************************
   * State functions
   **************************************************************************)

  let sync' reason ctx: D.t =
    let multi =
      match reason with
      | `Init
      | `Thread ->
        true
      | _ ->
        ThreadFlag.has_ever_been_multi (Analyses.ask_of_ctx ctx)
    in
    if M.tracing then M.tracel "sync" "sync multi=%B earlyglobs=%B\n" multi !earlyglobs;
    if !earlyglobs || multi then
      WideningTokens.with_local_side_tokens (fun () ->
          Priv.sync (Analyses.ask_of_ctx ctx) (priv_getg ctx.global) (priv_sideg ctx.sideg) ctx.local reason
        )
    else
      ctx.local

  let sync ctx reason = sync' (reason :> [`Normal | `Join | `Return | `Init | `Thread]) ctx

  let publish_all ctx reason =
    ignore (sync' reason ctx)

  let get_var (a: Q.ask) (gs: glob_fun) (st: store) (x: varinfo): value =
    if (!earlyglobs || ThreadFlag.has_ever_been_multi a) && is_global a x then
      Priv.read_global a (priv_getg gs) st x
    else begin
      if M.tracing then M.tracec "get" "Singlethreaded mode.\n";
      CPA.find x st.cpa
    end

  (** [get st addr] returns the value corresponding to [addr] in [st]
   *  adding proper dependencies.
   *  For the exp argument it is always ok to put None. This means not using precise information about
   *  which part of an array is involved.  *)
  let rec get ?(top=VD.top ()) ?(full=false) a (gs: glob_fun) (st: store) (addrs:address) (exp:exp option): value =
    let at = AD.type_of addrs in
    let firstvar = if M.tracing then match AD.to_var_may addrs with [] -> "" | x :: _ -> x.vname else "" in
    if M.tracing then M.traceli "get" ~var:firstvar "Address: %a\nState: %a\n" AD.pretty addrs CPA.pretty st.cpa;
    (* Finding a single varinfo*offset pair *)
    let res =
      let f_addr (x, offs) =
        (* get hold of the variable value, either from local or global state *)
        let var = get_var a gs st x in
        let v = VD.eval_offset (Queries.to_value_domain_ask a) (fun x -> get a gs st x exp) var offs exp (Some (Var x, Offs.to_cil_offset offs)) x.vtype in
        if M.tracing then M.tracec "get" "var = %a, %a = %a\n" VD.pretty var AD.pretty (AD.of_mval (x, offs)) VD.pretty v;
        if full then var else match v with
          | Blob (c,s,_) -> c
          | x -> x
      in
      let f = function
        | Addr.Addr (x, o) -> f_addr (x, o)
        | Addr.NullPtr ->
          begin match get_string "sem.null-pointer.dereference" with
            | "assume_none" -> VD.bot ()
            | "assume_top" -> top
            | _ -> assert false
          end
        | Addr.UnknownPtr -> top (* top may be more precise than VD.top, e.g. for address sets, such that known addresses are kept for soundness *)
        | Addr.StrPtr _ -> Int (ID.top_of IChar)
      in
      (* We form the collecting function by joining *)
      let c (x:value) = match x with (* If address type is arithmetic, and our value is an int, we cast to the correct ik *)
        | Int _ when Cil.isArithmeticType at -> VD.cast at x
        | _ -> x
      in
      let f x a = VD.join (c @@ f x) a in      (* Finally we join over all the addresses in the set. *)
      AD.fold f addrs (VD.bot ())
    in
    if M.tracing then M.traceu "get" "Result: %a\n" VD.pretty res;
    res


  (**************************************************************************
   * Auxiliary functions for function calls
   **************************************************************************)

  (* From a list of values, presumably arguments to a function, simply extract
   * the pointer arguments. *)
  let get_ptrs (vals: value list): address list =
    let f (x:value) acc = match x with
      | Address adrs when AD.is_top adrs ->
        M.info ~category:Unsound "Unknown address given as function argument"; acc
      | Address adrs when AD.to_var_may adrs = [] -> acc
      | Address adrs ->
        let typ = AD.type_of adrs in
        if isFunctionType typ then acc else adrs :: acc
      | Top -> M.info ~category:Unsound "Unknown value type given as function argument"; acc
      | _ -> acc
    in
    List.fold_right f vals []

  let rec reachable_from_value (ask: Q.ask) (gs:glob_fun) st (value: value) (t: typ) (description: string)  =
    let empty = AD.empty () in
    if M.tracing then M.trace "reachability" "Checking value %a\n" VD.pretty value;
    match value with
    | Top ->
      if VD.is_immediate_type t then () else M.info ~category:Unsound "Unknown value in %s could be an escaped pointer address!" description; empty
    | Bot -> (*M.debug ~category:Analyzer "A bottom value when computing reachable addresses!";*) empty
    | Address adrs when AD.is_top adrs ->
      M.info ~category:Unsound "Unknown address in %s has escaped." description; AD.remove Addr.NullPtr adrs (* return known addresses still to be a bit more sane (but still unsound) *)
    (* The main thing is to track where pointers go: *)
    | Address adrs -> AD.remove Addr.NullPtr adrs
    (* Unions are easy, I just ingore the type info. *)
    | Union (f,e) -> reachable_from_value ask gs st e t description
    (* For arrays, we ask to read from an unknown index, this will cause it
     * join all its values. *)
    | Array a -> reachable_from_value ask gs st (ValueDomain.CArrays.get (Queries.to_value_domain_ask ask) a (None, ValueDomain.ArrIdxDomain.top ())) t description
    | Blob (e,_,_) -> reachable_from_value ask gs st e t description
    | Struct s -> ValueDomain.Structs.fold (fun k v acc -> AD.join (reachable_from_value ask gs st v t description) acc) s empty
    | Int _ -> empty
    | Float _ -> empty
    | MutexAttr _ -> empty
    | Thread _ -> empty (* thread IDs are abstract and nothing known can be reached from them *)
    | JmpBuf _ -> empty (* Jump buffers are abstract and nothing known can be reached from them *)
    | Mutex -> empty (* mutexes are abstract and nothing known can be reached from them *)

  (* Get the list of addresses accessable immediately from a given address, thus
   * all pointers within a structure should be considered, but we don't follow
   * pointers. We return a flattend representation, thus simply an address (set). *)
  let reachable_from_address (ask: Q.ask) (gs:glob_fun) st (adr: address): address =
    if M.tracing then M.tracei "reachability" "Checking for %a\n" AD.pretty adr;
    let res = reachable_from_value ask gs st (get ask gs st adr None) (AD.type_of adr) (AD.show adr) in
    if M.tracing then M.traceu "reachability" "Reachable addresses: %a\n" AD.pretty res;
    res

  (* The code for getting the variables reachable from the list of parameters.
   * This section is very confusing, because I use the same construct, a set of
   * addresses, as both AD elements abstracting individual (ambiguous) addresses
   * and the workset of visited addresses. *)
  let reachable_vars (ask: Q.ask) (args: address list) (gs:glob_fun) (st: store): address list =
    if M.tracing then M.traceli "reachability" "Checking reachable arguments from [%a]!\n" (d_list ", " AD.pretty) args;
    let empty = AD.empty () in
    (* We begin looking at the parameters: *)
    let argset = List.fold_right (AD.join) args empty in
    let workset = ref argset in
    (* And we keep a set of already visited variables *)
    let visited = ref empty in
    while not (AD.is_empty !workset) do
      visited := AD.union !visited !workset;
      (* ok, let's visit all the variables in the workset and collect the new variables *)
      let visit_and_collect var (acc: address): address =
        let var = AD.singleton var in (* Very bad hack! Pathetic really! *)
        AD.union (reachable_from_address ask gs st var) acc in
      let collected = AD.fold visit_and_collect !workset empty in
      (* And here we remove the already visited variables *)
      workset := AD.diff collected !visited
    done;
    (* Return the list of elements that have been visited. *)
    if M.tracing then M.traceu "reachability" "All reachable vars: %a\n" AD.pretty !visited;
    List.map AD.singleton (AD.elements !visited)

  let reachable_vars ask args gs st = Timing.wrap "reachability" (reachable_vars ask args gs) st

  let drop_non_ptrs (st:CPA.t) : CPA.t =
    if CPA.is_top st then st else
      let rec replace_val = function
        | VD.Address _ as v -> v
        | Blob (v,s,o) ->
          begin match replace_val v with
            | Blob (Top,_,_)
            | Top -> Top
            | t -> Blob (t,s,o)
          end
        | Struct s -> Struct (ValueDomain.Structs.map replace_val s)
        | _ -> Top
      in
      CPA.map replace_val st

  let drop_ints (st:CPA.t) : CPA.t =
    if CPA.is_top st then st else
      let rec replace_val: value -> value = function
        | Int _       -> Top
        | Array n     -> Array (ValueDomain.CArrays.map replace_val n)
        | Struct n    -> Struct (ValueDomain.Structs.map replace_val n)
        | Union (f,v) -> Union (f,replace_val v)
        | Blob (n,s,o)  -> Blob (replace_val n,s,o)
        | Address x -> Address (AD.map ValueDomain.Addr.top_indices x)
        | x -> x
      in
      CPA.map replace_val st

  let drop_interval = CPA.map (function Int x -> Int (ID.no_interval x) | x -> x)

  let drop_intervalSet = CPA.map (function Int x -> Int (ID.no_intervalSet x) | x -> x )

  let context (fd: fundec) (st: store): store =
    let f keep drop_fn (st: store) = if keep then st else { st with cpa = drop_fn st.cpa} in
    st |>
    (* Here earlyglobs only drops syntactic globals from the context and does not consider e.g. escaped globals. *)
    (* This is equivalent to having escaped globals excluded from earlyglobs for contexts *)
    f (not !earlyglobs) (CPA.filter (fun k v -> (not k.vglob) || is_excluded_from_earlyglobs k))
    %> f (ContextUtil.should_keep ~isAttr:GobContext ~keepOption:"ana.base.context.non-ptr" ~removeAttr:"base.no-non-ptr" ~keepAttr:"base.non-ptr" fd) drop_non_ptrs
    %> f (ContextUtil.should_keep ~isAttr:GobContext ~keepOption:"ana.base.context.int" ~removeAttr:"base.no-int" ~keepAttr:"base.int" fd) drop_ints
    %> f (ContextUtil.should_keep ~isAttr:GobContext ~keepOption:"ana.base.context.interval" ~removeAttr:"base.no-interval" ~keepAttr:"base.interval" fd) drop_interval
    %> f (ContextUtil.should_keep ~isAttr:GobContext ~keepOption:"ana.base.context.interval_set" ~removeAttr:"base.no-interval_set" ~keepAttr:"base.interval_set" fd) drop_intervalSet


  let reachable_top_pointers_types ctx (ps: AD.t) : Queries.TS.t =
    let module TS = Queries.TS in
    let empty = AD.empty () in
    let reachable_from_address (adr: address) =
      let with_type t = function
        | (ad,ts,true) ->
          begin match unrollType t with
            | TPtr (p,_) ->
              (ad, TS.add (unrollType p) ts, false)
            | _ ->
              (ad, ts, false)
          end
        | x -> x
      in
      let with_field (a,t,b) = function
        | `Top -> (AD.empty (), TS.top (), false)
        | `Bot -> (a,t,false)
        | `Lifted f -> with_type f.ftype (a,t,b)
      in
      let rec reachable_from_value (value: value) =
        match value with
        | Top -> (empty, TS.top (), true)
        | Bot -> (empty, TS.bot (), false)
        | Address adrs when AD.is_top adrs -> (empty,TS.bot (), true)
        | Address adrs -> (adrs,TS.bot (), AD.may_be_unknown adrs)
        | Union (t,e) -> with_field (reachable_from_value e) t
        | Array a -> reachable_from_value (ValueDomain.CArrays.get (Queries.to_value_domain_ask (Analyses.ask_of_ctx ctx)) a (None, ValueDomain.ArrIdxDomain.top ()))
        | Blob (e,_,_) -> reachable_from_value e
        | Struct s ->
          let join_tr (a1,t1,_) (a2,t2,_) = AD.join a1 a2, TS.join t1 t2, false in
          let f k v =
            join_tr (with_type k.ftype (reachable_from_value v))
          in
          ValueDomain.Structs.fold f s (empty, TS.bot (), false)
        | Int _ -> (empty, TS.bot (), false)
        | Float _ -> (empty, TS.bot (), false)
        | MutexAttr _ -> (empty, TS.bot (), false)
        | Thread _ -> (empty, TS.bot (), false) (* TODO: is this right? *)
        | JmpBuf _ -> (empty, TS.bot (), false) (* TODO: is this right? *)
        | Mutex -> (empty, TS.bot (), false) (* TODO: is this right? *)
      in
      reachable_from_value (get (Analyses.ask_of_ctx ctx) ctx.global ctx.local adr None)
    in
    let visited = ref empty in
    let work = ref ps in
    let collected = ref (TS.empty ()) in
    while not (AD.is_empty !work) do
      let next = ref empty in
      let do_one a =
        let (x,y,_) = reachable_from_address (AD.singleton a) in
        collected := TS.union !collected y;
        next := AD.union !next x
      in
      if not (AD.is_top !work) then
        AD.iter do_one !work;
      visited := AD.union !visited !work;
      work := AD.diff !next !visited
    done;
    !collected

  (* The evaluation function as mutually recursive eval_lv & eval_rv *)
  let rec eval_rv (a: Q.ask) (gs:glob_fun) (st: store) (exp:exp): value =
    if M.tracing then M.traceli "evalint" "base eval_rv %a\n" d_exp exp;
    let r =
      (* we have a special expression that should evaluate to top ... *)
      if exp = MyCFG.unknown_exp then
        VD.top ()
      else
        eval_rv_ask_evalint a gs st exp
    in
    if M.tracing then M.traceu "evalint" "base eval_rv %a -> %a\n" d_exp exp VD.pretty r;
    r

  (** Evaluate expression using EvalInt query.
      Base itself also answers EvalInt, so recursion goes indirectly through queries.
      This allows every subexpression to also meet more precise value from other analyses.
      Non-integer expression just delegate to next eval_rv function. *)
  and eval_rv_ask_evalint a gs st exp =
    let eval_next () = eval_rv_no_ask_evalint a gs st exp in
    if M.tracing then M.traceli "evalint" "base eval_rv_ask_evalint %a\n" d_exp exp;
    let r:value =
      match Cilfacade.typeOf exp with
      | typ when Cil.isIntegralType typ && not (Cil.isConstant exp) -> (* don't EvalInt integer constants, base can do them precisely itself *)
        if M.tracing then M.traceli "evalint" "base ask EvalInt %a\n" d_exp exp;
        let a = a.f (Q.EvalInt exp) in (* through queries includes eval_next, so no (exponential) branching is necessary *)
        if M.tracing then M.traceu "evalint" "base ask EvalInt %a -> %a\n" d_exp exp Queries.ID.pretty a;
        begin match a with
          | `Bot -> eval_next () (* Base EvalInt returns bot on incorrect type (e.g. pthread_t); ignore and continue. *)
          (* | x -> Some (Int x) *)
          | `Lifted x -> Int x (* cast should be unnecessary, EvalInt should guarantee right ikind already *)
          | `Top -> Int (ID.top_of (Cilfacade.get_ikind typ)) (* query cycle *)
        end
      | exception Cilfacade.TypeOfError _ (* Bug: typeOffset: Field on a non-compound *)
      | _ -> eval_next ()
    in
    if M.tracing then M.traceu "evalint" "base eval_rv_ask_evalint %a -> %a\n" d_exp exp VD.pretty r;
    r

  (** Evaluate expression without EvalInt query on outermost expression.
      This is used by base responding to EvalInt to immediately directly avoid EvalInt query cycle, which would return top.
      Recursive [eval_rv] calls on subexpressions still go through [eval_rv_ask_evalint]. *)
  and eval_rv_no_ask_evalint a gs st exp =
    eval_rv_base a gs st exp (* just as alias, so query doesn't weirdly have to call eval_rv_base *)

  and eval_rv_back_up a gs st exp =
    if get_bool "ana.base.eval.deep-query" then
      eval_rv a gs st exp
    else (
      (* duplicate unknown_exp check from eval_rv since we're bypassing it now *)
      if exp = MyCFG.unknown_exp then
        VD.top ()
      else
        eval_rv_base a gs st exp (* bypass all queries *)
    )

  (** Evaluate expression structurally by base.
      This handles constants directly and variables using CPA.
      Subexpressions delegate to [eval_rv], which may use queries on them. *)
  and eval_rv_base (a: Q.ask) (gs:glob_fun) (st: store) (exp:exp): value =
    let eval_rv = eval_rv_back_up in
    if M.tracing then M.traceli "evalint" "base eval_rv_base %a\n" d_exp exp;
    let binop_remove_same_casts ~extra_is_safe ~e1 ~e2 ~t1 ~t2 ~c1 ~c2 =
      let te1 = Cilfacade.typeOf e1 in
      let te2 = Cilfacade.typeOf e2 in
      let both_arith_type = isArithmeticType te1 && isArithmeticType te2 in
      let is_safe = (extra_is_safe || VD.is_safe_cast t1 te1 && VD.is_safe_cast t2 te2) && not both_arith_type in
      M.tracel "cast" "remove cast on both sides for %a? -> %b\n" d_exp exp is_safe;
      if is_safe then ( (* we can ignore the casts if the casts can't change the value *)
        let e1 = if isArithmeticType te1 then c1 else e1 in
        let e2 = if isArithmeticType te2 then c2 else e2 in
        (e1, e2)
      )
      else
        (c1, c2)
    in
    let r =
      (* query functions were no help ... now try with values*)
      match constFold true exp with
      (* Integer literals *)
      (* seems like constFold already converts CChr to CInt *)
      | Const (CChr x) -> eval_rv a gs st (Const (charConstToInt x)) (* char becomes int, see Cil doc/ISO C 6.4.4.4.10 *)
      | Const (CInt (num,ikind,str)) ->
        (match str with Some x -> M.tracel "casto" "CInt (%s, %a, %s)\n" (Z.to_string num) d_ikind ikind x | None -> ());
        Int (ID.cast_to ikind (IntDomain.of_const (num,ikind,str)))
      | Const (CReal (_,fkind, Some str)) when not (Cilfacade.isComplexFKind fkind) -> Float (FD.of_string fkind str) (* prefer parsing from string due to higher precision *)
      | Const (CReal (num, fkind, None)) when not (Cilfacade.isComplexFKind fkind) -> Float (FD.of_const fkind num)
      (* String literals *)
      | Const (CStr (x,_)) -> Address (AD.of_string x) (* normal 8-bit strings, type: char* *)
      | Const (CWStr (xs,_) as c) -> (* wide character strings, type: wchar_t* *)
        let x = CilType.Constant.show c in (* escapes, see impl. of d_const in cil.ml *)
        let x = String.sub x 2 (String.length x - 3) in (* remove surrounding quotes: L"foo" -> foo *)
        Address (AD.of_string x) (* Address (AD.str_ptr ()) *)
      | Const _ -> VD.top ()
      (* Variables and address expressions *)
      | Lval lv ->
        eval_rv_base_lval ~eval_lv a gs st exp lv
      (* Binary operators *)
      (* Eq/Ne when both values are equal and casted to the same type *)
      | BinOp ((Eq | Ne) as op, (CastE (t1, e1) as c1), (CastE (t2, e2) as c2), typ) when typeSig t1 = typeSig t2 ->
        let a1 = eval_rv a gs st e1 in
        let a2 = eval_rv a gs st e2 in
        let extra_is_safe =
          match evalbinop_base a st op t1 a1 t2 a2 typ with
          | Int i -> ID.to_bool i = Some true
          | _
          | exception IntDomain.IncompatibleIKinds _ -> false
        in
        let (e1, e2) = binop_remove_same_casts ~extra_is_safe ~e1 ~e2 ~t1 ~t2 ~c1 ~c2 in
        (* re-evaluate e1 and e2 in evalbinop because might be with cast *)
        evalbinop a gs st op ~e1 ~t1 ~e2 ~t2 typ
      | BinOp (LOr, e1, e2, typ) as exp ->
        let open GobOption.Syntax in
        (* split nested LOr Eqs to equality pairs, if possible *)
        let rec split = function
          (* copied from above to support pointer equalities with implicit casts inserted *)
          | BinOp (Eq, (CastE (t1, e1) as c1), (CastE (t2, e2) as c2), typ) when typeSig t1 = typeSig t2 ->
            Some [binop_remove_same_casts ~extra_is_safe:false ~e1 ~e2 ~t1 ~t2 ~c1 ~c2]
          | BinOp (Eq, arg1, arg2, _) ->
            Some [(arg1, arg2)]
          | BinOp (LOr, arg1, arg2, _) ->
            let+ s1 = split arg1
            and+ s2 = split arg2 in
            s1 @ s2
          | _ ->
            None
        in
        (* find common exp from all equality pairs and list of other sides, if possible *)
        let find_common = function
          | [] -> assert false
          | (e1, e2) :: eqs ->
            let eqs_for_all_mem e = List.for_all (fun (e1, e2) -> CilType.Exp.(equal e1 e || equal e2 e)) eqs in
            let eqs_map_remove e = List.map (fun (e1, e2) -> if CilType.Exp.equal e1 e then e2 else e1) eqs in
            if eqs_for_all_mem e1 then
              Some (e1, e2 :: eqs_map_remove e1)
            else if eqs_for_all_mem e2 then
              Some (e2, e1 :: eqs_map_remove e2)
            else
              None
        in
        let eqs_value: value option =
          let* eqs = split exp in
          let* (e, es) = find_common eqs in
          let v = eval_rv a gs st e in (* value of common exp *)
          let vs = List.map (eval_rv a gs st) es in (* values of other sides *)
          let ik = Cilfacade.get_ikind typ in
          match v with
          | Address a ->
            (* get definite addrs from vs *)
            let rec to_definite_ad: value list -> AD.t = function
              | [] -> AD.empty ()
              | Address a :: vs when AD.is_definite a ->
                AD.union a (to_definite_ad vs)
              | _ :: vs ->
                to_definite_ad vs
            in
            let definite_ad = to_definite_ad vs in
            if AD.leq a definite_ad then (* other sides cover common address *)
              Some (VD.Int (ID.of_bool ik true))
            else (* TODO: detect disjoint cases using may: https://github.com/goblint/analyzer/pull/757#discussion_r898105918 *)
              None
          | Int i ->
            let module BISet = IntDomain.BISet in
            (* get definite ints from vs *)
            let rec to_int_set: value list -> BISet.t = function
              | [] -> BISet.empty ()
              | Int i :: vs ->
                begin match ID.to_int i with
                  | Some i' -> BISet.add i' (to_int_set vs)
                  | None -> to_int_set vs
                end
              | _ :: vs ->
                to_int_set vs
            in
            let* incl_list = ID.to_incl_list i in
            let incl_set = BISet.of_list incl_list in
            let int_set = to_int_set vs in
            if BISet.leq incl_set int_set then (* other sides cover common int *)
              Some (VD.Int (ID.of_bool ik true))
            else (* TODO: detect disjoint cases using may: https://github.com/goblint/analyzer/pull/757#discussion_r898105918 *)
              None
          | _ ->
            None
        in
        begin match eqs_value with
          | Some x -> x
          | None -> evalbinop a gs st LOr ~e1 ~e2 typ (* fallback to general case *)
        end
      | BinOp (op,e1,e2,typ) ->
        evalbinop a gs st op ~e1 ~e2 typ
      (* Unary operators *)
      | UnOp (op,arg1,typ) ->
        let a1 = eval_rv a gs st arg1 in
        evalunop op typ a1
      (* The &-operator: we create the address abstract element *)
      | AddrOf lval -> Address (eval_lv a gs st lval)
      (* CIL's very nice implicit conversion of an array name [a] to a pointer
        * to its first element [&a[0]]. *)
      | StartOf lval ->
        let array_ofs = `Index (IdxDom.of_int (Cilfacade.ptrdiff_ikind ()) BI.zero, `NoOffset) in
        let array_start = add_offset_varinfo array_ofs in
        Address (AD.map array_start (eval_lv a gs st lval))
      | CastE (t, Const (CStr (x,e))) -> (* VD.top () *) eval_rv a gs st (Const (CStr (x,e))) (* TODO safe? *)
      | CastE  (t, exp) ->
        let v = eval_rv a gs st exp in
        VD.cast ~torg:(Cilfacade.typeOf exp) t v
      | SizeOf _
      | Real _
      | Imag _
      | SizeOfE _
      | SizeOfStr _
      | AlignOf _
      | AlignOfE _
      | Question _
      | AddrOfLabel _ ->
        VD.top ()
    in
    if M.tracing then M.traceu "evalint" "base eval_rv_base %a -> %a\n" d_exp exp VD.pretty r;
    r

  and eval_rv_base_lval ~eval_lv (a: Q.ask) (gs:glob_fun) (st: store) (exp: exp) (lv: lval): value =
    match lv with
    | (Var v, ofs) -> get a gs st (eval_lv a gs st (Var v, ofs)) (Some exp)
    (*| Lval (Mem e, ofs) -> get a gs st (eval_lv a gs st (Mem e, ofs)) *)
    | (Mem e, ofs) ->
      (*M.tracel "cast" "Deref: lval: %a\n" d_plainlval lv;*)
      let rec contains_vla (t:typ) = match t with
        | TPtr (t, _) -> contains_vla t
        | TArray(t, None, args) -> true
        | TArray(t, Some exp, args) when isConstant exp -> contains_vla t
        | TArray(t, Some exp, args) -> true
        | _ -> false
      in
      let b = Mem e, NoOffset in (* base pointer *)
      let t = Cilfacade.typeOfLval b in (* static type of base *)
      let p = eval_lv a gs st b in (* abstract base addresses *)
      (* pre VLA: *)
      (* let cast_ok = function Addr a -> sizeOf t <= sizeOf (get_type_addr a) | _ -> false in *)
      let cast_ok a =
        let open Addr in
        match a with
        | Addr (x, o) ->
          begin
            let at = Addr.Mval.type_of (x, o) in
            if M.tracing then M.tracel "evalint" "cast_ok %a %a %a\n" Addr.pretty (Addr (x, o)) CilType.Typ.pretty (Cil.unrollType x.vtype) CilType.Typ.pretty at;
            if at = TVoid [] then (* HACK: cast from alloc variable is always fine *)
              true
            else
              match Cil.getInteger (sizeOf t), Cil.getInteger (sizeOf at) with
              | Some i1, Some i2 -> Z.compare i1 i2 <= 0
              | _ ->
                if contains_vla t || contains_vla (Addr.Mval.type_of (x, o)) then
                  begin
                    (* TODO: Is this ok? *)
                    M.info ~category:Unsound "Casting involving a VLA is assumed to work";
                    true
                  end
                else
                  false
          end
        | NullPtr | UnknownPtr -> true (* TODO: are these sound? *)
        | _ -> false
      in
      (** Lookup value at base address [addr] with given offset [ofs]. *)
      let lookup_with_offs addr =
        let v = (* abstract base value *)
          if cast_ok addr then
            get ~top:(VD.top_value t) a gs st (AD.singleton addr) (Some exp)  (* downcasts are safe *)
          else
            VD.top () (* upcasts not! *)
        in
        let v' = VD.cast t v in (* cast to the expected type (the abstract type might be something other than t since we don't change addresses upon casts!) *)
        if M.tracing then M.tracel "cast" "Ptr-Deref: cast %a to %a = %a!\n" VD.pretty v d_type t VD.pretty v';
        let v' = VD.eval_offset (Queries.to_value_domain_ask a) (fun x -> get a gs st x (Some exp)) v' (convert_offset a gs st ofs) (Some exp) None t in (* handle offset *)
        v'
      in
      AD.fold (fun a acc -> VD.join acc (lookup_with_offs a)) p (VD.bot ())

  and evalbinop (a: Q.ask) (gs:glob_fun) (st: store) (op: binop) ~(e1:exp) ?(t1:typ option) ~(e2:exp) ?(t2:typ option) (t:typ): value =
    evalbinop_mustbeequal a gs st op ~e1 ?t1 ~e2 ?t2 t

  (** Evaluate BinOp using MustBeEqual query as fallback. *)
  and evalbinop_mustbeequal (a: Q.ask) (gs:glob_fun) (st: store) (op: binop) ~(e1:exp) ?(t1:typ option) ~(e2:exp) ?(t2:typ option) (t:typ): value =
    (* Evaluate structurally using base at first. *)
    let a1 = eval_rv a gs st e1 in
    let a2 = eval_rv a gs st e2 in
    let t1 = Option.default_delayed (fun () -> Cilfacade.typeOf e1) t1 in
    let t2 = Option.default_delayed (fun () -> Cilfacade.typeOf e2) t2 in
    let r = evalbinop_base a st op t1 a1 t2 a2 t in
    if Cil.isIntegralType t then (
      match r with
      | Int i when ID.to_int i <> None -> r (* Avoid fallback, cannot become any more precise. *)
      | _ ->
        (* Fallback to MustBeEqual query, could get extra precision from exprelation/var_eq. *)
        let must_be_equal () =
          let r = Q.must_be_equal a e1 e2 in
          if M.tracing then M.tracel "query" "MustBeEqual (%a, %a) = %b\n" d_exp e1 d_exp e2 r;
          r
        in
        match op with
        | MinusA when must_be_equal () ->
          let ik = Cilfacade.get_ikind t in
          Int (ID.of_int ik BI.zero)
        | MinusPI (* TODO: untested *)
        | MinusPP when must_be_equal () ->
          let ik = Cilfacade.ptrdiff_ikind () in
          Int (ID.of_int ik BI.zero)
        (* Eq case is unnecessary: Q.must_be_equal reconstructs BinOp (Eq, _, _, _) and repeats EvalInt query for that, yielding a top from query cycle and never being must equal *)
        | Le
        | Ge when must_be_equal () ->
          let ik = Cilfacade.get_ikind t in
          Int (ID.of_bool ik true)
        | Ne
        | Lt
        | Gt when must_be_equal () ->
          let ik = Cilfacade.get_ikind t in
          Int (ID.of_bool ik false)
        | _ -> r (* Fallback didn't help. *)
    )
    else
      r (* Avoid fallback, above cases are for ints only. *)

  (* A hackish evaluation of expressions that should immediately yield an
   * address, e.g. when calling functions. *)
  and eval_fv a (gs:glob_fun) st (exp:exp): AD.t =
    match exp with
    | Lval lval -> eval_lv a gs st lval
    | _ -> eval_tv a gs st exp
  (* Used also for thread creation: *)
  and eval_tv a (gs:glob_fun) st (exp:exp): AD.t =
    match (eval_rv a gs st exp) with
    | Address x -> x
    | _          -> failwith "Problems evaluating expression to function calls!"
  and eval_int a gs st exp =
    match eval_rv a gs st exp with
    | Int x -> x
    | _ -> ID.top_of (Cilfacade.get_ikind_exp exp)
  (* A function to convert the offset to our abstract representation of
   * offsets, i.e.  evaluate the index expression to the integer domain. *)
  and convert_offset a (gs:glob_fun) (st: store) (ofs: offset) =
    let eval_rv = eval_rv_back_up in
    match ofs with
    | NoOffset -> `NoOffset
    | Field (fld, ofs) -> `Field (fld, convert_offset a gs st ofs)
    | Index (exp, ofs) when CilType.Exp.equal exp Offset.Index.Exp.any -> (* special offset added by convertToQueryLval *)
      `Index (IdxDom.top (), convert_offset a gs st ofs)
    | Index (exp, ofs) ->
      match eval_rv a gs st exp with
      | Int i -> `Index (iDtoIdx i, convert_offset a gs st ofs)
      | Address add -> `Index (AD.to_int add, convert_offset a gs st ofs)
      | Top   -> `Index (IdxDom.top (), convert_offset a gs st ofs)
      | Bot -> `Index (IdxDom.bot (), convert_offset a gs st ofs)
      | _ -> failwith "Index not an integer value"
  (* Evaluation of lvalues to our abstract address domain. *)
  and eval_lv (a: Q.ask) (gs:glob_fun) st (lval:lval): AD.t =
    let eval_rv = eval_rv_back_up in
    match lval with
    (* The simpler case with an explicit variable, e.g. for [x.field] we just
     * create the address { (x,field) } *)
    | Var x, ofs ->
      AD.singleton (Addr.of_mval (x, convert_offset a gs st ofs))
    (* The more complicated case when [exp = & x.field] and we are asked to
     * evaluate [(\*exp).subfield]. We first evaluate [exp] to { (x,field) }
     * and then add the subfield to it: { (x,field.subfield) }. *)
    | Mem n, ofs -> begin
        match (eval_rv a gs st n) with
        | Address adr ->
          (
            if AD.is_null adr then (
              AnalysisStateUtil.set_mem_safety_flag InvalidDeref;
              M.error ~category:M.Category.Behavior.Undefined.nullpointer_dereference ~tags:[CWE 476] "Must dereference NULL pointer"
            )
            else if AD.may_be_null adr then (
              AnalysisStateUtil.set_mem_safety_flag InvalidDeref;
              M.warn ~category:M.Category.Behavior.Undefined.nullpointer_dereference ~tags:[CWE 476] "May dereference NULL pointer"
            )
          );
          AD.map (add_offset_varinfo (convert_offset a gs st ofs)) adr
        | _ ->
          M.debug ~category:Analyzer "Failed evaluating %a to lvalue" d_lval lval;
          AD.unknown_ptr
      end

  (* run eval_rv from above and keep a result that is bottom *)
  (* this is needed for global variables *)
  let eval_rv_keep_bot = eval_rv

  (* run eval_rv from above, but change bot to top to be sound for programs with undefined behavior. *)
  (* Previously we only gave sound results for programs without undefined behavior, so yielding bot for accessing an uninitialized array was considered ok. Now only [invariant] can yield bot/Deadcode if the condition is known to be false but evaluating an expression should not be bot. *)
  let eval_rv (a: Q.ask) (gs:glob_fun) (st: store) (exp:exp): value =
    try
      let r = eval_rv a gs st exp in
      if M.tracing then M.tracel "eval" "eval_rv %a = %a\n" d_exp exp VD.pretty r;
      if VD.is_bot r then VD.top_value (Cilfacade.typeOf exp) else r
    with IntDomain.ArithmeticOnIntegerBot _ ->
      ValueDomain.Compound.top_value (Cilfacade.typeOf exp)

  let query_evalint ask gs st e =
    if M.tracing then M.traceli "evalint" "base query_evalint %a\n" d_exp e;
    let r = match eval_rv_no_ask_evalint ask gs st e with
      | Int i -> `Lifted i (* cast should be unnecessary, eval_rv should guarantee right ikind already *)
      | Bot   -> Queries.ID.top () (* out-of-scope variables cause bot, but query result should then be unknown *)
      | Top   -> Queries.ID.top () (* some float computations cause top (57-float/01-base), but query result should then be unknown *)
      | v      -> M.debug ~category:Analyzer "Base EvalInt %a query answering bot instead of %a" d_exp e VD.pretty v; Queries.ID.bot ()
      | exception (IntDomain.ArithmeticOnIntegerBot _) when not !AnalysisState.should_warn -> Queries.ID.top () (* for some privatizations, values can intermediately be bot because side-effects have not happened yet *)
    in
    if M.tracing then M.traceu "evalint" "base query_evalint %a -> %a\n" d_exp e Queries.ID.pretty r;
    r

  (* Evaluate an expression containing only locals. This is needed for smart joining the partitioned arrays where ctx is not accessible. *)
  (* This will yield `Top for expressions containing any access to globals, and does not make use of the query system. *)
  (* Wherever possible, don't use this but the query system or normal eval_rv instead. *)
  let eval_exp st (exp:exp) =
    (* Since ctx is not available here, we need to make some adjustments *)
    let rec query: type a. Queries.Set.t -> a Queries.t -> a Queries.result = fun asked q ->
      let anyq = Queries.Any q in
      if Queries.Set.mem anyq asked then
        Queries.Result.top q (* query cycle *)
      else (
        let asked' = Queries.Set.add anyq asked in
        match q with
        | EvalInt e -> query_evalint (ask asked') gs st e (* mimic EvalInt query since eval_rv needs it *)
        | _ -> Queries.Result.top q
      )
    and ask asked = { Queries.f = fun (type a) (q: a Queries.t) -> query asked q } (* our version of ask *)
    and gs = function `Left _ -> `Lifted1 (Priv.G.top ()) | `Right _ -> `Lifted2 (VD.top ()) in (* the expression is guaranteed to not contain globals *)
    match (eval_rv (ask Queries.Set.empty) gs st exp) with
    | Int x -> ValueDomain.ID.to_int x
    | _ -> None

  let eval_funvar ctx fval: Queries.AD.t =
    let fp = eval_fv (Analyses.ask_of_ctx ctx) ctx.global ctx.local fval in
    if AD.is_top fp then (
      if AD.cardinal fp = 1 then
        M.warn ~category:Imprecise ~tags:[Category Call] "Unknown call to function %a." d_exp fval
      else
        M.warn ~category:Imprecise ~tags:[Category Call] "Function pointer %a may contain unknown functions." d_exp fval
    );
    fp

  (** Evaluate expression as address.
      Avoids expensive Apron EvalInt if the Int result would be useless to us anyway. *)
  let eval_rv_address ask gs st e =
    (* no way to do eval_rv with expected type, so filter expression beforehand *)
    match Cilfacade.typeOf e with
    | t when Cil.isArithmeticType t -> (* definitely not address *)
      VD.top_value t
    | exception Cilfacade.TypeOfError _ (* something weird, might be address *)
    | _ ->
      eval_rv ask gs st e

  (* interpreter end *)

  let is_not_heap_alloc_var ctx v =
    (not (ctx.ask (Queries.IsAllocVar v))) || (ctx.ask (Queries.IsAllocVar v) && not (ctx.ask (Queries.IsHeapVar v)))

  let query_invariant ctx context =
    let cpa = ctx.local.BaseDomain.cpa in
    let ask = Analyses.ask_of_ctx ctx in

    let module Arg =
    struct
      let context = context
      let scope = Node.find_fundec ctx.node
      let find v = get_var ask ctx.global ctx.local v
    end
    in
    let module I = ValueDomain.ValueInvariant (Arg) in

    let var_invariant ?offset v =
      if not (InvariantCil.var_is_heap v) then
        I.key_invariant v ?offset (Arg.find v)
      else
        Invariant.none
    in

    if Lval.Set.is_top context.Invariant.lvals then (
      if !earlyglobs || ThreadFlag.has_ever_been_multi ask then (
        let cpa_invariant =
          CPA.fold (fun k v a ->
              if not (is_global ask k) then
                Invariant.(a && var_invariant k)
              else
                a
            ) cpa Invariant.none
        in
        let priv_vars = Priv.invariant_vars ask (priv_getg ctx.global) ctx.local in
        let priv_invariant =
          List.fold_left (fun acc v ->
              Invariant.(var_invariant v && acc)
            ) Invariant.none priv_vars
        in
        Invariant.(cpa_invariant && priv_invariant)
      )
      else (
        CPA.fold (fun k v a ->
            Invariant.(a && var_invariant k)
          ) cpa Invariant.none
      )
    )
    else (
      Lval.Set.fold (fun k a ->
          let i =
            match k with
            | (Var v, offset) when not (InvariantCil.var_is_heap v) ->
              (try I.key_invariant_lval v ~offset ~lval:k (Arg.find v) with Not_found -> Invariant.none)
            | _ -> Invariant.none
          in
          Invariant.(a && i)
        ) context.lvals Invariant.none
    )

  let query_invariant ctx context =
    if GobConfig.get_bool "ana.base.invariant.enabled" then
      query_invariant ctx context
    else
      Invariant.none

  let query_invariant_global ctx g =
    if GobConfig.get_bool "ana.base.invariant.enabled" && get_bool "exp.earlyglobs" then (
      (* Currently these global invariants are only sound with earlyglobs enabled for both single- and multi-threaded programs.
         Otherwise, the values of globals in single-threaded mode are not accounted for. *)
      (* TODO: account for single-threaded values without earlyglobs. *)
      match g with
      | `Left g' -> (* priv *)
        Priv.invariant_global (priv_getg ctx.global) g'
      | `Right _ -> (* thread return *)
        Invariant.none
    )
    else
      Invariant.none

  let query ctx (type a) (q: a Q.t): a Q.result =
    match q with
    | Q.EvalFunvar e ->
      eval_funvar ctx e
    | Q.EvalJumpBuf e ->
      begin match eval_rv_address (Analyses.ask_of_ctx ctx) ctx.global ctx.local e with
        | Address jmp_buf ->
          if AD.mem Addr.UnknownPtr jmp_buf then
            M.warn ~category:Imprecise "Jump buffer %a may contain unknown pointers." d_exp e;
          begin match get ~top:(VD.bot ()) (Analyses.ask_of_ctx ctx) ctx.global ctx.local jmp_buf None with
            | JmpBuf (x, copied) ->
              if copied then
                M.warn ~category:(Behavior (Undefined Other)) "The jump buffer %a contains values that were copied here instead of being set by setjmp. This is Undefined Behavior." d_exp e;
              x
            | y -> failwith (GobPretty.sprintf "problem?! is %a %a:\n state is %a" CilType.Exp.pretty e VD.pretty y D.pretty ctx.local)
          end
        | _ -> failwith "problem?!"
      end
    | Q.EvalInt e ->
      query_evalint (Analyses.ask_of_ctx ctx) ctx.global ctx.local e
    | Q.EvalMutexAttr e -> begin
        let e:exp = Lval (Cil.mkMem ~addr:e ~off:NoOffset) in
        match eval_rv (Analyses.ask_of_ctx ctx) ctx.global ctx.local e with
        | MutexAttr a -> a
        | v -> MutexAttrDomain.top ()
      end
    | Q.EvalLength e -> begin
        match eval_rv_address (Analyses.ask_of_ctx ctx) ctx.global ctx.local e with
        | Address a ->
          let slen = Seq.map String.length (List.to_seq (AD.to_string a)) in
          let lenOf = function
            | TArray (_, l, _) -> (try Some (lenOfArray l) with LenOfArray -> None)
            | _ -> None
          in
          let alen = Seq.filter_map (fun v -> lenOf v.vtype) (List.to_seq (AD.to_var_may a)) in
          let d = Seq.fold_left ID.join (ID.bot_of (Cilfacade.ptrdiff_ikind ())) (Seq.map (ID.of_int (Cilfacade.ptrdiff_ikind ()) %BI.of_int) (Seq.append slen alen)) in
          (* ignore @@ printf "EvalLength %a = %a\n" d_exp e ID.pretty d; *)
          `Lifted d
        | Bot -> Queries.Result.bot q (* TODO: remove *)
        | _ -> Queries.Result.top q
      end
    | Q.EvalValue e ->
      eval_rv (Analyses.ask_of_ctx ctx) ctx.global ctx.local e
<<<<<<< HEAD
    | Q.BlobSize (e, from_base_addr) -> begin
=======
    | Q.BlobSize {exp = e; base_address = from_base_addr} -> begin
>>>>>>> d3347e8b
        let p = eval_rv_address (Analyses.ask_of_ctx ctx) ctx.global ctx.local e in
        (* ignore @@ printf "BlobSize %a MayPointTo %a\n" d_plainexp e VD.pretty p; *)
        match p with
        | Address a ->
          (* If there's a non-heap var or an offset in the lval set, we answer with bottom *)
          (* If we're asking for the BlobSize from the base address, then don't check for offsets => we want to avoid getting bot *)
<<<<<<< HEAD
          if ValueDomainQueries.LS.exists (fun (v, o) -> (not @@ ctx.ask (Queries.IsHeapVar v)) || (if not from_base_addr then o <> `NoOffset else false)) s then
=======
          if AD.exists (function
              | Addr (v,o) -> is_not_heap_alloc_var ctx v || (if not from_base_addr then o <> `NoOffset else false)
              | _ -> false) a then
>>>>>>> d3347e8b
            Queries.Result.bot q
          else (
            (* If we need the BlobSize from the base address, then remove any offsets *)
            let a =
<<<<<<< HEAD
              if from_base_addr then
                ValueDomainQueries.LS.elements s
                |> List.map (fun (v, _) -> Addr.of_var v)
                |> AD.of_list
=======
              if from_base_addr then AD.map (function
                  | Addr (v, o) -> Addr (v, `NoOffset)
                  | addr -> addr) a
>>>>>>> d3347e8b
              else
                a
            in
            let r = get ~full:true (Analyses.ask_of_ctx ctx) ctx.global ctx.local a  None in
            (* ignore @@ printf "BlobSize %a = %a\n" d_plainexp e VD.pretty r; *)
            (match r with
             | Blob (_,s,_) -> `Lifted s
             | _ -> Queries.Result.top q)
          )
        | _ -> Queries.Result.top q
      end
    | Q.MayPointTo e -> begin
        match eval_rv_address (Analyses.ask_of_ctx ctx) ctx.global ctx.local e with
        | Address a -> a
        | Bot -> Queries.Result.bot q (* TODO: remove *)
        | Int i -> AD.of_int i
        | _ -> Queries.Result.top q
      end
    | Q.EvalThread e -> begin
        let v = eval_rv (Analyses.ask_of_ctx ctx) ctx.global ctx.local e in
        (* ignore (Pretty.eprintf "evalthread %a (%a): %a" d_exp e d_plainexp e VD.pretty v); *)
        match v with
        | Thread a -> a
        | Bot -> Queries.Result.bot q (* TODO: remove *)
        | _ -> Queries.Result.top q
      end
    | Q.ReachableFrom e -> begin
        match eval_rv_address (Analyses.ask_of_ctx ctx) ctx.global ctx.local e with
        | Top -> Queries.Result.top q
        | Bot -> Queries.Result.bot q (* TODO: remove *)
        | Address a ->
          let a' = AD.remove Addr.UnknownPtr a in (* run reachable_vars without unknown just to be safe: TODO why? *)
          let addrs = reachable_vars (Analyses.ask_of_ctx ctx) [a'] ctx.global ctx.local in
          let addrs' = List.fold_left (AD.join) (AD.empty ()) addrs in
          if AD.may_be_unknown a then
            AD.add UnknownPtr addrs' (* add unknown back *)
          else
            addrs'
        | Int i ->
          begin match Cilfacade.typeOf e with
            | t when Cil.isPointerType t -> AD.of_int i (* integer used as pointer *)
            | _
            | exception Cilfacade.TypeOfError _ -> AD.empty () (* avoid unknown pointer result for non-pointer expression *)
          end
        | _ -> AD.empty ()
      end
    | Q.ReachableUkTypes e -> begin
        match eval_rv_address (Analyses.ask_of_ctx ctx) ctx.global ctx.local e with
        | Top -> Queries.Result.top q
        | Bot -> Queries.Result.bot q (* TODO: remove *)
        | Address a when AD.is_top a || AD.mem Addr.UnknownPtr a ->
          Q.TS.top ()
        | Address a ->
          reachable_top_pointers_types ctx a
        | _ -> Q.TS.empty ()
      end
    | Q.EvalStr e -> begin
        match eval_rv_address (Analyses.ask_of_ctx ctx) ctx.global ctx.local e with
        (* exactly one string in the set (works for assignments of string constants) *)
        | Address a when List.compare_length_with (AD.to_string a) 1 = 0 -> (* exactly one string *)
          `Lifted (List.hd (AD.to_string a))
        (* check if we have an array of chars that form a string *)
        (* TODO return may-points-to-set of strings *)
        | Address a when List.compare_length_with (AD.to_string a) 1 > 0 -> (* oh oh *)
          M.debug "EvalStr (%a) returned %a" d_exp e AD.pretty a;
          Queries.Result.top q
        | Address a when List.compare_length_with (AD.to_var_may a) 1 = 0 -> (* some other address *)
          (* Cil.varinfo * (AD.Addr.field, AD.Addr.idx) Lval.offs *)
          (* ignore @@ printf "EvalStr Address: %a -> %s (must %i, may %i)\n" d_plainexp e (VD.short 80 (Address a)) (List.length @@ AD.to_var_must a) (List.length @@ AD.to_var_may a); *)
          begin match unrollType (Cilfacade.typeOf e) with
            | TPtr(TInt(IChar, _), _) ->
              let mval = List.hd (AD.to_mval a) in
              let lval = Addr.Mval.to_cil mval in
              (try `Lifted (Bytes.to_string (Hashtbl.find char_array lval))
               with Not_found -> Queries.Result.top q)
            | _ -> (* what about ISChar and IUChar? *)
              (* ignore @@ printf "Type %a\n" d_plaintype t; *)
              Queries.Result.top q
          end
        | x ->
          (* ignore @@ printf "EvalStr Unknown: %a -> %s\n" d_plainexp e (VD.short 80 x); *)
          Queries.Result.top q
      end
    | Q.IsMultiple v -> WeakUpdates.mem v ctx.local.weak ||
                        (hasAttribute "thread" v.vattr && v.vaddrof) (* thread-local variables if they have their address taken, as one could then compare several such variables *)
    | Q.IterSysVars (vq, vf) ->
      let vf' x = vf (Obj.repr (V.priv x)) in
      Priv.iter_sys_vars (priv_getg ctx.global) vq vf'
    | Q.Invariant context -> query_invariant ctx context
    | Q.InvariantGlobal g ->
      let g: V.t = Obj.obj g in
      query_invariant_global ctx g
    | _ -> Q.Result.top q

  let update_variable variable typ value cpa =
    if ((get_bool "exp.volatiles_are_top") && (is_always_unknown variable)) then
      CPA.add variable (VD.top_value ~varAttr:variable.vattr typ) cpa
    else
      CPA.add variable value cpa

  (** Add dependencies between a value and the expression it (or any of its contents) are partitioned by *)
  let add_partitioning_dependencies (x:varinfo) (value:VD.t) (st:store):store =
    let add_one_dep (array:varinfo) (var:varinfo) dep =
      let vMap = Dep.find_opt var dep |? Dep.VarSet.empty () in
      let vMapNew = Dep.VarSet.add array vMap in
      Dep.add var vMapNew dep
    in
    match value with
    | Array _
    | Struct _
    | Union _ ->
      begin
        let vars_in_partitioning = VD.affecting_vars value in
        let dep_new = List.fold_left (fun dep var -> add_one_dep x var dep) st.deps vars_in_partitioning in
        { st with deps = dep_new }
      end
    (* Blob cannot contain arrays *)
    | _ ->  st

  (** [set st addr val] returns a state where [addr] is set to [val]
   * it is always ok to put None for lval_raw and rval_raw, this amounts to not using/maintaining
   * precise information about arrays. *)
  let set (a: Q.ask) ~(ctx: _ ctx) ?(invariant=false) ?lval_raw ?rval_raw ?t_override (gs:glob_fun) (st: store) (lval: AD.t) (lval_type: Cil.typ) (value: value) : store =
    let update_variable x t y z =
      if M.tracing then M.tracel "set" ~var:x.vname "update_variable: start '%s' '%a'\nto\n%a\n\n" x.vname VD.pretty y CPA.pretty z;
      let r = update_variable x t y z in (* refers to defintion that is outside of set *)
      if M.tracing then M.tracel "set" ~var:x.vname "update_variable: start '%s' '%a'\nto\n%a\nresults in\n%a\n" x.vname VD.pretty y CPA.pretty z CPA.pretty r;
      r
    in
    let firstvar = if M.tracing then match AD.to_var_may lval with [] -> "" | x :: _ -> x.vname else "" in
    let lval_raw = (Option.map (fun x -> Lval x) lval_raw) in
    if M.tracing then M.tracel "set" ~var:firstvar "lval: %a\nvalue: %a\nstate: %a\n" AD.pretty lval VD.pretty value CPA.pretty st.cpa;
    (* Updating a single varinfo*offset pair. NB! This function's type does
     * not include the flag. *)
    let update_one_addr (x, offs) (st: store): store =
      let cil_offset = Offs.to_cil_offset offs in
      let t = match t_override with
        | Some t -> t
        | None ->
          if a.f (Q.IsAllocVar x) then
            (* the vtype of heap vars will be TVoid, so we need to trust the pointer we got to this to be of the right type *)
            (* i.e. use the static type of the pointer here *)
            lval_type
          else
            try
              Cilfacade.typeOfLval (Var x, cil_offset)
            with Cilfacade.TypeOfError _ ->
              (* If we cannot determine the correct type here, we go with the one of the LVal *)
              (* This will usually lead to a type mismatch in the ValueDomain (and hence supertop) *)
              M.debug ~category:Analyzer "Cilfacade.typeOfLval failed Could not obtain the type of %a" d_lval (Var x, cil_offset);
              lval_type
      in
      let update_offset old_value =
        (* Projection globals to highest Precision *)
        let projected_value = project_val (Queries.to_value_domain_ask a) None None value (is_global a x) in
        let new_value = VD.update_offset (Queries.to_value_domain_ask a) old_value offs projected_value lval_raw ((Var x), cil_offset) t in
        if WeakUpdates.mem x st.weak then
          VD.join old_value new_value
        else if invariant then (
          (* without this, invariant for ambiguous pointer might worsen precision for each individual address to their join *)
          try
            VD.meet old_value new_value
          with Lattice.Uncomparable ->
            new_value
        )
        else
          new_value
      in
      if M.tracing then M.tracel "set" ~var:firstvar "update_one_addr: start with '%a' (type '%a') \nstate:%a\n\n" AD.pretty (AD.of_mval (x,offs)) d_type x.vtype D.pretty st;
      if isFunctionType x.vtype then begin
        if M.tracing then M.tracel "set" ~var:firstvar "update_one_addr: returning: '%a' is a function type \n" d_type x.vtype;
        st
      end else
      if get_bool "exp.globs_are_top" then begin
        if M.tracing then M.tracel "set" ~var:firstvar "update_one_addr: BAD? exp.globs_are_top is set \n";
        { st with cpa = CPA.add x Top st.cpa }
      end else
        (* Check if we need to side-effect this one. We no longer generate
         * side-effects here, but the code still distinguishes these cases. *)
      if (!earlyglobs || ThreadFlag.has_ever_been_multi a) && is_global a x then begin
        if M.tracing then M.tracel "set" ~var:x.vname "update_one_addr: update a global var '%s' ...\n" x.vname;
        let priv_getg = priv_getg gs in
        (* Optimization to avoid evaluating integer values when setting them.
           The case when invariant = true requires the old_value to be sound for the meet.
           Allocated blocks are representend by Blobs with additional information, so they need to be looked-up. *)
        let old_value = if not invariant && Cil.isIntegralType x.vtype && not (a.f (IsAllocVar x)) && offs = `NoOffset then begin
            VD.bot_value ~varAttr:x.vattr lval_type
          end else
            Priv.read_global a priv_getg st x
        in
        let new_value = update_offset old_value in
        M.tracel "hgh" "update_offset %a -> %a\n" VD.pretty old_value VD.pretty new_value;
        let r = Priv.write_global ~invariant a priv_getg (priv_sideg ctx.sideg) st x new_value in
        if M.tracing then M.tracel "set" ~var:x.vname "update_one_addr: updated a global var '%s' \nstate:%a\n\n" x.vname D.pretty r;
        r
      end else begin
        if M.tracing then M.tracel "set" ~var:x.vname "update_one_addr: update a local var '%s' ...\n" x.vname;
        (* Normal update of the local state *)
        let new_value = update_offset (CPA.find x st.cpa) in
        (* what effect does changing this local variable have on arrays -
           we only need to do this here since globals are not allowed in the
           expressions for partitioning *)
        let effect_on_arrays (a: Q.ask) (st: store) =
          let affected_arrays =
            let set = Dep.find_opt x st.deps |? Dep.VarSet.empty () in
            Dep.VarSet.elements set
          in
          let movement_for_expr l' r' currentE' =
            let are_equal = Q.must_be_equal a in
            let t = Cilfacade.typeOf currentE' in
            let ik = Cilfacade.get_ikind t in
            let newE = Basetype.CilExp.replace l' r' currentE' in
            let currentEPlusOne = BinOp (PlusA, currentE', Cil.kinteger ik 1, t) in
            if are_equal newE currentEPlusOne then
              Some 1
            else
              let currentEMinusOne = BinOp (MinusA, currentE', Cil.kinteger ik 1, t) in
              if are_equal newE currentEMinusOne then
                Some (-1)
              else
                None
          in
          let effect_on_array actually_moved arr (st: store):store =
            let v = CPA.find arr st.cpa in
            let nval =
              if actually_moved then
                match lval_raw, rval_raw with
                | Some (Lval(Var l',NoOffset)), Some r' ->
                  begin
                    let moved_by = movement_for_expr l' r' in
                    VD.affect_move (Queries.to_value_domain_ask a) v x moved_by
                  end
                | _  ->
                  VD.affect_move (Queries.to_value_domain_ask a) v x (fun x -> None)
              else
                let patched_ask =
                  (* The usual recursion trick for ctx. *)
                  (* Must change ctx used by ask to also use new st (not ctx.local), otherwise recursive EvalInt queries use outdated state. *)
                  (* Note: query is just called on base, but not any other analyses. Potentially imprecise, but seems to be sufficient for now. *)
                  let rec ctx' asked =
                    { ctx with
                      ask = (fun (type a) (q: a Queries.t) -> query' asked q)
                    ; local = st
                    }
                  and query': type a. Queries.Set.t -> a Queries.t -> a Queries.result = fun asked q ->
                    let anyq = Queries.Any q in
                    if Queries.Set.mem anyq asked then
                      Queries.Result.top q (* query cycle *)
                    else (
                      let asked' = Queries.Set.add anyq asked in
                      query (ctx' asked') q
                    )
                  in
                  Analyses.ask_of_ctx (ctx' Queries.Set.empty)
                in
                let moved_by = fun x -> Some 0 in (* this is ok, the information is not provided if it *)
                (* TODO: why does affect_move need general ask (of any query) instead of eval_exp? *)
                VD.affect_move (Queries.to_value_domain_ask patched_ask) v x moved_by     (* was a set call caused e.g. by a guard *)
            in
            { st with cpa = update_variable arr arr.vtype nval st.cpa }
          in
          (* within invariant, a change to the way arrays are partitioned is not necessary *)
          List.fold_left (fun x y -> effect_on_array (not invariant) y x) st affected_arrays
        in
        if VD.is_bot new_value && invariant && not (CPA.mem x st.cpa) then
          st
        else
          let x_updated = update_variable x t new_value st.cpa in
          let with_dep = add_partitioning_dependencies x new_value {st with cpa = x_updated } in
          effect_on_arrays a with_dep
      end
    in
    let update_one x store =
      match Addr.to_mval x with
      | Some x -> update_one_addr x store
      | None -> store
    in try
      (* We start from the current state and an empty list of global deltas,
       * and we assign to all the the different possible places: *)
      let nst = AD.fold update_one lval st in
      (* if M.tracing then M.tracel "set" ~var:firstvar "new state1 %a\n" CPA.pretty nst; *)
      (* If the address was definite, then we just return it. If the address
       * was ambiguous, we have to join it with the initial state. *)
      let nst = if AD.cardinal lval > 1 then { nst with cpa = CPA.join st.cpa nst.cpa } else nst in
      (* if M.tracing then M.tracel "set" ~var:firstvar "new state2 %a\n" CPA.pretty nst; *)
      nst
    with
    (* If any of the addresses are unknown, we ignore it!?! *)
    | SetDomain.Unsupported x ->
      (* if M.tracing then M.tracel "set" ~var:firstvar "set got an exception '%s'\n" x; *)
      M.info ~category:Unsound "Assignment to unknown address, assuming no write happened."; st

  let set_many ~ctx a (gs:glob_fun) (st: store) lval_value_list: store =
    (* Maybe this can be done with a simple fold *)
    let f (acc: store) ((lval:AD.t),(typ:Cil.typ),(value:value)): store =
      set ~ctx a gs acc lval typ value
    in
    (* And fold over the list starting from the store turned wstore: *)
    List.fold_left f st lval_value_list

  let rem_many a (st: store) (v_list: varinfo list): store =
    let f acc v = CPA.remove v acc in
    let g dep v = Dep.remove v dep in
    { st with cpa = List.fold_left f st.cpa v_list; deps = List.fold_left g st.deps v_list }

  (* Removes all partitionings done according to this variable *)
  let rem_many_partitioning a (st:store) (v_list: varinfo list):store =
    (* Removes the partitioning information from all affected arrays, call before removing locals *)
    let rem_partitioning a (st:store) (x:varinfo):store =
      let affected_arrays =
        let set = Dep.find_opt x st.deps |? Dep.VarSet.empty () in
        Dep.VarSet.elements set
      in
      let effect_on_array arr st =
        let v = CPA.find arr st in
        let nval = VD.affect_move ~replace_with_const:(get_bool ("ana.base.partition-arrays.partition-by-const-on-return")) a v x (fun _ -> None) in (* Having the function for movement return None here is equivalent to forcing the partitioning to be dropped *)
        update_variable arr arr.vtype nval st
      in
      { st with cpa = List.fold_left (fun x y -> effect_on_array y x) st.cpa affected_arrays }
    in
    let f s v = rem_partitioning a s v in
    List.fold_left f st v_list

  (**************************************************************************
    * Auxillary functions
    **************************************************************************)

  let is_some_bot (x:value) =
    match x with
    | Bot -> false (* HACK: bot is here due to typing conflict (we do not cast appropriately) *)
    | _ -> VD.is_bot_value x

  module InvariantEval =
  struct
    module D = D
    module V = V
    module G = G

    let eval_rv = eval_rv
    let eval_rv_address = eval_rv_address
    let eval_lv = eval_lv
    let convert_offset = convert_offset

    let get_var = get_var
    let get a gs st addrs exp = get a gs st addrs exp
    let set a ~ctx gs st lval lval_type ?lval_raw value = set a ~ctx ~invariant:true gs st lval lval_type ?lval_raw value

    let refine_entire_var = true
    let map_oldval oldval _ = oldval
    let eval_rv_lval_refine a gs st exp lval = eval_rv a gs st (Lval lval)

    let id_meet_down ~old ~c = ID.meet old c
    let fd_meet_down ~old ~c = FD.meet old c

    let contra _ = raise Deadcode
  end

  module Invariant = BaseInvariant.Make (InvariantEval)

  let invariant = Invariant.invariant


  let set_savetop ~ctx ?lval_raw ?rval_raw ask (gs:glob_fun) st adr lval_t v : store =
    if M.tracing then M.tracel "set" "savetop %a %a %a\n" AD.pretty adr d_type lval_t VD.pretty v;
    match v with
    | Top -> set ~ctx ask gs st adr lval_t (VD.top_value (AD.type_of adr)) ?lval_raw ?rval_raw
    | v -> set ~ctx ask gs st adr lval_t v ?lval_raw ?rval_raw


  (**************************************************************************
   * Simple defs for the transfer functions
   **************************************************************************)
  let assign ctx (lval:lval) (rval:exp):store  =
    let lval_t = Cilfacade.typeOfLval lval in
    let char_array_hack () =
      let rec split_offset = function
        | Index(Const(CInt(i, _, _)), NoOffset) -> (* ...[i] *)
          Index(zero, NoOffset), Some i (* all i point to StartOf(string) *)
        | NoOffset -> NoOffset, None
        | Index(exp, offs) ->
          let offs', r = split_offset offs in
          Index(exp, offs'), r
        | Field(fi, offs) ->
          let offs', r = split_offset offs in
          Field(fi, offs'), r
      in
      let last_index (lhost, offs) =
        match split_offset offs with
        | offs', Some i -> Some ((lhost, offs'), i)
        | _ -> None
      in
      match last_index lval, stripCasts rval with
      | Some (lv, i), Const(CChr c) when c<>'\000' -> (* "abc" <> "abc\000" in OCaml! *)
        let i = Z.to_int i in
        (* ignore @@ printf "%a[%i] = %c\n" d_lval lv i c; *)
        let s = try Hashtbl.find char_array lv with Not_found -> Bytes.empty in (* current string for lv or empty string *)
        if i >= Bytes.length s then ((* optimized b/c Out_of_memory *)
          let dst = Bytes.make (i+1) '\000' in
          Bytes.blit s 0 dst 0 (Bytes.length s); (* dst[0:len(s)] = s *)
          Bytes.set dst i c; (* set character i to c inplace *)
          Hashtbl.replace char_array lv dst
        ) else (
          Bytes.set s i c; (* set character i to c inplace *)
          Hashtbl.replace char_array lv s
        )
      (*BatHashtbl.modify_def "" lv (fun s -> Bytes.set s i c) char_array*)
      | _ -> ()
    in
    char_array_hack ();
    let rval_val = eval_rv (Analyses.ask_of_ctx ctx) ctx.global ctx.local rval in
    let rval_val = VD.mark_jmpbufs_as_copied rval_val in
    let lval_val = eval_lv (Analyses.ask_of_ctx ctx) ctx.global ctx.local lval in
    (* let sofa = AD.short 80 lval_val^" = "^VD.short 80 rval_val in *)
    (* M.debug ~category:Analyzer @@ sprint ~width:max_int @@ dprintf "%a = %a\n%s" d_plainlval lval d_plainexp rval sofa; *)
    let not_local xs =
      let not_local x =
        match Addr.to_var_may x with
        | Some x -> is_global (Analyses.ask_of_ctx ctx) x
        | None -> x = Addr.UnknownPtr
      in
      AD.is_top xs || AD.exists not_local xs
    in
    (match rval_val, lval_val with
     | Address adrs, lval
       when (not !AnalysisState.global_initialization) && get_bool "kernel" && not_local lval && not (AD.is_top adrs) ->
       let find_fps e xs = match Addr.to_var_must e with
         | Some x -> x :: xs
         | None -> xs
       in
       let vars = AD.fold find_fps adrs [] in (* filter_map from AD to list *)
       let funs = Seq.filter (fun x -> isFunctionType x.vtype)@@ List.to_seq vars in
       Seq.iter (fun x -> ctx.spawn None x []) funs
     | _ -> ()
    );
    match lval with (* this section ensure global variables contain bottom values of the proper type before setting them  *)
    | (Var v, offs) when v.vglob ->
      (* Optimization: In case of simple integral types, we not need to evaluate the old value.
          v is not an allocated block, as v directly appears as a variable in the program;
          so no explicit check is required here (unlike in set) *)
      let current_val = if Cil.isIntegralType v.vtype then begin
          assert (offs = NoOffset);
          VD.Bot
        end else
          eval_rv_keep_bot (Analyses.ask_of_ctx ctx) ctx.global ctx.local (Lval (Var v, NoOffset))
      in
      begin match current_val with
        | Bot -> (* current value is VD Bot *)
          begin match Addr.to_mval (AD.choose lval_val) with
            | Some (x,offs) ->
              let t = v.vtype in
              let iv = VD.bot_value ~varAttr:v.vattr t in (* correct bottom value for top level variable *)
              if M.tracing then M.tracel "set" "init bot value: %a\n" VD.pretty iv;
              let nv = VD.update_offset (Queries.to_value_domain_ask (Analyses.ask_of_ctx ctx)) iv offs rval_val (Some  (Lval lval)) lval t in (* do desired update to value *)
              set_savetop ~ctx (Analyses.ask_of_ctx ctx) ctx.global ctx.local (AD.of_var v) lval_t nv ~lval_raw:lval ~rval_raw:rval (* set top-level variable to updated value *)
            | None ->
              set_savetop ~ctx (Analyses.ask_of_ctx ctx) ctx.global ctx.local lval_val lval_t rval_val ~lval_raw:lval ~rval_raw:rval
          end
        | _ ->
          set_savetop ~ctx (Analyses.ask_of_ctx ctx) ctx.global ctx.local lval_val lval_t rval_val ~lval_raw:lval ~rval_raw:rval
      end
    | _ ->
      set_savetop ~ctx (Analyses.ask_of_ctx ctx) ctx.global ctx.local lval_val lval_t rval_val ~lval_raw:lval ~rval_raw:rval


  let branch ctx (exp:exp) (tv:bool) : store =
    let valu = eval_rv (Analyses.ask_of_ctx ctx) ctx.global ctx.local exp in
    let refine () =
      let res = invariant ctx (Analyses.ask_of_ctx ctx) ctx.global ctx.local exp tv in
      if M.tracing then M.tracec "branch" "EqualSet result for expression %a is %a\n" d_exp exp Queries.ES.pretty (ctx.ask (Queries.EqualSet exp));
      if M.tracing then M.tracec "branch" "CondVars result for expression %a is %a\n" d_exp exp Queries.ES.pretty (ctx.ask (Queries.CondVars exp));
      if M.tracing then M.traceu "branch" "Invariant enforced!\n";
      match ctx.ask (Queries.CondVars exp) with
      | s when Queries.ES.cardinal s = 1 ->
        let e = Queries.ES.choose s in
        invariant ctx (Analyses.ask_of_ctx ctx) ctx.global res e tv
      | _ -> res
    in
    if M.tracing then M.traceli "branch" ~subsys:["invariant"] "Evaluating branch for expression %a with value %a\n" d_exp exp VD.pretty valu;
    (* First we want to see, if we can determine a dead branch: *)
    match valu with
    (* For a boolean value: *)
    | Int value ->
      if M.tracing then M.traceu "branch" "Expression %a evaluated to %a\n" d_exp exp ID.pretty value;
      begin match ID.to_bool value with
        | Some v ->
          (* Eliminate the dead branch and just propagate to the true branch *)
          if v = tv then
            refine ()
          else (
            if M.tracing then M.tracel "branch" "A The branch %B is dead!\n" tv;
            raise Deadcode
          )
        | None ->
          refine () (* like fallback below *)
      end
    (* for some reason refine () can refine these, but not raise Deadcode in struct *)
    | Address ad when tv && AD.is_null ad ->
      raise Deadcode
    | Address ad when not tv && AD.is_not_null ad ->
      raise Deadcode
    | Bot ->
      if M.tracing then M.traceu "branch" "The branch %B is dead!\n" tv;
      raise Deadcode
    (* Otherwise we try to impose an invariant: *)
    | _ ->
      (* Sometimes invariant may be more precise than eval_rv and also raise Deadcode, making the branch dead.
         For example, 50-juliet/08-CWE570_Expression_Always_False__02. *)
      refine ()

  let body ctx f =
    (* First we create a variable-initvalue pair for each variable *)
    let init_var v = (AD.of_var v, v.vtype, VD.init_value ~varAttr:v.vattr v.vtype) in
    (* Apply it to all the locals and then assign them all *)
    let inits = List.map init_var f.slocals in
    set_many ~ctx (Analyses.ask_of_ctx ctx) ctx.global ctx.local inits

  let return ctx exp fundec: store =
    if Cil.hasAttribute "noreturn" fundec.svar.vattr then
      M.warn ~category:(Behavior (Undefined Other)) "Function declared 'noreturn' could return";
    let st: store = ctx.local in
    match fundec.svar.vname with
    | "__goblint_dummy_init" ->
      if M.tracing then M.trace "init" "dummy init: %a\n" D.pretty st;
      publish_all ctx `Init;
      (* otherfun uses __goblint_dummy_init, where we can properly side effect global initialization *)
      (* TODO: move into sync `Init *)
      Priv.enter_multithreaded (Analyses.ask_of_ctx ctx) (priv_getg ctx.global) (priv_sideg ctx.sideg) st
    | _ ->
      let locals = List.filter (fun v -> not (WeakUpdates.mem v st.weak)) (fundec.sformals @ fundec.slocals) in
      let nst_part = rem_many_partitioning (Queries.to_value_domain_ask (Analyses.ask_of_ctx ctx)) ctx.local locals in
      let nst: store = rem_many (Analyses.ask_of_ctx ctx) nst_part locals in
      match exp with
      | None -> nst
      | Some exp ->
        let t_override = match Cilfacade.fundec_return_type fundec with
          | TVoid _ -> M.warn ~category:M.Category.Program "Returning a value from a void function"; assert false
          | ret -> ret
        in
        let rv = eval_rv (Analyses.ask_of_ctx ctx) ctx.global ctx.local exp in
        let st' = set ~ctx ~t_override (Analyses.ask_of_ctx ctx) ctx.global nst (return_var ()) t_override rv in
        match ThreadId.get_current (Analyses.ask_of_ctx ctx) with
        | `Lifted tid when ThreadReturn.is_current (Analyses.ask_of_ctx ctx) ->
          (* Evaluate exp and cast the resulting value to the void-pointer-type.
              Casting to the right type here avoids precision loss on joins. *)
          let rv = VD.cast ~torg:(Cilfacade.typeOf exp) Cil.voidPtrType rv in
          ctx.sideg (V.thread tid) (G.create_thread rv);
          Priv.thread_return (Analyses.ask_of_ctx ctx) (priv_getg ctx.global) (priv_sideg ctx.sideg) tid st'
        | _ -> st'

  let vdecl ctx (v:varinfo) =
    if not (Cil.isArrayType v.vtype) then
      ctx.local
    else
      let lval = eval_lv (Analyses.ask_of_ctx ctx) ctx.global ctx.local (Var v, NoOffset) in
      let current_value = eval_rv (Analyses.ask_of_ctx ctx) ctx.global ctx.local (Lval (Var v, NoOffset)) in
      let new_value = VD.update_array_lengths (eval_rv (Analyses.ask_of_ctx ctx) ctx.global ctx.local) current_value v.vtype in
      set ~ctx (Analyses.ask_of_ctx ctx) ctx.global ctx.local lval v.vtype new_value

  (**************************************************************************
   * Function calls
   **************************************************************************)

  (** From a list of expressions, collect a list of addresses that they might point to, or contain pointers to. *)
  let collect_funargs ask ?(warn=false) (gs:glob_fun) (st:store) (exps: exp list) =
    let do_exp e =
      let immediately_reachable = reachable_from_value ask gs st (eval_rv ask gs st e) (Cilfacade.typeOf e) (CilType.Exp.show e) in
      reachable_vars ask [immediately_reachable] gs st
    in
    List.concat_map do_exp exps

  let collect_invalidate ~deep ask ?(warn=false) (gs:glob_fun) (st:store) (exps: exp list) =
    if deep then
      collect_funargs ask ~warn gs st exps
    else (
      let mpt e = match eval_rv_address ask gs st e with
        | Address a -> AD.remove NullPtr a
        | _ -> AD.empty ()
      in
      List.map mpt exps
    )

  let invalidate ?(deep=true) ~ctx ask (gs:glob_fun) (st:store) (exps: exp list): store =
    if M.tracing && exps <> [] then M.tracel "invalidate" "Will invalidate expressions [%a]\n" (d_list ", " d_plainexp) exps;
    if exps <> [] then M.info ~category:Imprecise "Invalidating expressions: %a" (d_list ", " d_plainexp) exps;
    (* To invalidate a single address, we create a pair with its corresponding
     * top value. *)
    let invalidate_address st a =
      let t = AD.type_of a in
      let v = get ask gs st a None in (* None here is ok, just causes us to be a bit less precise *)
      let nv =  VD.invalidate_value (Queries.to_value_domain_ask ask) t v in
      (a, t, nv)
    in
    (* We define the function that invalidates all the values that an address
     * expression e may point to *)
    let invalidate_exp exps =
      let args = collect_invalidate ~deep ~warn:true ask gs st exps in
      List.map (invalidate_address st) args
    in
    let invalids = invalidate_exp exps in
    let is_fav_addr x =
      List.exists BaseUtil.is_excluded_from_invalidation (AD.to_var_may x)
    in
    let invalids' = List.filter (fun (x,_,_) -> not (is_fav_addr x)) invalids in
    if M.tracing && exps <> [] then (
      let addrs = List.map (Tuple3.first) invalids' in
      let vs = List.map (Tuple3.third) invalids' in
      M.tracel "invalidate" "Setting addresses [%a] to values [%a]\n" (d_list ", " AD.pretty) addrs (d_list ", " VD.pretty) vs
    );
    set_many ~ctx ask gs st invalids'


  let make_entry ?(thread=false) (ctx:(D.t, G.t, C.t, V.t) Analyses.ctx) fundec args: D.t =
    let st: store = ctx.local in
    (* Evaluate the arguments. *)
    let vals = List.map (eval_rv (Analyses.ask_of_ctx ctx) ctx.global st) args in
    (* generate the entry states *)
    (* If we need the globals, add them *)
    (* TODO: make this is_private PrivParam dependent? PerMutexOplusPriv should keep *)
    let st' =
      if thread then (
        (* TODO: HACK: Simulate enter_multithreaded for first entering thread to publish global inits before analyzing thread.
           Otherwise thread is analyzed with no global inits, reading globals gives bot, which turns into top, which might get published...
           sync `Thread doesn't help us here, it's not specific to entering multithreaded mode.
           EnterMultithreaded events only execute after threadenter and threadspawn. *)
        if not (ThreadFlag.has_ever_been_multi (Analyses.ask_of_ctx ctx)) then
          ignore (Priv.enter_multithreaded (Analyses.ask_of_ctx ctx) (priv_getg ctx.global) (priv_sideg ctx.sideg) st);
        Priv.threadenter (Analyses.ask_of_ctx ctx) st
      ) else
        (* use is_global to account for values that became globals because they were saved into global variables *)
        let globals = CPA.filter (fun k v -> is_global (Analyses.ask_of_ctx ctx) k) st.cpa in
        (* let new_cpa = if !earlyglobs || ThreadFlag.is_multi ctx.ask then CPA.filter (fun k v -> is_private ctx.ask ctx.local k) globals else globals in *)
        let new_cpa = globals in
        {st with cpa = new_cpa}
    in
    (* Assign parameters to arguments *)
    let pa = GobList.combine_short fundec.sformals vals in (* TODO: is it right to ignore missing formals/args? *)
    add_to_array_map fundec pa;
    let new_cpa = CPA.add_list pa st'.cpa in
    (* List of reachable variables *)
    let reachable = List.concat_map AD.to_var_may (reachable_vars (Analyses.ask_of_ctx ctx) (get_ptrs vals) ctx.global st) in
    let reachable = List.filter (fun v -> CPA.mem v st.cpa) reachable in
    let new_cpa = CPA.add_list_fun reachable (fun v -> CPA.find v st.cpa) new_cpa in

    (* Projection to Precision of the Callee *)
    let p = PU.int_precision_from_fundec fundec in
    let new_cpa = project (Queries.to_value_domain_ask (Analyses.ask_of_ctx ctx)) (Some p) new_cpa fundec in

    (* Identify locals of this fundec for which an outer copy (from a call down the callstack) is reachable *)
    let reachable_other_copies = List.filter (fun v -> match Cilfacade.find_scope_fundec v with Some scope -> CilType.Fundec.equal scope fundec | None -> false) reachable in
    (* Add to the set of weakly updated variables *)
    let new_weak = WeakUpdates.join st.weak (WeakUpdates.of_list reachable_other_copies) in
    {st' with cpa = new_cpa; weak = new_weak}

  let enter ctx lval fn args : (D.t * D.t) list =
    [ctx.local, make_entry ctx fn args]



  let forkfun (ctx:(D.t, G.t, C.t, V.t) Analyses.ctx) (lv: lval option) (f: varinfo) (args: exp list) : (lval option * varinfo * exp list) list =
    let create_thread lval arg v =
      try
        (* try to get function declaration *)
        let fd = Cilfacade.find_varinfo_fundec v in
        let args =
          match arg with
          | Some x -> [x]
          | None -> List.map (fun x -> MyCFG.unknown_exp) fd.sformals
        in
        Some (lval, v, args)
      with Not_found ->
        if LF.use_special f.vname then None (* we handle this function *)
        else if isFunctionType v.vtype then
          (* FromSpec warns about unknown thread creation, so we don't do it here any more *)
          let (_, v_args, _, _) = Cil.splitFunctionTypeVI v in
          let args = match arg with
            | Some x -> [x]
            | None -> List.map (fun x -> MyCFG.unknown_exp) (Cil.argsToList v_args)
          in
          Some (lval, v, args)
        else (
          M.debug ~category:Analyzer "Not creating a thread from %s because its type is %a" v.vname d_type v.vtype;
          None
        )
    in
    let desc = LF.find f in
    match desc.special args, f.vname with
    (* handling thread creations *)
    | ThreadCreate { thread = id; start_routine = start; arg = ptc_arg }, _ -> begin
        (* extra sync so that we do not analyze new threads with bottom global invariant *)
        publish_all ctx `Thread;
        (* Collect the threads. *)
        let start_addr = eval_tv (Analyses.ask_of_ctx ctx) ctx.global ctx.local start in
        let start_funvars = AD.to_var_may start_addr in
        let start_funvars_with_unknown =
          if AD.mem Addr.UnknownPtr start_addr then
            dummyFunDec.svar :: start_funvars
          else
            start_funvars
        in
        List.filter_map (create_thread (Some (Mem id, NoOffset)) (Some ptc_arg)) start_funvars_with_unknown
      end
    | _, _ when get_bool "sem.unknown_function.spawn" ->
      (* TODO: Remove sem.unknown_function.spawn check because it is (and should be) really done in LibraryFunctions.
         But here we consider all non-ThreadCrate functions also unknown, so old-style LibraryFunctions access
         definitions using `Write would still spawn because they are not truly unknown functions (missing from LibraryFunctions).
         Need this to not have memmove spawn in SV-COMP. *)
      let shallow_args = LibraryDesc.Accesses.find desc.accs { kind = Spawn; deep = false } args in
      let deep_args = LibraryDesc.Accesses.find desc.accs { kind = Spawn; deep = true } args in
      let shallow_flist = collect_invalidate ~deep:false (Analyses.ask_of_ctx ctx) ctx.global ctx.local shallow_args in
      let deep_flist = collect_invalidate ~deep:true (Analyses.ask_of_ctx ctx) ctx.global ctx.local deep_args in
      let flist = shallow_flist @ deep_flist in
      let addrs = List.concat_map AD.to_var_may flist in
      if addrs <> [] then M.debug ~category:Analyzer "Spawning functions from unknown function: %a" (d_list ", " CilType.Varinfo.pretty) addrs;
      List.filter_map (create_thread None None) addrs
    | _, _ -> []

  let assert_fn ctx e refine =
    (* make the state meet the assertion in the rest of the code *)
    if not refine then ctx.local else begin
      let newst = invariant ctx (Analyses.ask_of_ctx ctx) ctx.global ctx.local e true in
      (* if check_assert e newst <> `Lifted true then
          M.warn ~category:Assert ~msg:("Invariant \"" ^ expr ^ "\" does not stick.") (); *)
      newst
    end

  let special_unknown_invalidate ctx ask gs st f args =
    (if CilType.Varinfo.equal f dummyFunDec.svar then M.warn ~category:Imprecise ~tags:[Category Call] "Unknown function ptr called");
    let desc = LF.find f in
    let shallow_addrs = LibraryDesc.Accesses.find desc.accs { kind = Write; deep = false } args in
    let deep_addrs = LibraryDesc.Accesses.find desc.accs { kind = Write; deep = true } args in
    let deep_addrs =
      if List.mem LibraryDesc.InvalidateGlobals desc.attrs then (
        M.info ~category:Imprecise "INVALIDATING ALL GLOBALS!";
        foldGlobals !Cilfacade.current_file (fun acc global ->
            match global with
            | GVar (vi, _, _) when not (is_static vi) ->
              mkAddrOf (Var vi, NoOffset) :: acc
            (* TODO: what about GVarDecl? *)
            | _ -> acc
          ) deep_addrs
      )
      else
        deep_addrs
    in
    (* TODO: what about escaped local variables? *)
    (* invalidate arguments and non-static globals for unknown functions *)
    let st' = invalidate ~deep:false ~ctx (Analyses.ask_of_ctx ctx) gs st shallow_addrs in
    invalidate ~deep:true ~ctx (Analyses.ask_of_ctx ctx) gs st' deep_addrs

  let check_invalid_mem_dealloc ctx special_fn ptr =
    let has_non_heap_var = AD.exists (function
        | Addr (v,_) -> is_not_heap_alloc_var ctx v
        | _ -> false)
    in
    let has_non_zero_offset = AD.exists (function
        | Addr (_,o) -> Offs.cmp_zero_offset o <> `MustZero
        | _ -> false)
    in
    match eval_rv_address (Analyses.ask_of_ctx ctx) ctx.global ctx.local ptr with
    | Address a ->
<<<<<<< HEAD
      let points_to_set = addrToLvalSet a in
      if Q.LS.is_top points_to_set then (
        AnalysisStateUtil.set_mem_safety_flag InvalidFree;
        M.warn ~category:(Behavior (Undefined InvalidMemoryDeallocation)) ~tags:[CWE 590; CWE 761] "Points-to set for pointer %a in function %s is top. Potentially invalid memory deallocation may occur" d_exp ptr special_fn.vname
      )
      else if (Q.LS.exists (fun (v, _) -> not (ctx.ask (Q.IsHeapVar v))) points_to_set) || (AD.mem Addr.UnknownPtr a) then (
        AnalysisStateUtil.set_mem_safety_flag InvalidFree;
        M.warn ~category:(Behavior (Undefined InvalidMemoryDeallocation)) ~tags:[CWE 590] "Free of non-dynamically allocated memory in function %s for pointer %a" special_fn.vname d_exp ptr
      )
      else if Q.LS.exists (fun (_, o) -> Offset.Exp.cmp_zero_offset o <> `MustZero) points_to_set then (
        AnalysisStateUtil.set_mem_safety_flag InvalidFree;
=======
      if AD.is_top a then
        M.warn ~category:(Behavior (Undefined InvalidMemoryDeallocation)) ~tags:[CWE 590] "Points-to set for pointer %a in function %s is top. Potentially invalid memory deallocation may occur" d_exp ptr special_fn.vname
      else if has_non_heap_var a then
        M.warn ~category:(Behavior (Undefined InvalidMemoryDeallocation)) ~tags:[CWE 590] "Free of non-dynamically allocated memory in function %s for pointer %a" special_fn.vname d_exp ptr
      else if has_non_zero_offset a then
>>>>>>> d3347e8b
        M.warn ~category:(Behavior (Undefined InvalidMemoryDeallocation)) ~tags:[CWE 761] "Free of memory not at start of buffer in function %s for pointer %a" special_fn.vname d_exp ptr
      )
    | _ -> M.warn ~category:MessageCategory.Analyzer "Pointer %a in function %s doesn't evaluate to a valid address." d_exp ptr special_fn.vname


  let special ctx (lv:lval option) (f: varinfo) (args: exp list) =
    let invalidate_ret_lv st = match lv with
      | Some lv ->
        if M.tracing then M.tracel "invalidate" "Invalidating lhs %a for function call %s\n" d_plainlval lv f.vname;
        invalidate ~ctx (Analyses.ask_of_ctx ctx) ctx.global st [Cil.mkAddrOrStartOf lv]
      | None -> st
    in
    let addr_type_of_exp exp =
      let lval = mkMem ~addr:(Cil.stripCasts exp) ~off:NoOffset in
      let addr = eval_lv (Analyses.ask_of_ctx ctx) ctx.global ctx.local lval in
      (addr, AD.type_of addr)
    in
    let forks = forkfun ctx lv f args in
    if M.tracing then if not (List.is_empty forks) then M.tracel "spawn" "Base.special %s: spawning functions %a\n" f.vname (d_list "," CilType.Varinfo.pretty) (List.map BatTuple.Tuple3.second forks);
    List.iter (BatTuple.Tuple3.uncurry ctx.spawn) forks;
    let st: store = ctx.local in
    let gs = ctx.global in
    let desc = LF.find f in
    let memory_copying dst src =
      let dest_a, dest_typ = addr_type_of_exp dst in
      let src_lval = mkMem ~addr:(Cil.stripCasts src) ~off:NoOffset in
      let src_typ = eval_lv (Analyses.ask_of_ctx ctx) gs st src_lval
                    |> AD.type_of in
      (* when src and destination type coincide, take value from the source, otherwise use top *)
      let value = if typeSig dest_typ = typeSig src_typ then
          let src_cast_lval = mkMem ~addr:(Cilfacade.mkCast ~e:src ~newt:(TPtr (dest_typ, []))) ~off:NoOffset in
          eval_rv (Analyses.ask_of_ctx ctx) gs st (Lval src_cast_lval)
        else
          VD.top_value (unrollType dest_typ)
      in
      set ~ctx (Analyses.ask_of_ctx ctx) gs st dest_a dest_typ value in
    (* for string functions *)
    let eval_n = function
      (* if only n characters of a given string are needed, evaluate expression n to an integer option *)
      | Some n ->
        begin match eval_rv (Analyses.ask_of_ctx ctx) gs st n with
          | Int i ->
            begin match ID.to_int i with
              | Some x -> Some (Z.to_int x)
              | _ -> Some (-1)
            end
          | _ -> Some (-1)
        end
      (* do nothing if all characters are needed *)
      | _ -> None
    in
    let string_manipulation s1 s2 lv all op =
      let s1_a, s1_typ = addr_type_of_exp s1 in
      let s2_a, s2_typ = addr_type_of_exp s2 in
      match lv, op with
      | Some lv_val, Some f ->
        (* when whished types coincide, compute result of operation op, otherwise use top *)
        let lv_a = eval_lv (Analyses.ask_of_ctx ctx) gs st lv_val in
        let lv_typ = Cilfacade.typeOfLval lv_val in
        if all && typeSig s1_typ = typeSig s2_typ && typeSig s2_typ = typeSig lv_typ then (* all types need to coincide *)
          lv_a, lv_typ, (f s1_a s2_a)
        else if not all && typeSig s1_typ = typeSig s2_typ then (* only the types of s1 and s2 need to coincide *)
          lv_a, lv_typ, (f s1_a s2_a)
        else
          lv_a, lv_typ, (VD.top_value (unrollType lv_typ))
      | _ ->
        (* check if s1 is potentially a string literal as writing to it would be undefined behavior; then return top *)
        let _ = AD.string_writing_defined s1_a in
        s1_a, s1_typ, VD.top_value (unrollType s1_typ)
    in
    let st = match desc.special args, f.vname with
    | Memset { dest; ch; count; }, _ ->
      (* TODO: check count *)
      let eval_ch = eval_rv (Analyses.ask_of_ctx ctx) gs st ch in
      let dest_a, dest_typ = addr_type_of_exp dest in
      let value =
        match eval_ch with
        | Int i when ID.to_int i = Some Z.zero ->
          VD.zero_init_value dest_typ
        | _ ->
          VD.top_value dest_typ
      in
      set ~ctx (Analyses.ask_of_ctx ctx) gs st dest_a dest_typ value
    | Bzero { dest; count; }, _ ->
      (* TODO: share something with memset special case? *)
      (* TODO: check count *)
      let dest_a, dest_typ = addr_type_of_exp dest in
      let value = VD.zero_init_value dest_typ in
      set ~ctx (Analyses.ask_of_ctx ctx) gs st dest_a dest_typ value
    | Memcpy { dest = dst; src; n; }, _ ->
      memory_copying dst src
    (* strcpy(dest, src); *)
    | Strcpy { dest = dst; src; n = None }, _ ->
      let dest_a, dest_typ = addr_type_of_exp dst in
      (* when dest surely isn't a string literal, try copying src to dest *)
      if AD.string_writing_defined dest_a then
        memory_copying dst src
      else
        (* else return top (after a warning was issued) *)
        set ~ctx (Analyses.ask_of_ctx ctx) gs st dest_a dest_typ (VD.top_value (unrollType dest_typ))
    (* strncpy(dest, src, n); *)
    | Strcpy { dest = dst; src; n }, _ ->
      begin match eval_n n with
        | Some num ->
          let dest_a, dest_typ, value = string_manipulation dst src None false None in
          set ~ctx (Analyses.ask_of_ctx ctx) gs st dest_a dest_typ value
        | None -> failwith "already handled in case above"
      end
    | Strcat { dest = dst; src; n }, _ ->
      let dest_a, dest_typ, value = string_manipulation dst src None false None in
      set ~ctx (Analyses.ask_of_ctx ctx) gs st dest_a dest_typ value
    | Strlen s, _ ->
      begin match lv with
        | Some lv_val ->
          let dest_a = eval_lv (Analyses.ask_of_ctx ctx) gs st lv_val in
          let dest_typ = Cilfacade.typeOfLval lv_val in
          let lval = mkMem ~addr:(Cil.stripCasts s) ~off:NoOffset in
          let address = eval_lv (Analyses.ask_of_ctx ctx) gs st lval in
          let (value:value) = Int(AD.to_string_length address) in
          set ~ctx (Analyses.ask_of_ctx ctx) gs st dest_a dest_typ value
        | None -> st
      end
    | Strstr { haystack; needle }, _ ->
      begin match lv with
        | Some _ ->
          (* when haystack, needle and dest type coincide, check if needle is a substring of haystack:
             if that is the case, assign the substring of haystack starting at the first occurrence of needle to dest,
             else use top *)
          let dest_a, dest_typ, value = string_manipulation haystack needle lv true (Some (fun h_a n_a -> Address(AD.substring_extraction h_a n_a))) in
          set ~ctx (Analyses.ask_of_ctx ctx) gs st dest_a dest_typ value
        | None -> st
      end
    | Strcmp { s1; s2; n }, _ ->
      begin match lv with
        | Some _ ->
          (* when s1 and s2 type coincide, compare both both strings completely or their first n characters, otherwise use top *)
          let dest_a, dest_typ, value = string_manipulation s1 s2 lv false (Some (fun s1_a s2_a -> Int(AD.string_comparison s1_a s2_a (eval_n n)))) in
          set ~ctx (Analyses.ask_of_ctx ctx) gs st dest_a dest_typ value
        | None -> st
      end
    | Abort, _ -> raise Deadcode
    | ThreadExit { ret_val = exp }, _ ->
      begin match ThreadId.get_current (Analyses.ask_of_ctx ctx) with
        | `Lifted tid ->
          (
            let rv = eval_rv (Analyses.ask_of_ctx ctx) ctx.global ctx.local exp in
            ctx.sideg (V.thread tid) (G.create_thread rv);
            (* TODO: emit thread return event so other analyses are aware? *)
            (* TODO: publish still needed? *)
            publish_all ctx `Return; (* like normal return *)
            match ThreadId.get_current (Analyses.ask_of_ctx ctx) with
            | `Lifted tid when ThreadReturn.is_current (Analyses.ask_of_ctx ctx) ->
              ignore @@ Priv.thread_return (Analyses.ask_of_ctx ctx) (priv_getg ctx.global) (priv_sideg ctx.sideg) tid st
            | _ -> ())
        | _ -> ()
      end;
      raise Deadcode
    | MutexAttrSetType {attr = attr; typ = mtyp}, _ ->
      begin
        let get_type lval =
          let address = eval_lv (Analyses.ask_of_ctx ctx) gs st lval in
          AD.type_of address
        in
        let dst_lval = mkMem ~addr:(Cil.stripCasts attr) ~off:NoOffset in
        let dest_typ = get_type dst_lval in
        let dest_a = eval_lv (Analyses.ask_of_ctx ctx) gs st dst_lval in
        match eval_rv (Analyses.ask_of_ctx ctx) gs st mtyp with
        | Int x ->
          begin
            match ID.to_int x with
            | Some z ->
              if M.tracing then M.tracel "attr" "setting\n";
              set ~ctx (Analyses.ask_of_ctx ctx) gs st dest_a dest_typ (MutexAttr (ValueDomain.MutexAttr.of_int z))
            | None -> set ~ctx (Analyses.ask_of_ctx ctx) gs st dest_a dest_typ (MutexAttr (ValueDomain.MutexAttr.top ()))
          end
        | _ -> set ~ctx (Analyses.ask_of_ctx ctx) gs st dest_a dest_typ (MutexAttr (ValueDomain.MutexAttr.top ()))
      end
    | Identity e, _ ->
      begin match lv with
        | Some x -> assign ctx x e
        | None -> ctx.local
      end
    (**Floating point classification and trigonometric functions defined in c99*)
    | Math { fun_args; }, _ ->
      let apply_unary fk float_fun x =
        let eval_x = eval_rv (Analyses.ask_of_ctx ctx) gs st x in
        begin match eval_x with
          | Float float_x -> float_fun (FD.cast_to fk float_x)
          | _ -> failwith ("non-floating-point argument in call to function "^f.vname)
        end
      in
      let apply_binary fk float_fun x y =
        let eval_x = eval_rv (Analyses.ask_of_ctx ctx) gs st x in
        let eval_y = eval_rv (Analyses.ask_of_ctx ctx) gs st y in
        begin match eval_x, eval_y with
          | Float float_x, Float float_y -> float_fun (FD.cast_to fk float_x) (FD.cast_to fk float_y)
          | _ -> failwith ("non-floating-point argument in call to function "^f.vname)
        end
      in
      let result:value =
        begin match fun_args with
          | Nan (fk, str) when Cil.isPointerType (Cilfacade.typeOf str) -> Float (FD.nan_of fk)
          | Nan _ -> failwith ("non-pointer argument in call to function "^f.vname)
          | Inf fk -> Float (FD.inf_of fk)
          | Isfinite x -> Int (ID.cast_to IInt (apply_unary FDouble FD.isfinite x))
          | Isinf x -> Int (ID.cast_to IInt (apply_unary FDouble FD.isinf x))
          | Isnan x -> Int (ID.cast_to IInt (apply_unary FDouble FD.isnan x))
          | Isnormal x -> Int (ID.cast_to IInt (apply_unary FDouble FD.isnormal x))
          | Signbit x -> Int (ID.cast_to IInt (apply_unary FDouble FD.signbit x))
          | Ceil (fk,x) -> Float (apply_unary fk FD.ceil x)
          | Floor (fk,x) -> Float (apply_unary fk FD.floor x)
          | Fabs (fk, x) -> Float (apply_unary fk FD.fabs x)
          | Acos (fk, x) -> Float (apply_unary fk FD.acos x)
          | Asin (fk, x) -> Float (apply_unary fk FD.asin x)
          | Atan (fk, x) -> Float (apply_unary fk FD.atan x)
          | Atan2 (fk, y, x) -> Float (apply_binary fk (fun y' x' -> FD.atan (FD.div y' x')) y x)
          | Cos (fk, x) -> Float (apply_unary fk FD.cos x)
          | Sin (fk, x) -> Float (apply_unary fk FD.sin x)
          | Tan (fk, x) -> Float (apply_unary fk FD.tan x)
          | Isgreater (x,y) -> Int(ID.cast_to IInt (apply_binary FDouble FD.gt x y))
          | Isgreaterequal (x,y) -> Int(ID.cast_to IInt (apply_binary FDouble FD.ge x y))
          | Isless (x,y) -> Int(ID.cast_to IInt (apply_binary FDouble FD.lt x y))
          | Islessequal (x,y) -> Int(ID.cast_to IInt (apply_binary FDouble FD.le x y))
          | Islessgreater (x,y) -> Int(ID.logor (ID.cast_to IInt (apply_binary FDouble FD.lt x y)) (ID.cast_to IInt (apply_binary FDouble FD.gt x y)))
          | Isunordered (x,y) -> Int(ID.cast_to IInt (apply_binary FDouble FD.unordered x y))
          | Fmax (fd, x ,y) -> Float (apply_binary fd FD.fmax x y)
          | Fmin (fd, x ,y) -> Float (apply_binary fd FD.fmin x y)
        end
      in
      begin match lv with
        | Some lv_val -> set ~ctx (Analyses.ask_of_ctx ctx) gs st (eval_lv (Analyses.ask_of_ctx ctx) ctx.global st lv_val) (Cilfacade.typeOfLval lv_val) result
        | None -> st
      end
    (* handling thread creations *)
    | ThreadCreate _, _ ->
      invalidate_ret_lv ctx.local (* actual results joined via threadspawn *)
    (* handling thread joins... sort of *)
    | ThreadJoin { thread = id; ret_var }, _ ->
      let st' =
        match (eval_rv (Analyses.ask_of_ctx ctx) gs st ret_var) with
        | Int n when GobOption.exists (BI.equal BI.zero) (ID.to_int n) -> st
        | Address ret_a ->
          begin match eval_rv (Analyses.ask_of_ctx ctx) gs st id with
            | Thread a ->
              let v = List.fold VD.join (VD.bot ()) (List.map (fun x -> G.thread (ctx.global (V.thread x))) (ValueDomain.Threads.elements a)) in
              (* TODO: is this type right? *)
              set ~ctx (Analyses.ask_of_ctx ctx) gs st ret_a (Cilfacade.typeOf ret_var) v
            | _      -> invalidate ~ctx (Analyses.ask_of_ctx ctx) gs st [ret_var]
          end
        | _      -> invalidate ~ctx (Analyses.ask_of_ctx ctx) gs st [ret_var]
      in
      let st' = invalidate_ret_lv st' in
      Priv.thread_join (Analyses.ask_of_ctx ctx) (priv_getg ctx.global) id st'
    | Unknown, "__goblint_assume_join" ->
      let id = List.hd args in
      Priv.thread_join ~force:true (Analyses.ask_of_ctx ctx) (priv_getg ctx.global) id st
    | Alloca size, _ -> begin
        match lv with
        | Some lv ->
          let heap_var = AD.of_var (heap_var true ctx) in
          (* ignore @@ printf "alloca will allocate %a bytes\n" ID.pretty (eval_int ctx.ask gs st size); *)
          set_many ~ctx (Analyses.ask_of_ctx ctx) gs st [(heap_var, TVoid [], Blob (VD.bot (), eval_int (Analyses.ask_of_ctx ctx) gs st size, true));
                                                         (eval_lv (Analyses.ask_of_ctx ctx) gs st lv, (Cilfacade.typeOfLval lv), Address heap_var)]
        | _ -> st
      end
    | Malloc size, _ -> begin
        match lv with
        | Some lv ->
          let heap_var =
            if (get_bool "sem.malloc.fail")
            then AD.join (AD.of_var (heap_var false ctx)) AD.null_ptr
            else AD.of_var (heap_var false ctx)
          in
          (* ignore @@ printf "malloc will allocate %a bytes\n" ID.pretty (eval_int ctx.ask gs st size); *)
          set_many ~ctx (Analyses.ask_of_ctx ctx) gs st [(heap_var, TVoid [], Blob (VD.bot (), eval_int (Analyses.ask_of_ctx ctx) gs st size, true));
                                                         (eval_lv (Analyses.ask_of_ctx ctx) gs st lv, (Cilfacade.typeOfLval lv), Address heap_var)]
        | _ -> st
      end
    | Calloc { count = n; size }, _ ->
      begin match lv with
        | Some lv -> (* array length is set to one, as num*size is done when turning into `Calloc *)
          let heap_var = heap_var false ctx in
          let add_null addr =
            if get_bool "sem.malloc.fail"
            then AD.join addr AD.null_ptr (* calloc can fail and return NULL *)
            else addr in
          let ik = Cilfacade.ptrdiff_ikind () in
          let sizeval = eval_int (Analyses.ask_of_ctx ctx) gs st size in
          let countval = eval_int (Analyses.ask_of_ctx ctx) gs st n in
          if ID.to_int countval = Some Z.one then (
            set_many ~ctx (Analyses.ask_of_ctx ctx) gs st [
              (add_null (AD.of_var heap_var), TVoid [], Blob (VD.bot (), sizeval, false));
              (eval_lv (Analyses.ask_of_ctx ctx) gs st lv, (Cilfacade.typeOfLval lv), Address (add_null (AD.of_var heap_var)))
            ]
          )
          else (
            let blobsize = ID.mul (ID.cast_to ik @@ sizeval) (ID.cast_to ik @@ countval) in
            (* the memory that was allocated by calloc is set to bottom, but we keep track that it originated from calloc, so when bottom is read from memory allocated by calloc it is turned to zero *)
            set_many ~ctx (Analyses.ask_of_ctx ctx) gs st [
              (add_null (AD.of_var heap_var), TVoid [], Array (CArrays.make (IdxDom.of_int (Cilfacade.ptrdiff_ikind ()) BI.one) (Blob (VD.bot (), blobsize, false))));
              (eval_lv (Analyses.ask_of_ctx ctx) gs st lv, (Cilfacade.typeOfLval lv), Address (add_null (AD.of_mval (heap_var, `Index (IdxDom.of_int (Cilfacade.ptrdiff_ikind ()) BI.zero, `NoOffset)))))
            ]
          )
        | _ -> st
      end
    | Realloc { ptr = p; size }, _ ->
      (* Realloc shouldn't be passed non-dynamically allocated memory *)
      check_invalid_mem_dealloc ctx f p;
      begin match lv with
        | Some lv ->
          let ask = Analyses.ask_of_ctx ctx in
          let p_rv = eval_rv ask gs st p in
          let p_addr =
            match p_rv with
            | Address a -> a
            (* TODO: don't we already have logic for this? *)
            | Int i when ID.to_int i = Some BI.zero -> AD.null_ptr
            | Int i -> AD.top_ptr
            | _ -> AD.top_ptr (* TODO: why does this ever happen? *)
          in
          let p_addr' = AD.remove NullPtr p_addr in (* realloc with NULL is same as malloc, remove to avoid unknown value from NullPtr access *)
          let p_addr_get = get ask gs st p_addr' None in (* implicitly includes join of malloc value (VD.bot) *)
          let size_int = eval_int ask gs st size in
          let heap_val:value = Blob (p_addr_get, size_int, true) in (* copy old contents with new size *)
          let heap_addr = AD.of_var (heap_var false ctx) in
          let heap_addr' =
            if get_bool "sem.malloc.fail" then
              AD.join heap_addr AD.null_ptr
            else
              heap_addr
          in
          let lv_addr = eval_lv ask gs st lv in
          set_many ~ctx ask gs st [
            (heap_addr, TVoid [], heap_val);
            (lv_addr, Cilfacade.typeOfLval lv, Address heap_addr');
          ] (* TODO: free (i.e. invalidate) old blob if successful? *)
        | None ->
          st
      end
    | Free ptr, _ ->
      (* Free shouldn't be passed non-dynamically allocated memory *)
      check_invalid_mem_dealloc ctx f ptr;
      st
    | Assert { exp; refine; _ }, _ -> assert_fn ctx exp refine
    | Setjmp { env }, _ ->
      let ask = Analyses.ask_of_ctx ctx in
      let st' = match eval_rv ask gs st env with
        | Address jmp_buf ->
          let value = VD.JmpBuf (ValueDomain.JmpBufs.Bufs.singleton (Target (ctx.prev_node, ctx.control_context ())), false) in
          let r = set ~ctx ask gs st jmp_buf (Cilfacade.typeOf env) value in
          if M.tracing then M.tracel "setjmp" "setting setjmp %a on %a -> %a\n" d_exp env D.pretty st D.pretty r;
          r
        | _ -> failwith "problem?!"
      in
      begin match lv with
        | Some lv ->
          set ~ctx ask gs st' (eval_lv ask ctx.global st lv) (Cilfacade.typeOfLval lv) (Int (ID.of_int IInt BI.zero))
        | None -> st'
      end
    | Longjmp {env; value}, _ ->
      let ask = Analyses.ask_of_ctx ctx in
      let ensure_not_zero (rv:value) = match rv with
        | Int i ->
          begin match ID.to_bool i with
            | Some true -> rv
            | Some false ->
              M.error "Must: Longjmp with a value of 0 is silently changed to 1";
              Int (ID.of_int (ID.ikind i) Z.one)
            | None ->
              M.warn "May: Longjmp with a value of 0 is silently changed to 1";
              let ik = ID.ikind i in
              Int (ID.join (ID.meet i (ID.of_excl_list ik [Z.zero])) (ID.of_int ik Z.one))
          end
        | _ ->
          M.warn ~category:Program "Arguments to longjmp are strange!";
          rv
      in
      let rv = ensure_not_zero @@ eval_rv ask ctx.global ctx.local value in
      let t = Cilfacade.typeOf value in
      set ~ctx ~t_override:t ask ctx.global ctx.local (AD.of_var !longjmp_return) t rv (* Not raising Deadcode here, deadcode is raised at a higher level! *)
    | Rand, _ ->
      begin match lv with
        | Some x ->
          let result:value = (Int (ID.starting IInt Z.zero)) in
          set ~ctx (Analyses.ask_of_ctx ctx) gs st (eval_lv (Analyses.ask_of_ctx ctx) ctx.global st x) (Cilfacade.typeOfLval x) result
        | None -> st
      end
    | _, _ ->
      let st =
        special_unknown_invalidate ctx (Analyses.ask_of_ctx ctx) gs st f args
        (*
          *  TODO: invalidate vars reachable via args
          *  publish globals
          *  if single-threaded: *call f*, privatize globals
          *  else: spawn f
          *)
      in
      (* invalidate lhs in case of assign *)
      invalidate_ret_lv st
    in
    if get_bool "sem.noreturn.dead_code" && Cil.hasAttribute "noreturn" f.vattr then raise Deadcode else st

  let combine_st ctx (local_st : store) (fun_st : store) (tainted_lvs : AD.t) : store =
    let ask = (Analyses.ask_of_ctx ctx) in
    AD.fold (fun addr st ->
        match addr with
        | Addr.Addr (v,o) ->
          if CPA.mem v fun_st.cpa then
            let lval = Addr.Mval.to_cil (v,o) in
            let address = eval_lv ask ctx.global st lval in
            let lval_type = Addr.type_of addr in
            if M.tracing then M.trace "taintPC" "updating %a; type: %a\n" Addr.Mval.pretty (v,o) d_type lval_type;
            match (CPA.find_opt v (fun_st.cpa)), lval_type with
            | None, _ -> st
            (* partitioned arrays cannot be copied by individual lvalues, so if tainted just copy the whole callee value for the array variable *)
            | Some (Array a), _ when (CArrays.domain_of_t a) = PartitionedDomain -> {st with cpa = CPA.add v (Array a) st.cpa}
            (* "get" returned "unknown" when applied to a void type, so special case void types. This caused problems with some sv-comps (e.g. regtest 64 11) *)
            | Some voidVal, TVoid _ -> {st with cpa = CPA.add v voidVal st.cpa}
            | _, _ -> begin
                let new_val = get ask ctx.global fun_st address None in
                if M.tracing then M.trace "taintPC" "update val: %a\n\n" VD.pretty new_val;
                let st' = set_savetop ~ctx ask ctx.global st address lval_type new_val in
                let partDep = Dep.find_opt v fun_st.deps in
                match partDep with
                | None -> st'
                (* if a var partitions an array, all cpa-info for arrays it may partition are added from callee to caller *)
                | Some deps -> {st' with cpa = (Dep.VarSet.fold (fun v accCPA -> let val_opt = CPA.find_opt v fun_st.cpa in
                                                                  match val_opt with
                                                                  | None -> accCPA
                                                                  | Some new_val -> CPA.add v new_val accCPA ) deps st'.cpa)}
              end
          else st
        | _ -> st
      ) tainted_lvs local_st

  let combine_env ctx lval fexp f args fc au (f_ask: Queries.ask) =
    let combine_one (st: D.t) (fun_st: D.t) =
      if M.tracing then M.tracel "combine" "%a\n%a\n" CPA.pretty st.cpa CPA.pretty fun_st.cpa;
      (* This function does miscellaneous things, but the main task was to give the
       * handle to the global state to the state return from the function, but now
       * the function tries to add all the context variables back to the callee.
       * Note that, the function return above has to remove all the local
       * variables of the called function from cpa_s. *)
      let add_globals (st: store) (fun_st: store) =
        (* Remove the return value as this is dealt with separately. *)
        let cpa_noreturn = CPA.remove (return_varinfo ()) fun_st.cpa in
        let ask = (Analyses.ask_of_ctx ctx) in
        let tainted = f_ask.f Q.MayBeTainted in
        if M.tracing then M.trace "taintPC" "combine for %s in base: tainted: %a\n" f.svar.vname AD.pretty tainted;
        if M.tracing then M.trace "taintPC" "combine base:\ncaller: %a\ncallee: %a\n" CPA.pretty st.cpa CPA.pretty fun_st.cpa;
        if AD.is_top tainted then
          let cpa_local = CPA.filter (fun x _ -> not (is_global ask x)) st.cpa in
          let cpa' = CPA.fold CPA.add cpa_noreturn cpa_local in (* add cpa_noreturn to cpa_local *)
          if M.tracing then M.trace "taintPC" "combined: %a\n" CPA.pretty cpa';
          { fun_st with cpa = cpa' }
        else
          (* remove variables from caller cpa, that are global and not in the callee cpa *)
          let cpa_caller = CPA.filter (fun x _ -> (not (is_global ask x)) || CPA.mem x fun_st.cpa) st.cpa in
          if M.tracing then M.trace "taintPC" "cpa_caller: %a\n" CPA.pretty cpa_caller;
          (* add variables from callee that are not in caller yet *)
          let cpa_new = CPA.filter (fun x _ -> not (CPA.mem x cpa_caller)) cpa_noreturn in
          if M.tracing then M.trace "taintPC" "cpa_new: %a\n" CPA.pretty cpa_new;
          let cpa_caller' = CPA.fold CPA.add cpa_new cpa_caller in
          if M.tracing then M.trace "taintPC" "cpa_caller': %a\n" CPA.pretty cpa_caller';
          (* remove lvals from the tainted set that correspond to variables for which we just added a new mapping from the callee*)
          let tainted = AD.filter (function
              | Addr.Addr (v,_) -> not (CPA.mem v cpa_new)
              | _ -> false
            ) tainted in
          let st_combined = combine_st ctx {st with cpa = cpa_caller'} fun_st tainted in
          if M.tracing then M.trace "taintPC" "combined: %a\n" CPA.pretty st_combined.cpa;
          { fun_st with cpa = st_combined.cpa }
      in
      let nst = add_globals st fun_st in

      (* Projection to Precision of the Caller *)
      let p = PrecisionUtil.int_precision_from_node () in (* Since f is the fundec of the Callee we have to get the fundec of the current Node instead *)
      let callerFundec = match !MyCFG.current_node with
        | Some n -> Node.find_fundec n
        | None -> failwith "callerfundec not found"
      in
      let cpa' = project (Queries.to_value_domain_ask (Analyses.ask_of_ctx ctx)) (Some p) nst.cpa callerFundec in

      if get_bool "sem.noreturn.dead_code" && Cil.hasAttribute "noreturn" f.svar.vattr then raise Deadcode;

      { nst with cpa = cpa'; weak = st.weak } (* keep weak from caller *)
    in
    combine_one ctx.local au

  let combine_assign ctx (lval: lval option) fexp (f: fundec) (args: exp list) fc (after: D.t) (f_ask: Q.ask) : D.t =
    let combine_one (st: D.t) (fun_st: D.t) =
      let return_var = return_var () in
      let return_val =
        if CPA.mem (return_varinfo ()) fun_st.cpa
        then get (Analyses.ask_of_ctx ctx) ctx.global fun_st return_var None
        else VD.top ()
      in

      (* Projection to Precision of the Caller *)
      let p = PrecisionUtil.int_precision_from_node () in (* Since f is the fundec of the Callee we have to get the fundec of the current Node instead *)
      let callerFundec = match !MyCFG.current_node with
        | Some n -> Node.find_fundec n
        | None -> failwith "callerfundec not found"
      in
      let return_val = project_val (Queries.to_value_domain_ask (Analyses.ask_of_ctx ctx)) (attributes_varinfo (return_varinfo ()) callerFundec) (Some p) return_val (is_privglob (return_varinfo ())) in

      match lval with
      | None      -> st
      | Some lval -> set_savetop ~ctx (Analyses.ask_of_ctx ctx) ctx.global st (eval_lv (Analyses.ask_of_ctx ctx) ctx.global st lval) (Cilfacade.typeOfLval lval) return_val
    in
    combine_one ctx.local after

  let threadenter ctx (lval: lval option) (f: varinfo) (args: exp list): D.t list =
    match Cilfacade.find_varinfo_fundec f with
    | fd ->
      [make_entry ~thread:true ctx fd args]
    | exception Not_found ->
      (* Unknown functions *)
      let st = ctx.local in
      let st = special_unknown_invalidate ctx (Analyses.ask_of_ctx ctx) ctx.global st f args in
      [st]

  let threadspawn ctx (lval: lval option) (f: varinfo) (args: exp list) fctx: D.t =
    begin match lval with
      | Some lval ->
        begin match ThreadId.get_current (Analyses.ask_of_ctx fctx) with
          | `Lifted tid ->
            (* Cannot set here, because ctx isn't in multithreaded mode and set wouldn't side-effect if lval is global. *)
            ctx.emit (Events.AssignSpawnedThread (lval, tid))
          | _ -> ()
        end
      | None -> ()
    end;
    (* D.join ctx.local @@ *)
    Priv.threadspawn (Analyses.ask_of_ctx ctx) (priv_getg ctx.global) (priv_sideg ctx.sideg) ctx.local

  let unassume (ctx: (D.t, _, _, _) ctx) e uuids =
    (* TODO: structural unassume instead of invariant hack *)
    let e_d =
      let ctx_with_local ~single local =
        (* The usual recursion trick for ctx. *)
        (* Must change ctx used by ask to also use new st (not ctx.local), otherwise recursive EvalInt queries use outdated state. *)
        (* Note: query is just called on base, but not any other analyses. Potentially imprecise, but seems to be sufficient for now. *)
        let rec ctx' ~querycache asked =
          { ctx with
            ask = (fun (type a) (q: a Queries.t) -> query' ~querycache asked q)
          ; local
          }
        and query': type a. querycache:Obj.t Queries.Hashtbl.t -> Queries.Set.t -> a Queries.t -> a Queries.result = fun ~querycache asked q ->
          let anyq = Queries.Any q in
          match Queries.Hashtbl.find_option querycache anyq with
          | Some r -> Obj.obj r
          | None ->
            if Queries.Set.mem anyq asked then
              Queries.Result.top q (* query cycle *)
            else (
              let asked' = Queries.Set.add anyq asked in
              let r: a Queries.result =
                match q with
                | MustBeSingleThreaded _ when single -> true
                | MayEscape _
                | MayBePublic _
                | MayBePublicWithout _
                | MustBeProtectedBy _
                | MustLockset
                | MustBeAtomic
                | MustBeSingleThreaded _
                | MustBeUniqueThread
                | CurrentThreadId
                | MayBeThreadReturn
                | PartAccess _
                | IsHeapVar _
                | IsAllocVar _
                | IsMultiple _
                | CreatedThreads
                | MustJoinedThreads ->
                  (* These queries are safe to ask from outside,
                     where base doesn't have the partial top local state.
                     They are also needed for sensible eval behavior via [inv_exp]
                     such that everything wouldn't be may escaped. *)
                  ctx.ask q
                | _ ->
                  (* Other queries are not safe, because they would
                     query the local value state instead of top.
                     Therefore, these are answered only by base on the
                     partial top local state. *)
                  query (ctx' ~querycache asked') q
              in
              Queries.Hashtbl.replace querycache anyq (Obj.repr r);
              r
            )
        in
        let querycache = Queries.Hashtbl.create 13 in
        ctx' ~querycache Queries.Set.empty
      in
      let f st =
        (* TODO: start with empty vars because unassume may unassume values for pointed variables not in the invariant exp *)
        let local: D.t = {ctx.local with cpa = CPA.bot ()} in
        let octx = ctx_with_local ~single:false (D.join ctx.local st) in (* original ctx with non-top values *)
        (* TODO: deduplicate with invariant *)
        let ctx = ctx_with_local ~single:true local in
        let module UnassumeEval =
        struct
          module D = D
          module V = V
          module G = G

          let oa = Analyses.ask_of_ctx octx
          let ost = octx.local

          (* all evals happen in octx with non-top values *)
          let eval_rv a gs st e = eval_rv oa gs ost e
          let eval_rv_address a gs st e = eval_rv_address oa gs ost e
          let eval_lv a gs st lv = eval_lv oa gs ost lv
          let convert_offset a gs st o = convert_offset oa gs ost o

          (* all updates happen in ctx with top values *)
          let get_var = get_var
          let get a gs st addrs exp = get a gs st addrs exp
          let set a ~ctx gs st lval lval_type ?lval_raw value = set a ~ctx ~invariant:false gs st lval lval_type ?lval_raw value (* TODO: should have invariant false? doesn't work with empty cpa then, because meets *)

          let refine_entire_var = false
          let map_oldval oldval t_lval =
            if VD.is_bot oldval then VD.top_value t_lval else oldval
          let eval_rv_lval_refine a gs st exp lv =
            (* new, use different ctx for eval_lv (for Mem): *)
            eval_rv_base_lval ~eval_lv a gs st exp lv

          (* don't meet with current octx values when propagating inverse operands down *)
          let id_meet_down ~old ~c = c
          let fd_meet_down ~old ~c = c

          let contra st = st
        end
        in
        let module Unassume = BaseInvariant.Make (UnassumeEval) in
        try
          Unassume.invariant ctx (Analyses.ask_of_ctx ctx) ctx.global ctx.local e true
        with Deadcode -> (* contradiction in unassume *)
          D.bot ()
      in
      if M.tracing then M.traceli "unassume" "base unassuming\n";
      let r =
        match get_string "ana.base.invariant.unassume" with
        | "once" ->
          f (D.bot ())
        | "fixpoint" ->
          let module DFP = LocalFixpoint.Make (D) in
          DFP.lfp f
        | _ ->
          assert false
      in
      if M.tracing then M.traceu "unassume" "base unassumed\n";
      r
    in
    M.info ~category:Witness "base unassumed invariant: %a" d_exp e;
    M.debug ~category:Witness "base unassumed state: %a" D.pretty e_d;
    (* Perform actual [set]-s with final unassumed values.
       This invokes [Priv.write_global], which was suppressed above. *)
    let e_d' =
      WideningTokens.with_side_tokens (WideningTokens.TS.of_list uuids) (fun () ->
          CPA.fold (fun x v acc ->
              let addr: AD.t = AD.of_mval (x, `NoOffset) in
              set (Analyses.ask_of_ctx ctx) ~ctx ~invariant:false ctx.global acc addr x.vtype v
            ) e_d.cpa ctx.local
        )
    in
    D.join ctx.local e_d'

  let event ctx e octx =
    let st: store = ctx.local in
    match e with
    | Events.Lock (addr, _) when ThreadFlag.has_ever_been_multi (Analyses.ask_of_ctx ctx) -> (* TODO: is this condition sound? *)
      if M.tracing then M.tracel "priv" "LOCK EVENT %a\n" LockDomain.Addr.pretty addr;
      Priv.lock (Analyses.ask_of_ctx ctx) (priv_getg ctx.global) st addr
    | Events.Unlock addr when ThreadFlag.has_ever_been_multi (Analyses.ask_of_ctx ctx) -> (* TODO: is this condition sound? *)
      if addr = UnknownPtr then
        M.info ~category:Unsound "Unknown mutex unlocked, base privatization unsound"; (* TODO: something more sound *)
      WideningTokens.with_local_side_tokens (fun () ->
          Priv.unlock (Analyses.ask_of_ctx ctx) (priv_getg ctx.global) (priv_sideg ctx.sideg) st addr
        )
    | Events.Escape escaped ->
      Priv.escape (Analyses.ask_of_ctx ctx) (priv_getg ctx.global) (priv_sideg ctx.sideg) st escaped
    | Events.EnterMultiThreaded ->
      Priv.enter_multithreaded (Analyses.ask_of_ctx ctx) (priv_getg ctx.global) (priv_sideg ctx.sideg) st
    | Events.AssignSpawnedThread (lval, tid) ->
      (* TODO: is this type right? *)
      set ~ctx (Analyses.ask_of_ctx ctx) ctx.global ctx.local (eval_lv (Analyses.ask_of_ctx ctx) ctx.global ctx.local lval) (Cilfacade.typeOfLval lval) (Thread (ValueDomain.Threads.singleton tid))
    | Events.Assert exp ->
      assert_fn ctx exp true
    | Events.Unassume {exp; uuids} ->
      Timing.wrap "base unassume" (unassume ctx exp) uuids
    | Events.Longjmped {lval} ->
      begin match lval with
        | Some lval ->
          let st' = assign ctx lval (Lval (Cil.var !longjmp_return)) in
          {st' with cpa = CPA.remove !longjmp_return st'.cpa}
        | None -> ctx.local
      end
    | _ ->
      ctx.local
end

module type MainSpec = sig
  include MCPSpec
  include BaseDomain.ExpEvaluator
  val return_lval: unit -> Cil.lval
  val return_varinfo: unit -> Cil.varinfo
end

let main_module: (module MainSpec) Lazy.t =
  lazy (
    let module Priv = (val BasePriv.get_priv ()) in
    let module Main =
    struct
      (* Only way to locally define a recursive module. *)
      module rec Main:MainSpec with type t = BaseComponents (Priv.D).t = MainFunctor (Priv) (Main)
      include Main
    end
    in
    (module Main)
  )

let get_main (): (module MainSpec) =
  Lazy.force main_module

let after_config () =
  let module Main = (val get_main ()) in
  (* add ~dep:["expRelation"] after modifying test cases accordingly *)
  MCP.register_analysis ~dep:["mallocWrapper"] (module Main : MCPSpec)

let _ =
  AfterConfig.register after_config<|MERGE_RESOLUTION|>--- conflicted
+++ resolved
@@ -1250,38 +1250,23 @@
       end
     | Q.EvalValue e ->
       eval_rv (Analyses.ask_of_ctx ctx) ctx.global ctx.local e
-<<<<<<< HEAD
-    | Q.BlobSize (e, from_base_addr) -> begin
-=======
     | Q.BlobSize {exp = e; base_address = from_base_addr} -> begin
->>>>>>> d3347e8b
         let p = eval_rv_address (Analyses.ask_of_ctx ctx) ctx.global ctx.local e in
         (* ignore @@ printf "BlobSize %a MayPointTo %a\n" d_plainexp e VD.pretty p; *)
         match p with
         | Address a ->
           (* If there's a non-heap var or an offset in the lval set, we answer with bottom *)
           (* If we're asking for the BlobSize from the base address, then don't check for offsets => we want to avoid getting bot *)
-<<<<<<< HEAD
-          if ValueDomainQueries.LS.exists (fun (v, o) -> (not @@ ctx.ask (Queries.IsHeapVar v)) || (if not from_base_addr then o <> `NoOffset else false)) s then
-=======
           if AD.exists (function
               | Addr (v,o) -> is_not_heap_alloc_var ctx v || (if not from_base_addr then o <> `NoOffset else false)
               | _ -> false) a then
->>>>>>> d3347e8b
             Queries.Result.bot q
           else (
             (* If we need the BlobSize from the base address, then remove any offsets *)
             let a =
-<<<<<<< HEAD
-              if from_base_addr then
-                ValueDomainQueries.LS.elements s
-                |> List.map (fun (v, _) -> Addr.of_var v)
-                |> AD.of_list
-=======
               if from_base_addr then AD.map (function
                   | Addr (v, o) -> Addr (v, `NoOffset)
                   | addr -> addr) a
->>>>>>> d3347e8b
               else
                 a
             in
@@ -2042,27 +2027,12 @@
     in
     match eval_rv_address (Analyses.ask_of_ctx ctx) ctx.global ctx.local ptr with
     | Address a ->
-<<<<<<< HEAD
-      let points_to_set = addrToLvalSet a in
-      if Q.LS.is_top points_to_set then (
-        AnalysisStateUtil.set_mem_safety_flag InvalidFree;
-        M.warn ~category:(Behavior (Undefined InvalidMemoryDeallocation)) ~tags:[CWE 590; CWE 761] "Points-to set for pointer %a in function %s is top. Potentially invalid memory deallocation may occur" d_exp ptr special_fn.vname
-      )
-      else if (Q.LS.exists (fun (v, _) -> not (ctx.ask (Q.IsHeapVar v))) points_to_set) || (AD.mem Addr.UnknownPtr a) then (
-        AnalysisStateUtil.set_mem_safety_flag InvalidFree;
-        M.warn ~category:(Behavior (Undefined InvalidMemoryDeallocation)) ~tags:[CWE 590] "Free of non-dynamically allocated memory in function %s for pointer %a" special_fn.vname d_exp ptr
-      )
-      else if Q.LS.exists (fun (_, o) -> Offset.Exp.cmp_zero_offset o <> `MustZero) points_to_set then (
-        AnalysisStateUtil.set_mem_safety_flag InvalidFree;
-=======
       if AD.is_top a then
         M.warn ~category:(Behavior (Undefined InvalidMemoryDeallocation)) ~tags:[CWE 590] "Points-to set for pointer %a in function %s is top. Potentially invalid memory deallocation may occur" d_exp ptr special_fn.vname
       else if has_non_heap_var a then
         M.warn ~category:(Behavior (Undefined InvalidMemoryDeallocation)) ~tags:[CWE 590] "Free of non-dynamically allocated memory in function %s for pointer %a" special_fn.vname d_exp ptr
       else if has_non_zero_offset a then
->>>>>>> d3347e8b
         M.warn ~category:(Behavior (Undefined InvalidMemoryDeallocation)) ~tags:[CWE 761] "Free of memory not at start of buffer in function %s for pointer %a" special_fn.vname d_exp ptr
-      )
     | _ -> M.warn ~category:MessageCategory.Analyzer "Pointer %a in function %s doesn't evaluate to a valid address." d_exp ptr special_fn.vname
 
 
