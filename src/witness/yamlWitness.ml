--- conflicted
+++ resolved
@@ -126,78 +126,8 @@
   let text = Yaml.to_string_exn ~len:(List.length yaml_entries * 4096 + 2048) yaml in
   Batteries.output_file ~filename:(Fpath.to_string file) ~text
 
-<<<<<<< HEAD
 let entry_type_enabled entry_type =
   List.mem entry_type (GobConfig.get_string_list "witness.yaml.entry-types")
-
-module Query
-    (Spec : Spec)
-    (EQSys : GlobConstrSys with module LVar = VarF (Spec.C)
-                            and module GVar = GVarF (Spec.V)
-                            and module D = Spec.D
-                            and module G = GVarG (Spec.G) (Spec.C))
-    (GHT : BatHashtbl.S with type key = EQSys.GVar.t) =
-struct
-  let ask_local (gh: EQSys.G.t GHT.t) (lvar:EQSys.LVar.t) local =
-    (* build a ctx for using the query system *)
-    let rec ctx =
-      { ask    = (fun (type a) (q: a Queries.t) -> Spec.query ctx q)
-      ; emit   = (fun _ -> failwith "Cannot \"emit\" in witness context.")
-      ; node   = fst lvar
-      ; prev_node = MyCFG.dummy_node
-      ; control_context = (fun () -> Obj.magic (snd lvar)) (* magic is fine because Spec is top-level Control Spec *)
-      ; context = (fun () -> snd lvar)
-      ; edge    = MyCFG.Skip
-      ; local  = local
-      ; global = (fun g -> try EQSys.G.spec (GHT.find gh (EQSys.GVar.spec g)) with Not_found -> Spec.G.bot ()) (* TODO: how can be missing? *)
-      ; spawn  = (fun v d    -> failwith "Cannot \"spawn\" in witness context.")
-      ; split  = (fun d es   -> failwith "Cannot \"split\" in witness context.")
-      ; sideg  = (fun v g    -> failwith "Cannot \"sideg\" in witness context.")
-      }
-    in
-    Spec.query ctx
-
-  let ask_local_node (gh: EQSys.G.t GHT.t) (n: Node.t) local =
-    (* build a ctx for using the query system *)
-    let rec ctx =
-      { ask    = (fun (type a) (q: a Queries.t) -> Spec.query ctx q)
-      ; emit   = (fun _ -> failwith "Cannot \"emit\" in witness context.")
-      ; node   = n
-      ; prev_node = MyCFG.dummy_node
-      ; control_context = (fun () -> ctx_failwith "No context in witness context.")
-      ; context = (fun () -> ctx_failwith "No context in witness context.")
-      ; edge    = MyCFG.Skip
-      ; local  = local
-      ; global = (fun g -> try EQSys.G.spec (GHT.find gh (EQSys.GVar.spec g)) with Not_found -> Spec.G.bot ()) (* TODO: how can be missing? *)
-      ; spawn  = (fun v d    -> failwith "Cannot \"spawn\" in witness context.")
-      ; split  = (fun d es   -> failwith "Cannot \"split\" in witness context.")
-      ; sideg  = (fun v g    -> failwith "Cannot \"sideg\" in witness context.")
-      }
-    in
-    Spec.query ctx
-
-  let ask_global (gh: EQSys.G.t GHT.t) =
-    (* copied from Control for WarnGlobal *)
-    (* build a ctx for using the query system *)
-    let rec ctx =
-      { ask    = (fun (type a) (q: a Queries.t) -> Spec.query ctx q)
-      ; emit   = (fun _ -> failwith "Cannot \"emit\" in query context.")
-      ; node   = MyCFG.dummy_node (* TODO maybe ask should take a node (which could be used here) instead of a location *)
-      ; prev_node = MyCFG.dummy_node
-      ; control_context = (fun () -> ctx_failwith "No context in query context.")
-      ; context = (fun () -> ctx_failwith "No context in query context.")
-      ; edge    = MyCFG.Skip
-      ; local  = Spec.startstate dummyFunDec.svar (* bot and top both silently raise and catch Deadcode in DeadcodeLifter *) (* TODO: is this startstate bad? *)
-      ; global = (fun v -> EQSys.G.spec (try GHT.find gh (EQSys.GVar.spec v) with Not_found -> EQSys.G.bot ())) (* TODO: how can be missing? *)
-      ; spawn  = (fun v d    -> failwith "Cannot \"spawn\" in query context.")
-      ; split  = (fun d es   -> failwith "Cannot \"split\" in query context.")
-      ; sideg  = (fun v g    -> failwith "Cannot \"split\" in query context.")
-      }
-    in
-    Spec.query ctx
-end
-=======
->>>>>>> 33775dbc
 
 module Make (R: ResultQuery.SpecSysSol2) =
 struct
@@ -223,11 +153,6 @@
     in
     let task = Entry.task ~input_files ~data_model ~specification in
 
-<<<<<<< HEAD
-    let nh = lazy (join_contexts lh) in
-
-=======
->>>>>>> 33775dbc
     let is_invariant_node (n : Node.t) =
       let loc = Node.location n in
       match n with
@@ -255,12 +180,7 @@
             FileCfg.Cfg.next n
             |> BatList.enum
             |> BatEnum.filter_map (fun (_, next_n) ->
-<<<<<<< HEAD
-                let next_local = try NH.find (Lazy.force nh) next_n with Not_found -> Spec.D.bot () in
-                match Query.ask_local_node gh next_n next_local MayAccessed with
-=======
                 match R.ask_local_node next_n MayAccessed with
->>>>>>> 33775dbc
                 | `Top -> None
                 | `Lifted _ as es -> Some es)
             |> BatEnum.fold AccessDomain.EventSet.union (AccessDomain.EventSet.empty ())
@@ -281,14 +201,13 @@
     let entries = [] in
 
     (* Generate location invariants (without precondition) *)
-<<<<<<< HEAD
     let entries =
       if entry_type_enabled YamlWitnessType.LocationInvariant.entry_type then (
         NH.fold (fun n local acc ->
             let loc = Node.location n in
             if is_invariant_node n then (
               let lvals = local_lvals n local in
-              match Query.ask_local_node gh n local (Invariant {Invariant.default_context with lvals}) with
+              match R.ask_local_node n ~local (Invariant {Invariant.default_context with lvals}) with
               | `Lifted inv ->
                 let invs = WitnessUtil.InvariantExp.process_exp inv in
                 List.fold_left (fun acc inv ->
@@ -315,7 +234,7 @@
         NH.fold (fun n local acc ->
             let loc = Node.location n in
             if WitnessInvariant.emit_loop_head && WitnessUtil.NH.mem WitnessInvariant.loop_heads n then (
-              match Query.ask_local_node gh n local (Invariant Invariant.default_context) with
+              match R.ask_local_node n ~local (Invariant Invariant.default_context) with
               | `Lifted inv ->
                 let invs = WitnessUtil.InvariantExp.process_exp inv in
                 List.fold_left (fun acc inv ->
@@ -342,7 +261,7 @@
         GHT.fold (fun g v acc ->
             match g with
             | `Left g -> (* Spec global *)
-              begin match Query.ask_global gh (InvariantGlobal (Obj.repr g)) with
+              begin match R.ask_global (InvariantGlobal (Obj.repr g)) with
                 | `Lifted inv ->
                   let invs = WitnessUtil.InvariantExp.process_exp inv in
                   List.fold_left (fun acc inv ->
@@ -354,65 +273,6 @@
                   acc
               end
             | `Right _ -> (* contexts global *)
-=======
-    let entries = NH.fold (fun n local acc ->
-        let loc = Node.location n in
-        if is_invariant_node n then (
-          let lvals = local_lvals n local in
-          match R.ask_local_node n ~local (Invariant {Invariant.default_context with lvals}) with
-          | `Lifted inv ->
-            let invs = WitnessUtil.InvariantExp.process_exp inv in
-            List.fold_left (fun acc inv ->
-                let location_function = (Node.find_fundec n).svar.vname in
-                let location = Entry.location ~location:loc ~location_function in
-                let invariant = Entry.invariant (CilType.Exp.show inv) in
-                let entry = Entry.location_invariant ~task ~location ~invariant in
-                entry :: acc
-              ) acc invs
-          | `Bot | `Top -> (* TODO: 0 for bot (dead code)? *)
-            acc
-        )
-        else
-          acc
-      ) (Lazy.force nh) []
-    in
-
-    (* Generate loop invariants (without precondition) *)
-    let entries = NH.fold (fun n local acc ->
-        let loc = Node.location n in
-        if WitnessInvariant.emit_loop_head && WitnessUtil.NH.mem WitnessInvariant.loop_heads n then (
-          match R.ask_local_node n ~local (Invariant Invariant.default_context) with
-          | `Lifted inv ->
-            let invs = WitnessUtil.InvariantExp.process_exp inv in
-            List.fold_left (fun acc inv ->
-                let location_function = (Node.find_fundec n).svar.vname in
-                let location = Entry.location ~location:loc ~location_function in
-                let invariant = Entry.invariant (CilType.Exp.show inv) in
-                let entry = Entry.loop_invariant ~task ~location ~invariant in
-                entry :: acc
-              ) acc invs
-          | `Bot | `Top -> (* TODO: 0 for bot (dead code)? *)
-            acc
-        )
-        else
-          acc
-      ) (Lazy.force nh) entries
-    in
-
-    (* Generate flow-insensitive invariants *)
-    let entries = GHT.fold (fun g v acc ->
-        match g with
-        | `Left g -> (* Spec global *)
-          begin match R.ask_global (InvariantGlobal (Obj.repr g)) with
-            | `Lifted inv ->
-              let invs = WitnessUtil.InvariantExp.process_exp inv in
-              List.fold_left (fun acc inv ->
-                  let invariant = Entry.invariant (CilType.Exp.show inv) in
-                  let entry = Entry.flow_insensitive_invariant ~task ~invariant in
-                  entry :: acc
-                ) acc invs
-            | `Bot | `Top -> (* global bot might only be possible for alloc variables, if at all, so emit nothing *)
->>>>>>> 33775dbc
               acc
           ) gh entries
       )
@@ -425,7 +285,6 @@
        1. Collect contexts for each function
        2. For each function context, find "matching"/"weaker" contexts that may satisfy its invariant
        3. Generate precondition invariants. The postcondition is a disjunction over the invariants for matching states. *)
-<<<<<<< HEAD
     let entries =
       if entry_type_enabled YamlWitnessType.PreconditionLoopInvariant.entry_type then (
         (* 1. Collect contexts for each function *)
@@ -434,7 +293,7 @@
         LHT.iter (fun ((n, c) as lvar) local ->
             begin match n with
               | FunctionEntry f ->
-                let invariant = Query.ask_local gh lvar local (Invariant Invariant.default_context) in
+                let invariant = R.ask_local lvar ~local (Invariant Invariant.default_context) in
                 FMap.modify_def [] f (fun acc -> {context = c; invariant; node = n; state = local}::acc) fun_contexts
               | _ -> ()
             end
@@ -448,7 +307,7 @@
                   | `Lifted c_inv ->
                     (* Collect all start states that may satisfy the invariant of current_c *)
                     List.iter (fun c ->
-                        let x = Query.ask_local gh (c.node, c.context) c.state (Queries.EvalInt c_inv) in
+                        let x = R.ask_local (c.node, c.context) ~local:c.state (Queries.EvalInt c_inv) in
                         if Queries.ID.is_bot x || Queries.ID.is_bot_ikind x then (* dead code *)
                           failwith "Bottom not expected when querying context state" (* Maybe this is reachable, failwith for now so we see when this happens *)
                         else if Queries.ID.to_bool x = Some false then () (* Nothing to do, the c does definitely not satisfy the predicate of current_c *)
@@ -476,9 +335,8 @@
             if is_invariant_node n then (
               let fundec = Node.find_fundec n in
               let pre_lvar = (Node.FunctionEntry fundec, c) in
-              let pre_local = LHT.find lh pre_lvar in
               let query = Queries.Invariant Invariant.default_context in
-              match Query.ask_local gh pre_lvar pre_local query with
+              match R.ask_local pre_lvar query with
               | `Lifted c_inv ->
                 let loc = Node.location n in
                 (* Find unknowns for which the preceding start state satisfies the precondtion *)
@@ -487,7 +345,7 @@
                 (* Generate invariants. Give up in case one invariant could not be generated. *)
                 let invs = GobList.fold_while_some (fun acc local ->
                     let lvals = local_lvals n local in
-                    match Query.ask_local_node gh n local (Invariant {Invariant.default_context with lvals}) with
+                    match R.ask_local_node n ~local (Invariant {Invariant.default_context with lvals}) with
                     | `Lifted c -> Some ((`Lifted c)::acc)
                     | `Bot | `Top -> None
                   ) [] xs
@@ -510,89 +368,6 @@
                           ) acc invs
                       | `Bot | `Top -> acc
                     end
-=======
-
-    (* 1. Collect contexts for each function *)
-    (* TODO: Use [IterSysVars] for this when #391 is merged. *)
-    let fun_contexts : con_inv list FMap.t = FMap.create 103 in
-    LHT.iter (fun ((n, c) as lvar) local ->
-        begin match n with
-          | FunctionEntry f ->
-            let invariant = R.ask_local lvar ~local (Invariant Invariant.default_context) in
-            FMap.modify_def [] f (fun acc -> {context = c; invariant; node = n; state = local}::acc) fun_contexts
-          | _ -> ()
-        end
-      ) lh;
-
-    (* 2. For all contexts and their invariants, find all contexts such that their start state may satisfy the invariant. *)
-    let fc_map : con_inv list FCMap.t = FCMap.create 103 in
-    FMap.iter (fun f con_invs ->
-        List.iter (fun current_c ->
-            begin match current_c.invariant with
-              | `Lifted c_inv ->
-                (* Collect all start states that may satisfy the invariant of current_c *)
-                List.iter (fun c ->
-                    let x = R.ask_local (c.node, c.context) ~local:c.state (Queries.EvalInt c_inv) in
-                    if Queries.ID.is_bot x || Queries.ID.is_bot_ikind x then (* dead code *)
-                      failwith "Bottom not expected when querying context state" (* Maybe this is reachable, failwith for now so we see when this happens *)
-                    else if Queries.ID.to_bool x = Some false then () (* Nothing to do, the c does definitely not satisfy the predicate of current_c *)
-                    else begin
-                      (* Insert c into the list of weaker contexts of f *)
-                      FCMap.modify_def [] (f, current_c.context) (fun cs -> c::cs) fc_map;
-                    end
-                  ) con_invs;
-              | `Bot | `Top ->
-                (* If the context invariant is None, we will not generate a precondition invariant. Nothing to do here. *)
-                ()
-            end
-          ) con_invs;
-      ) fun_contexts;
-
-    (** Given [(n,c)] retrieves all [(n,c')], with [c'] such that [(f, c')] may satisfy the precondition generated for [c].*)
-    let find_matching_states ((n, c) : LHT.key) =
-      let f = Node.find_fundec n in
-      let contexts =  FCMap.find fc_map (f, c) in
-      List.filter_map (fun c -> LHT.find_option lh (n, c.context)) contexts
-    in
-
-    (* 3. Generate precondition invariants *)
-    let entries = LHT.fold (fun ((n, c) as lvar) local acc ->
-        if is_invariant_node n then (
-          let fundec = Node.find_fundec n in
-          let pre_lvar = (Node.FunctionEntry fundec, c) in
-          let query = Queries.Invariant Invariant.default_context in
-          match R.ask_local pre_lvar query with
-          | `Lifted c_inv ->
-            let loc = Node.location n in
-            (* Find unknowns for which the preceding start state satisfies the precondtion *)
-            let xs = find_matching_states lvar in
-
-            (* Generate invariants. Give up in case one invariant could not be generated. *)
-            let invs = GobList.fold_while_some (fun acc local ->
-                let lvals = local_lvals n local in
-                match R.ask_local_node n ~local (Invariant {Invariant.default_context with lvals}) with
-                | `Lifted c -> Some ((`Lifted c)::acc)
-                | `Bot | `Top -> None
-              ) [] xs
-            in
-            begin match invs with
-              | None
-              | Some [] -> acc
-              | Some (x::xs) ->
-                begin match List.fold_left (fun acc inv -> Invariant.(acc || inv)) x xs with
-                  | `Lifted inv ->
-                    let invs = WitnessUtil.InvariantExp.process_exp inv in
-                    let c_inv = InvariantCil.exp_replace_original_name c_inv in (* cannot be split *)
-                    List.fold_left (fun acc inv ->
-                        let location_function = (Node.find_fundec n).svar.vname in
-                        let location = Entry.location ~location:loc ~location_function in
-                        let precondition = Entry.invariant (CilType.Exp.show c_inv) in
-                        let invariant = Entry.invariant (CilType.Exp.show inv) in
-                        let entry = Entry.precondition_loop_invariant ~task ~location ~precondition ~invariant in
-                        entry :: acc
-                      ) acc invs
-                  | `Bot | `Top -> acc
->>>>>>> 33775dbc
                 end
               | _ -> (* Do not construct precondition invariants if we cannot express precondition *)
                 acc
@@ -747,17 +522,12 @@
       let validate_location_invariant (location_invariant: YamlWitnessType.LocationInvariant.t) =
         let loc = loc_of_location location_invariant.location in
         let inv = location_invariant.location_invariant.string in
-<<<<<<< HEAD
-        let entry_certificate = (* TODO: wrong *)
+        let entry_certificate = (* TODO: Wrong, because there's no location_invariant_certificate, but this is the closest thing for now. *)
           if entry_type_enabled YamlWitnessType.LoopInvariantCertificate.entry_type then
             Some Entry.loop_invariant_certificate
           else
             None
         in
-        let msgLoc: M.Location.t = CilLocation loc in
-=======
-        let entry_certificate = Entry.loop_invariant_certificate in (* TODO: Wrong, because there's no location_invariant_certificate, but this is the closest thing for now. *)
->>>>>>> 33775dbc
 
         match Locator.find_opt locator loc with
         | Some lvars ->
@@ -771,17 +541,12 @@
       let validate_loop_invariant (loop_invariant: YamlWitnessType.LoopInvariant.t) =
         let loc = loc_of_location loop_invariant.location in
         let inv = loop_invariant.loop_invariant.string in
-<<<<<<< HEAD
         let entry_certificate =
           if entry_type_enabled YamlWitnessType.LoopInvariantCertificate.entry_type then
             Some Entry.loop_invariant_certificate
           else
             None
         in
-        let msgLoc: M.Location.t = CilLocation loc in
-=======
-        let entry_certificate = Entry.loop_invariant_certificate in
->>>>>>> 33775dbc
 
         match Locator.find_opt loop_locator loc with
         | Some lvars ->
