--- conflicted
+++ resolved
@@ -4,18 +4,13 @@
 open Analyses
 open MessageCategory
 
-<<<<<<< HEAD
 module AllocaVars = SetDomain.ToppedSet(CilType.Varinfo)(struct let topname = "All alloca() Variables" end)
 module HeapVars = SetDomain.ToppedSet(CilType.Varinfo)(struct let topname = "All Heap Variables" end)
 
 (* Heap vars created by alloca() and deallocated at function exit * Heap vars deallocated by free() *)
 module StackAndHeapVars = Lattice.Prod(AllocaVars)(HeapVars)
 
-module ThreadIdSet = SetDomain.Make(ThreadIdDomain.ThreadLifted)
-=======
-module ToppedVarInfoSet = SetDomain.ToppedSet(CilType.Varinfo)(struct let topname = "All Heap Variables" end)
 module ThreadIdToJoinedThreadsMap = MapDomain.MapBot(ThreadIdDomain.ThreadLifted)(ConcDomain.MustThreadSet)
->>>>>>> 67160fee
 
 module Spec : Analyses.MCPSpec =
 struct
@@ -80,23 +75,15 @@
         end
         else begin
           let current_is_unique = ThreadId.Thread.is_unique current in
-<<<<<<< HEAD
-          let any_equal_current threads = ThreadIdSet.exists (equal_current current) threads in
-          if not current_is_unique && any_equal_current freeing_threads then
-            M.warn ~category:(Behavior behavior) ~tags:[CWE cwe_number] "Current thread is not unique and a Use-After-Free might occur for heap variable %a" CilType.Varinfo.pretty heap_var
-          else if HeapVars.mem heap_var (snd ctx.local) then
-            M.warn ~category:(Behavior behavior) ~tags:[CWE cwe_number] "Use-After-Free might occur in current unique thread %a for heap variable %a" ThreadIdDomain.FlagConfiguredTID.pretty current CilType.Varinfo.pretty heap_var
-=======
           let any_equal_current threads = G.exists (equal_current current) threads in
           if not current_is_unique && any_equal_current freeing_threads then begin
             set_global_svcomp_var is_double_free;
             M.warn ~category:(Behavior behavior) ~tags:[CWE cwe_number] "Current thread is not unique and a %s might occur for heap variable %a" bug_name CilType.Varinfo.pretty heap_var
           end
-          else if D.mem heap_var ctx.local then begin
+          else if HeapVars.mem heap_var (snd ctx.local) then begin
             set_global_svcomp_var is_double_free;
             M.warn ~category:(Behavior behavior) ~tags:[CWE cwe_number] "%s might occur in current unique thread %a for heap variable %a" bug_name ThreadIdDomain.FlagConfiguredTID.pretty current CilType.Varinfo.pretty heap_var
           end
->>>>>>> 67160fee
         end
       | `Top ->
         set_global_svcomp_var is_double_free;
@@ -105,36 +92,6 @@
         M.warn ~category:MessageCategory.Analyzer "CurrentThreadId is bottom"
     end
 
-<<<<<<< HEAD
-  let rec warn_lval_might_contain_freed ?(is_double_free = false) (transfer_fn_name:string) ctx (lval:lval) =
-    let state = ctx.local in
-    let undefined_behavior = if is_double_free then Undefined DoubleFree else Undefined UseAfterFree in
-    let cwe_number = if is_double_free then 415 else 416 in
-    let rec offset_might_contain_freed offset =
-      match offset with
-      | NoOffset -> ()
-      | Field (f, o) -> offset_might_contain_freed o
-      | Index (e, o) -> warn_exp_might_contain_freed transfer_fn_name ctx e; offset_might_contain_freed o
-    in
-    let (lval_host, o) = lval in offset_might_contain_freed o; (* Check the lval's offset *)
-    let lval_to_query =
-      match lval_host with
-      | Var _ -> Lval lval
-      | Mem _ -> mkAddrOf lval (* Take the lval's address if its lhost is of the form *p, where p is a ptr *)
-    in
-    match ctx.ask (Queries.MayPointTo lval_to_query) with
-    | ad when not (Queries.AD.is_top ad) ->
-      let warn_for_heap_var v =
-        if HeapVars.mem v (snd state) then
-          M.warn ~category:(Behavior undefined_behavior) ~tags:[CWE cwe_number] "lval (%s) in \"%s\" points to a maybe freed memory region" v.vname transfer_fn_name
-      in
-      let pointed_to_heap_vars =
-        Queries.AD.fold (fun addr vars ->
-            match addr with
-            | Queries.AD.Addr.Addr (v,_) when ctx.ask (Queries.IsAllocVar v) -> v :: vars
-            | _ -> vars
-          ) ad []
-=======
   let rec warn_lval_might_contain_freed ?(is_implicitly_derefed = false) ?(is_double_free = false) (transfer_fn_name:string) ctx (lval:lval) =
     match is_implicitly_derefed, is_double_free, lval with
     (* If we're not checking for a double-free and there's no deref happening, then there's no need to check for an invalid deref or an invalid free *)
@@ -154,12 +111,11 @@
         match lval_host with
         | Var _ -> Lval lval
         | Mem _ -> mkAddrOf lval (* Take the lval's address if its lhost is of the form *p, where p is a ptr *)
->>>>>>> 67160fee
       in
       begin match ctx.ask (Queries.MayPointTo lval_to_query) with
         | ad when not (Queries.AD.is_top ad) ->
           let warn_for_heap_var v =
-            if D.mem v state then
+            if HeapVars.mem v (snd state) then
               M.warn ~category:(Behavior undefined_behavior) ~tags:[CWE cwe_number] "lval (%s) in \"%s\" points to a maybe freed memory region" v.vname transfer_fn_name
           in
           let pointed_to_heap_vars =
@@ -209,14 +165,7 @@
       let globals_to_side_effect = G.add threadid joined_threads current_globals in
       ctx.sideg heap_var globals_to_side_effect
     in
-    D.iter side_effect_globals_to_heap_var freed_heap_vars
-
-<<<<<<< HEAD
-  let side_effect_mem_free ctx freed_heap_vars threadid =
-    let threadid = G.singleton threadid in
-    HeapVars.iter (fun var -> ctx.sideg var threadid) freed_heap_vars
-=======
->>>>>>> 67160fee
+    HeapVars.iter side_effect_globals_to_heap_var freed_heap_vars
 
 
   (* TRANSFER FUNCTIONS *)
@@ -289,8 +238,7 @@
               ) ad (HeapVars.empty ())
           in
           (* Side-effect the tid that's freeing all the heap vars collected here *)
-<<<<<<< HEAD
-          side_effect_mem_free ctx pointed_to_heap_vars (get_current_threadid ctx);
+          side_effect_mem_free ctx pointed_to_heap_vars (get_current_threadid ctx) (get_joined_threads ctx);
           (* Add all heap vars, which ptr points to, to the state *)
           (fst state, HeapVars.join (snd state) pointed_to_heap_vars)
         | _ -> state
@@ -299,11 +247,6 @@
       (* Create fresh heap var for the alloca() call *)
       begin match ctx.ask (Queries.AllocVar {on_stack = true}) with
         | `Lifted v -> (AllocaVars.add v (fst state), snd state)
-=======
-          side_effect_mem_free ctx pointed_to_heap_vars (get_current_threadid ctx) (get_joined_threads ctx);
-          (* Add all heap vars, which ptr points to, to the state *)
-          D.join state (pointed_to_heap_vars)
->>>>>>> 67160fee
         | _ -> state
       end
     | _ -> state
