--- conflicted
+++ resolved
@@ -156,15 +156,12 @@
       ; reg Incremental "incremental.wpoint"      "false" "Reuse the wpoint set (not recommended). Reusing the wpoint will combine existing results at previous widening points."
       ; reg Incremental "incremental.reluctant.on" "true" "Destabilize nodes in changed functions reluctantly"
       ; reg Incremental "incremental.reluctant.compare" "'leq'" "In order to reuse the function's old abstract value the new abstract value must be leq (focus on efficiency) or equal (focus on precision) compared to the old."
-<<<<<<< HEAD
+      ; reg Incremental "incremental.compare" "'ast'" "Which comparison should be used for functions? 'ast'/'cfg' (cfg comparison also differentiates which nodes of a function have changed)"
       ; reg Incremental "incremental.restart.sided.enabled" "true" "TODO"
       ; reg Incremental "incremental.restart.sided.only-global" "false" "TODO"
       ; reg Incremental "incremental.restart.wpoint.enabled" "true" "TODO"
       ; reg Incremental "incremental.restart.wpoint.once" "true" "TODO"
       ; reg Incremental "incremental.verify" "true" "TODO"
-=======
-      ; reg Incremental "incremental.compare" "'ast'" "Which comparison should be used for functions? 'ast'/'cfg' (cfg comparison also differentiates which nodes of a function have changed)"
->>>>>>> 2bea635e
 
 (* {4 category [Semantics]} *)
 let _ = ()
