(** Domains for extraction of Pthread programs. *)

open Batteries

(** Thread ID *)
module Tid = IntDomain.Flattened

(** Context hash for function calls *)
module Ctx = IntDomain.Flattened

(** Set of predecessor nodes *)
module Pred = struct
  module Base = CilType.Location
  include SetDomain.Make (Base)

  let of_node = singleton % Node.location

  let of_current_node () = of_node @@ Option.get !MyCFG.current_node

  let string_of_elt (loc:Base.t) =
    let f i = (if i < 0 then "n" else "") ^ string_of_int (abs i) in
    f loc.line ^ "b" ^ f loc.byte
end

module D = struct
  include Printable.StdLeaf

<<<<<<< HEAD
  type t = { tid : Tid.t; pred : Pred.t; ctx : Ctx.t } [@@deriving eq, ord, hash, relift, to_yojson, lattice]
=======
  type t = { tid : Tid.t; pred : Pred.t; ctx : Ctx.t } [@@deriving eq, ord, hash, to_yojson]
>>>>>>> 17cb66ea

  (** printing *)
  let show x =
    Printf.sprintf
      "{ Tid=%s; pred=%s; ctx=%s }"
      (Tid.show x.tid)
      (Pred.show x.pred)
      (Ctx.show x.ctx)

<<<<<<< HEAD
  include Printable.SimpleShow (struct
      type nonrec t = t
      let show = show
    end)
=======
  include Printable.SimpleShow(struct type nonrec t = t let show = show end) (* TODO: overrides derived to_yojson *)
>>>>>>> 17cb66ea

  let name () = "pthread state"

  let make tid pred ctx = { tid; pred; ctx }
  let any_is_bot x = Tid.is_bot x.tid || Pred.is_bot x.pred

  let pretty_diff () (x,y) =
    if not (Tid.leq x.tid y.tid) then
      Tid.pretty_diff () (x.tid,y.tid)
    else if not (Pred.leq x.pred y.pred) then
      Pred.pretty_diff () (x.pred,y.pred)
    else
      Ctx.pretty_diff () (x.ctx, y.ctx)

end<|MERGE_RESOLUTION|>--- conflicted
+++ resolved
@@ -25,11 +25,7 @@
 module D = struct
   include Printable.StdLeaf
 
-<<<<<<< HEAD
   type t = { tid : Tid.t; pred : Pred.t; ctx : Ctx.t } [@@deriving eq, ord, hash, relift, to_yojson, lattice]
-=======
-  type t = { tid : Tid.t; pred : Pred.t; ctx : Ctx.t } [@@deriving eq, ord, hash, to_yojson]
->>>>>>> 17cb66ea
 
   (** printing *)
   let show x =
@@ -39,14 +35,10 @@
       (Pred.show x.pred)
       (Ctx.show x.ctx)
 
-<<<<<<< HEAD
   include Printable.SimpleShow (struct
       type nonrec t = t
       let show = show
-    end)
-=======
-  include Printable.SimpleShow(struct type nonrec t = t let show = show end) (* TODO: overrides derived to_yojson *)
->>>>>>> 17cb66ea
+    end) (* TODO: overrides derived to_yojson *)
 
   let name () = "pthread state"
 
