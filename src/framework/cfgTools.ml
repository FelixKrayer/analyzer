--- conflicted
+++ resolved
@@ -475,13 +475,8 @@
     );
   if Messages.tracing then Messages.trace "cfg" "CFG building finished.\n\n";
   if get_bool "dbg.verbose" then
-<<<<<<< HEAD
     Logs.debug "cfgF (%a), cfgB (%a)" GobHashtbl.pretty_statistics (GobHashtbl.magic_stats cfgF) GobHashtbl.pretty_statistics (GobHashtbl.magic_stats cfgB);
-  cfgF, cfgB
-=======
-    ignore (Pretty.eprintf "cfgF (%a), cfgB (%a)\n" GobHashtbl.pretty_statistics (GobHashtbl.magic_stats cfgF) GobHashtbl.pretty_statistics (GobHashtbl.magic_stats cfgB));
   cfgF, cfgB, skippedByEdge
->>>>>>> cbff5cb2
 
 let createCFG = Timing.wrap "createCFG" createCFG
 
