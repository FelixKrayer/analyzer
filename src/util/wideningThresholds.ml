--- conflicted
+++ resolved
@@ -1,9 +1,5 @@
-<<<<<<< HEAD
-open Cil
+open GoblintCil
 open Batteries
-=======
-open GoblintCil
->>>>>>> fdedebad
 module Thresholds = Set.Make(Z)
 
 (*Collect only constants that are used in comparisons*)
@@ -42,9 +38,9 @@
       addThreshold lower_thresholds @@ Z.sub i one;
 
       let negI = Z.add one @@ Z.neg i in
-      addThreshold octagon_thresholds @@ i; 
-      addThreshold octagon_thresholds @@ negI; 
-      addThreshold octagon_thresholds @@ Z.add i i; 
+      addThreshold octagon_thresholds @@ i;
+      addThreshold octagon_thresholds @@ negI;
+      addThreshold octagon_thresholds @@ Z.add i i;
       addThreshold octagon_thresholds @@ Z.add negI negI;
       DoChildren
 
@@ -66,7 +62,7 @@
 end
 
 let default_thresholds = Thresholds.of_list (
-    let thresh_pos = List.map ( Int.pow 2) [0;2;4;8;16;32;48] in
+    let thresh_pos = List.map (Int.pow 2) [0;2;4;8;16;32;48] in
     let thresh_neg = List.map (fun x -> -x) thresh_pos in
     List.map Z.of_int (thresh_neg @ thresh_pos @ [0])
   )
@@ -79,13 +75,13 @@
     visitCilFileSameGlobals thisVisitor (!Cilfacade.current_file);
     Thresholds.elements !upper, List.rev (Thresholds.elements !lower), Thresholds.elements !octagon )
 
-let upper_thresholds () = 
+let upper_thresholds () =
   let (u,_,_) = ResettableLazy.force conditional_widening_thresholds in u
 
-let lower_thresholds () = 
+let lower_thresholds () =
   let (_,l,_) = ResettableLazy.force conditional_widening_thresholds in l
 
-let octagon_thresholds () = 
+let octagon_thresholds () =
   let (_,_,o) = ResettableLazy.force conditional_widening_thresholds in o
 
 (*old version. is there anything this has that the new one does not?*)
@@ -127,28 +123,12 @@
   method! vinst (i: instr) =
     match i with
     | Call (_, Lval (Var f, NoOffset), args, _, _) ->
-<<<<<<< HEAD
-      (* TODO: dependency cycle with LibraryFunctions somehow... *)
-      (* begin match LibraryFunctions.classify f.vname args with
-           | `Assert e ->
-             EH.replace exps e ();
-             DoChildren
-           | _ ->
-             DoChildren
-         end *)
-      begin match f.vname, args with
-        | "assert", [e] ->
-          EH.replace exps e ();
-          DoChildren
-        | _, _ ->
-=======
       let desc = LibraryFunctions.find f in
       begin match desc.special args with
         | Assert { exp; _ } ->
           EH.replace exps exp ();
           DoChildren
         | _ ->
->>>>>>> fdedebad
           DoChildren
       end
     | _ ->
@@ -173,8 +153,5 @@
 
 let reset_lazy () =
   ResettableLazy.reset widening_thresholds;
-<<<<<<< HEAD
   ResettableLazy.reset conditional_widening_thresholds;
-=======
->>>>>>> fdedebad
   ResettableLazy.reset exps