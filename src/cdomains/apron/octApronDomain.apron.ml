--- conflicted
+++ resolved
@@ -280,18 +280,11 @@
       | BinOp (Ne, lhd, rhs, intType) when not b ->
         let assert_gt = assert_inv d (BinOp (Gt, lhd, rhs, intType)) b in
         let assert_lt = assert_inv d (BinOp (Lt, lhd, rhs, intType)) b in
-<<<<<<< HEAD
         join assert_gt assert_lt
       | BinOp (Eq, lhd, rhs, intType) when b ->
         let assert_gt = assert_inv d (BinOp (Gt, lhd, rhs, intType)) (not b) in
         let assert_lt = assert_inv d (BinOp (Lt, lhd, rhs, intType)) (not b) in
         join assert_gt assert_lt
-=======
-        if not (is_bot_env assert_gt) then
-          assert_gt
-        else
-          assert_lt
->>>>>>> 3690e97b
       | _ ->
         (* Linear constraints from an expression x in an environment of octagon d *)
         let linecons = cil_exp_to_apron_linecons (A.env d) x b in
@@ -312,47 +305,6 @@
         | None -> d
     with Invalid_CilExpToLexp -> d
 
-<<<<<<< HEAD
-=======
-  (* Creates the opposite invariant and assters it *)
-  let assert_op_inv d x b =
-    (* if assert(x) then convert it to assert(x != 0) *)
-    let x = match x with
-    | Lval (Var v,NoOffset) when isIntegralType v.vtype ->
-      BinOp (Ne, x, (Const (CInt64(Int64.of_int 0, IInt, None))), intType)
-    | _ -> x in
-    try
-      match x with
-        | BinOp (Ne, lhd, rhs, intType) ->
-          assert_inv d (BinOp (Eq, lhd, rhs, intType)) b
-
-        | BinOp (Eq, lhd, rhs, intType) ->
-          let assert_gt = assert_inv d (BinOp (Gt, lhd, rhs, intType)) b in
-          let assert_lt = assert_inv d (BinOp (Lt, lhd, rhs, intType)) b in
-          if not (is_bot_env assert_gt) then
-            assert_gt
-          else
-            assert_lt
-
-        | BinOp (Lt, lhd, rhs, intType) ->
-          assert_inv d (BinOp (Ge, lhd, rhs, intType)) b
-
-        | BinOp (Gt, lhd, rhs, intType) ->
-          assert_inv d (BinOp (Le, lhd, rhs, intType)) b
-
-        | BinOp (Le, lhd, rhs, intType) ->
-          assert_inv d (BinOp (Gt, lhd, rhs, intType)) b
-
-        | BinOp (Ge, lhd, rhs, intType) ->
-          assert_inv d (BinOp (Lt, lhd, rhs, intType)) b
-
-        | UnOp(LNot, e, t) ->
-          assert_inv d e b
-
-        | _ ->  assert_inv d x b
-    with Invalid_CilExpToLexp -> d
-
->>>>>>> 3690e97b
   let check_assert (e:exp) state =
     match e with
     | Const (CInt64(i, kind, str)) -> `Top (* Octagon doesn't handle constant integers as assertions *)
@@ -360,13 +312,8 @@
     | Const(CChr c) -> `Top (*  Octagon doesn't handle character constants as assertions *)
     | _ ->
       let result_state = (assert_inv state e false) in
-<<<<<<< HEAD
       let result_state_op = (assert_inv state e true) in (* TODO: why not use assert_inv with true? *)
-      if is_bot result_state then
-=======
-      let result_state_op = (assert_op_inv state e false) in
       if is_bot_env result_state then
->>>>>>> 3690e97b
         `False
       else if is_bot_env result_state_op then
         `True
