--- conflicted
+++ resolved
@@ -86,22 +86,6 @@
       }
 
     (* This hack is for fixing hashconsing.
-<<<<<<< HEAD
-     * If hashcons is enabled now, then it also was for the loaded values (otherwise it would crash). If it is off, we don't need to do anything.
-     * HashconsLifter uses BatHashcons.hashcons on Lattice operations like join, so we call join (with bot) to make sure that the old values will populate the empty hashcons table via side-effects and at the same time get new tags that are conform with its state.
-     * The tags are used for `equals` and `compare` to avoid structural comparisons. TODO could this be replaced by `==` (if values are shared by hashcons they should be physically equal)?
-     * We have to replace all tags since they are not derived from the value (like hash) but are incremented starting with 1, i.e. dependent on the order in which lattice operations for different values are called, which will very likely be different for an incremental run.
-     * If we didn't do this, during solve, a rhs might give the same value as from the old rho but it wouldn't be detected as equal since the tags would be different.
-     * In the worst case, every rhs would yield the same value, but we would destabilize for every var in rho until we replaced all values (just with new tags).
-     * The other problem is that we would likely use more memory since values from old rho would not be shared with the same values in the hashcons table. So we would keep old values in memory until they are replace in rho and eventually garbage collected.
-     *)
-    (* Another problem are the tags for the context part of a S.Var.t.
-     * This will cause problems when old and new vars interact or when new S.Dom values are used as context:
-     * - reachability is a problem since it marks vars reachable with a new tag, which will remove vars with the same context but old tag from rho.
-     * - If we destabilized a node with a call, we will also destabilize all vars of the called function. However, if we end up with the same state at the caller node, without hashcons we would only need to go over all vars in the function once to restabilize them since we have
-     *   the old values, whereas with hashcons, we would get a context with a different tag, could not find the old value for that var, and have to recompute all vars in the function (without access to old values).
-     *)
-=======
        If hashcons is enabled now, then it also was for the loaded values (otherwise it would crash). If it is off, we don't need to do anything.
        HashconsLifter uses BatHashcons.hashcons on Lattice operations like join, so we call join (with bot) to make sure that the old values will populate the empty hashcons table via side-effects and at the same time get new tags that are conform with its state.
        The tags are used for `equals` and `compare` to avoid structural comparisons. TODO could this be replaced by `==` (if values are shared by hashcons they should be physically equal)?
@@ -114,7 +98,6 @@
        - reachability is a problem since it marks vars reachable with a new tag, which will remove vars with the same context but old tag from rho.
        - If we destabilized a node with a call, we will also destabilize all vars of the called function. However, if we end up with the same state at the caller node, without hashcons we would only need to go over all vars in the function once to restabilize them since we have
          the old values, whereas with hashcons, we would get a context with a different tag, could not find the old value for that var, and have to recompute all vars in the function (without access to old values). *)
->>>>>>> 4828e7b4
     let relift_marshal (data: marshal): marshal =
       let rho = HM.create (HM.length data.rho) in
       HM.iter (fun k v ->
@@ -485,14 +468,6 @@
       let restart_write_only = GobConfig.get_bool "incremental.restart.write-only" in
 
       if GobConfig.get_bool "incremental.load" then (
-<<<<<<< HEAD
-=======
-        let c = match S.increment with
-          | Some {changes; _} -> changes
-          | None -> empty_change_info ()
-        in
-        List.(Printf.printf "change_info = { unchanged = %d; changed = %d; added = %d; removed = %d }\n" (length c.unchanged) (length c.changed) (length c.added) (length c.removed));
->>>>>>> 4828e7b4
 
         let restart_leaf x =
           if tracing then trace "sol2" "Restarting to bot %a\n" S.Var.pretty_trace x;
@@ -591,71 +566,7 @@
           else
             destabilize_normal;
 
-<<<<<<< HEAD
         let sys_change = S.sys_change (fun v -> try HM.find rho v with Not_found -> S.Dom.bot ()) in
-=======
-        let changed_funs = List.filter_map (function
-            | {old = {def = Some (Fun f); _}; diff = None; _} ->
-              print_endline ("Completely changed function: " ^ f.svar.vname);
-              Some f
-            | _ -> None
-          ) c.changed
-        in
-        let part_changed_funs = List.filter_map (function
-            | {old = {def = Some (Fun f); _}; diff = Some nd; _} ->
-              print_endline ("Partially changed function: " ^ f.svar.vname);
-              Some (f, nd.primObsoleteNodes, nd.unchangedNodes)
-            | _ -> None
-          ) c.changed
-        in
-        let removed_funs = List.filter_map (function
-            | {def = Some (Fun f); _} ->
-              print_endline ("Removed function: " ^ f.svar.vname);
-              Some f
-            | _ -> None
-          ) c.removed
-        in
-
-        let mark_node hm f node =
-          let get x = try HM.find rho x with Not_found -> S.Dom.bot () in
-          S.iter_vars get (Node {node; fundec = Some f}) (fun v ->
-              HM.replace hm v ()
-            )
-        in
-
-        let reluctant = GobConfig.get_bool "incremental.reluctant.enabled" in
-        let reanalyze_entry f =
-          (* destabilize the entry points of a changed function when reluctant is off,
-             or the function is to be force-reanalyzed  *)
-          (not reluctant) || CompareCIL.VarinfoSet.mem f.svar c.exclude_from_rel_destab
-        in
-        let obsolete_ret = HM.create 103 in
-        let obsolete_entry = HM.create 103 in
-        let obsolete_prim = HM.create 103 in
-
-        (* When reluctant is on:
-           Only add function entry nodes to obsolete_entry if they are in force-reanalyze *)
-        List.iter (fun f ->
-            if reanalyze_entry f then
-              (* collect function entry for eager destabilization *)
-              mark_node obsolete_entry f (FunctionEntry f)
-            else
-              (* collect function return for reluctant analysis *)
-              mark_node obsolete_ret f (Function f)
-          ) changed_funs;
-        (* Primary changed unknowns from partially changed functions need only to be collected for eager destabilization when reluctant is off *)
-        (* The return nodes of partially changed functions are collected in obsolete_ret for reluctant analysis *)
-        (* We utilize that force-reanalyzed functions are always considered as completely changed (and not partially changed) *)
-        List.iter (fun (f, pn, _) ->
-            if not reluctant then (
-              List.iter (fun n ->
-                  mark_node obsolete_prim f n
-                ) pn;
-            ) else (
-              mark_node obsolete_ret f (Function f);
-            )
-          ) part_changed_funs;
->>>>>>> 4828e7b4
 
         let old_ret = HM.create 103 in
         if reluctant then (
@@ -718,7 +629,6 @@
           destabilize_normal x
 
         in
-<<<<<<< HEAD
 
         List.iter (fun v ->
             if S.system v <> None then
@@ -726,24 +636,6 @@
             else if HM.mem stable v then
               destabilize_leaf v
           ) sys_change.restart;
-=======
-        let globals_to_restart = match S.increment with
-          | Some {restarting; _} -> restarting
-          | None -> []
-        in
-        let get x = try HM.find rho x with Not_found -> S.Dom.bot () in
-
-        List.iter
-          (fun g ->
-             S.iter_vars get g
-               (fun v ->
-                  if S.system v <> None then
-                    ignore @@ Pretty.printf "Trying to restart non-leaf unknown %a. This has no effect.\n" S.Var.pretty_trace v
-                  else if HM.mem stable v then
-                    destabilize_leaf v)
-          )
-          globals_to_restart;
->>>>>>> 4828e7b4
 
         let restart_and_destabilize x = (* destabilize_with_side doesn't restart x itself *)
           restart_leaf x;
