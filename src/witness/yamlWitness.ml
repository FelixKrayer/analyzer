--- conflicted
+++ resolved
@@ -78,13 +78,8 @@
           begin match Spec.D.invariant context local with
             | Some inv ->
               let loc = Node.location n in
-<<<<<<< HEAD
-              let invs = EvalAssert.EvalAssert.pullOutCommonConjuncts inv in
-              EvalAssert.ES.fold (fun inv acc ->
-=======
               let invs = WitnessUtil.InvariantExp.process_exp inv in
               List.fold_left (fun acc inv ->
->>>>>>> e9fc8bde
                   let uuid = Uuidm.v4_gen uuid_random_state () in
                   let entry = `O [
                       ("entry_type", `String "loop_invariant");
@@ -110,11 +105,7 @@
                     ]
                   in
                   entry :: acc
-<<<<<<< HEAD
-                ) invs acc
-=======
                 ) acc invs
->>>>>>> e9fc8bde
             | None ->
               acc
           end
