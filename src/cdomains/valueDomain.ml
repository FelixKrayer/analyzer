open Cil
open Pretty
module ID = IntDomain.IntDomTuple
module IndexDomain = IntDomain.IntDomWithDefaultIkind (ID) (IntDomain.PtrDiffIkind)
module AD = AddressDomain.AddressSet (IndexDomain)
module Addr = Lval.NormalLat (IndexDomain)
module Offs = Lval.Offset (IndexDomain)
module M = Messages
module GU = Goblintutil
module Expp = ExpDomain
module Q = Queries
module BI = IntOps.BigIntOps
module AddrSetDomain = SetDomain.ToppedSet(Addr)(struct let topname = "All" end)
module ArrIdxDomain = IndexDomain

module type S =
sig
  include Lattice.S
  type offs
  val eval_offset: Q.ask -> (AD.t -> t) -> t-> offs -> exp option -> lval option -> t
  val update_offset: Q.ask -> t -> offs -> t -> exp option -> lval -> t
  val update_array_lengths: (exp -> t) -> t -> Cil.typ -> t
  val affect_move: ?replace_with_const:bool -> Q.ask -> t -> varinfo -> (exp -> int option) -> t
  val affecting_vars: t -> varinfo list
  val invalidate_value: Q.ask -> typ -> t -> t
  val is_safe_cast: typ -> typ -> bool
  val cast: ?torg:typ -> typ -> t -> t
  val smart_join: (exp -> int64 option) -> (exp -> int64 option) -> t -> t ->  t
  val smart_widen: (exp -> int64 option) -> (exp -> int64 option) ->  t -> t -> t
  val smart_leq: (exp -> int64 option) -> (exp -> int64 option) -> t -> t -> bool
end

module type Blob =
sig
  type value
  type size
  include Lattice.S with type t = value * size

  val make: value -> size -> t
  val value: t -> value
  val size: t -> size
  val invalidate_value: Q.ask -> typ -> t -> t
end

module Blob (Value: S) (Size: IntDomain.Z) =
struct
  let name () = "blob"
  include Lattice.Prod (Value) (Size)
  type value = Value.t
  type size = Size.t

  let printXml f (x,y) =
    BatPrintf.fprintf f "<value>\n<map>\n<key>\n%s\n</key>\n%a<key>\nsize\n</key>\n%a</map>\n</value>\n" (Goblintutil.escape (Value.name ())) Value.printXml x Size.printXml y

  let make v s = v, s
  let value = fst
  let size = snd
  let invalidate_value ask t (v, s) = Value.invalidate_value ask t v, s

  let invariant c (v, _) = Value.invariant c v
end

module rec Compound: S with type t = [
    | `Top
    | `Int of ID.t
    | `Address of AD.t
    | `Struct of Structs.t
    | `Union of Unions.t
    | `Array of CArrays.t
    | `Blob of Blobs.t
    | `List of Lists.t
    | `Bot
  ] and type offs = (fieldinfo,IndexDomain.t) Lval.offs =
struct
  type t = [
    | `Top
    | `Int of ID.t
    | `Address of AD.t
    | `Struct of Structs.t
    | `Union of Unions.t
    | `Array of CArrays.t
    | `Blob of Blobs.t
    | `List of Lists.t
    | `Bot
  ] [@@deriving to_yojson]

  let tag_name : t -> string = function
    | `Top -> "Top" | `Int _ -> "Int" | `Address _ -> "Address" | `Struct _ -> "Struct" | `Union _ -> "Union" | `Array _ -> "Array" | `Blob _ -> "Blob" | `List _ -> "List" | `Bot -> "Bot"

  include Printable.Std
  let name () = "compound"

  type offs = (fieldinfo,IndexDomain.t) Lval.offs


  let bot () = `Bot
  let is_bot x = x = `Bot
  let bot_name = "Uninitialized"
  let top () = `Top
  let is_top x = x = `Top
  let top_name = "Unknown"

  let equal x y =
    match (x, y) with
    | (`Top, `Top) -> true
    | (`Bot, `Bot) -> true
    | (`Int x, `Int y) -> ID.equal x y
    | (`Address x, `Address y) -> AD.equal x y
    | (`Struct x, `Struct y) -> Structs.equal x y
    | (`Union x, `Union y) -> Unions.equal x y
    | (`Array x, `Array y) -> CArrays.equal x y
    | (`Blob x, `Blob y) -> Blobs.equal x y
    | _ -> false

  let hash x =
    match x with
    | `Int n -> 17 * ID.hash n
    | `Address n -> 19 * AD.hash n
    | `Struct n -> 23 * Structs.hash n
    | `Union n -> 29 * Unions.hash n
    | `Array n -> 31 * CArrays.hash n
    | `Blob n -> 37 * Blobs.hash n
    | _ -> Hashtbl.hash x

  let compare x y =
    let constr_to_int x = match x with
      | `Bot -> 0
      | `Int _ -> 1
      | `Address _ -> 3
      | `Struct _ -> 5
      | `Union _ -> 6
      | `Array _ -> 7
      | `Blob _ -> 9
      | `List _ -> 10
      | `Top -> 100
    in match x,y with
    | `Int x, `Int y -> ID.compare x y
    | `Address x, `Address y -> AD.compare x y
    | `Struct x, `Struct y -> Structs.compare x y
    | `Union x, `Union y -> Unions.compare x y
    | `Array x, `Array y -> CArrays.compare x y
    | `List x, `List y -> Lists.compare x y
    | `Blob x, `Blob y -> Blobs.compare x y
    | _ -> Stdlib.compare (constr_to_int x) (constr_to_int y)

  let pretty_f _ () state =
    match state with
    | `Int n ->  ID.pretty () n
    | `Address n ->  AD.pretty () n
    | `Struct n ->  Structs.pretty () n
    | `Union n ->  Unions.pretty () n
    | `Array n ->  CArrays.pretty () n
    | `Blob n ->  Blobs.pretty () n
    | `List n ->  Lists.pretty () n
    | `Bot -> text bot_name
    | `Top -> text top_name

  let short w state =
    match state with
    | `Int n ->  ID.short w n
    | `Address n ->  AD.short w n
    | `Struct n ->  Structs.short w n
    | `Union n ->  Unions.short w n
    | `Array n ->  CArrays.short w n
    | `Blob n ->  Blobs.short w n
    | `List n ->  Lists.short w n
    | `Bot -> bot_name
    | `Top -> top_name

  let isSimple x =
    match x with
    | `Int n ->  ID.isSimple n
    | `Address n ->  AD.isSimple n
    | `Struct n ->  Structs.isSimple n
    | `Union n ->  Unions.isSimple n
    | `Array n ->  CArrays.isSimple n
    | `List n ->  Lists.isSimple n
    | `Blob n ->  Blobs.isSimple n
    | _ -> true

  let pretty () x = pretty_f short () x
  let pretty_diff () (x,y) =
    match (x,y) with
    | (`Int x, `Int y) -> ID.pretty_diff () (x,y)
    | (`Address x, `Address y) -> AD.pretty_diff () (x,y)
    | (`Struct x, `Struct y) -> Structs.pretty_diff () (x,y)
    | (`Union x, `Union y) -> Unions.pretty_diff () (x,y)
    | (`Array x, `Array y) -> CArrays.pretty_diff () (x,y)
    | (`List x, `List y) -> Lists.pretty_diff () (x,y)
    | (`Blob x, `Blob y) -> Blobs.pretty_diff () (x,y)
    | _ -> dprintf "%s: %a not same type as %a" (name ()) pretty x pretty y

  (************************************************************
   * Functions for getting state out of a compound:
   ************************************************************)

  (* is a cast t1 to t2 invertible, i.e., content-preserving? TODO also use abstract value? *)
  let is_safe_cast t2 t1 = match t2, t1 with
    (*| TPtr _, t -> bitsSizeOf t <= bitsSizeOf !upointType
      | t, TPtr _ -> bitsSizeOf t >= bitsSizeOf !upointType*)
    | TInt (ik,_), TFloat (fk,_) (* does a1 fit into ik's range? *)
    | TFloat (fk,_), TInt (ik,_) (* can a1 be represented as fk? *)
      -> false (* TODO precision *)
    | _ -> bitsSizeOf t2 >= bitsSizeOf t1
  (*| _ -> false*)

  let ptr_ikind () = match !upointType with TInt (ik,_) -> ik | _ -> assert false

  exception CastError of string

  let typ_eq t1 t2 = match typeSig t1, typeSig t2 with
    (* f() and f(void) are not the same (1. no args specified, 2. specified as no args), but we don't care for function pointer casts TODO why does CIL have type f(void) for function definitions f(){..}? *)
    | TSFun (r1, None, false, _), TSFun (r2, Some [], false, _)
    | TSFun (r1, Some [], false, _), TSFun (r2, None, false, _)
      -> r1 = r2
    | a, b -> a = b

  let cast_addr t a =
    let rec stripVarLenArr = function
      | TPtr(t, args) -> TPtr(stripVarLenArr t, args)
      | TArray(t, None, args) -> TArray(stripVarLenArr t, None, args)
      | TArray(t, Some exp, args) when isConstant exp -> TArray(stripVarLenArr t, Some exp, args)
      | TArray(t, Some exp, args) -> TArray(stripVarLenArr t, None, args)
      | t -> t
    in
    let rec adjust_offs v o d =
      let ta = try Addr.type_offset v.vtype o with Addr.Type_offset (t,s) -> raise (CastError s) in
      let info = Pretty.(sprint ~width:0 @@ dprintf "Ptr-Cast %a from %a to %a" Addr.pretty (Addr.Addr (v,o)) d_type ta d_type t) in
      M.tracel "casta" "%s\n" info;
      let err s = raise (CastError (s ^ " (" ^ info ^ ")")) in
      match Stdlib.compare (bitsSizeOf (stripVarLenArr t)) (bitsSizeOf (stripVarLenArr ta)) with (* TODO is it enough to compare the size? -> yes? *)
      | 0 ->
        M.tracel "casta" "same size\n";
        if not (typ_eq t ta) then err "Cast to different type of same size."
        else (M.tracel "casta" "SUCCESS!\n"; o)
      | 1 -> (* cast to bigger/outer type *)
        M.tracel "casta" "cast to bigger size\n";
        if d = Some false then err "Ptr-cast to type of incompatible size!" else
        if o = `NoOffset then err "Ptr-cast to outer type, but no offset to remove."
        else if Addr.is_zero_offset o then adjust_offs v (Addr.remove_offset o) (Some true)
        else err "Ptr-cast to outer type, but possibly from non-zero offset."
      | _ -> (* cast to smaller/inner type *)
        M.tracel "casta" "cast to smaller size\n";
        if d = Some true then err "Ptr-cast to type of incompatible size!" else
          begin match ta, t with
            (* struct to its first field *)
            | TComp ({cfields = fi::_; _}, _), _ ->
              M.tracel "casta" "cast struct to its first field\n";
              adjust_offs v (Addr.add_offsets o (`Field (fi, `NoOffset))) (Some false)
            (* array of the same type but different length, e.g. assign array (with length) to array-ptr (no length) *)
            | TArray (t1, _, _), TArray (t2, _, _) when typ_eq t1 t2 -> o
            (* array to its first element *)
            | TArray _, _ ->
              M.tracel "casta" "cast array to its first element\n";
              adjust_offs v (Addr.add_offsets o (`Index (IndexDomain.of_int (Cilfacade.ptrdiff_ikind ()) BI.zero, `NoOffset))) (Some false)
            | _ -> err @@ "Cast to neither array index nor struct field."
                          ^ Pretty.(sprint ~width:0 @@ dprintf " is_zero_offset: %b" (Addr.is_zero_offset o))
          end
    in
    let one_addr = let open Addr in function
        | Addr ({ vtype = TVoid _; _} as v, `NoOffset) -> (* we had no information about the type (e.g. malloc), so we add it TODO what about offsets? *)
          Addr ({ v with vtype = t }, `NoOffset)
        | Addr (v, o) as a ->
          begin try Addr (v, (adjust_offs v o None)) (* cast of one address by adjusting the abstract offset *)
            with CastError s -> (* don't know how to handle this cast :( *)
              M.tracel "caste" "%s\n" s;
              a (* probably garbage, but this is deref's problem *)
              (*raise (CastError s)*)
            | SizeOfError (s,t) ->
              M.warn_each("size of error: " ^  s ^ "\n");
              a
          end
        | x -> x (* TODO we should also keep track of the type here *)
    in
    let a' = AD.map one_addr a in
    M.tracel "cast" "cast_addr %a to %a is %a!\n" AD.pretty a d_type t AD.pretty a'; a'

  (* this is called for:
   * 1. normal casts
   * 2. dereferencing pointers (needed?)
  *)
  let cast ?torg t v =
    (*if v = `Bot || (match torg with Some x -> is_safe_cast t x | None -> false) then v else*)
    if v = `Bot then v else
      let log_top (_,l,_,_) = Messages.tracel "cast" "log_top at %d: %a to %a is top!\n" l pretty v d_type t in
      let t = unrollType t in
      let v' = match t with
        | TFloat (fk,_) -> log_top __POS__; `Top
        | TInt (ik,_) ->
          `Int (ID.cast_to ?torg ik (match v with
              | `Int x -> x
              | `Address x when AD.equal x AD.null_ptr -> ID.of_int (ptr_ikind ()) BI.zero
              | `Address x when AD.is_not_null x -> ID.of_excl_list (ptr_ikind ()) [BI.zero]
              (*| `Struct x when Structs.cardinal x > 0 ->
                let some  = List.hd (Structs.keys x) in
                let first = List.hd some.fcomp.cfields in
                (match Structs.get x first with `Int x -> x | _ -> raise CastError)*)
              | _ -> log_top __POS__; ID.top_of ik
            ))
        | TEnum ({ekind=ik; _},_) ->
          `Int (ID.cast_to ?torg ik (match v with
              | `Int x -> (* TODO warn if x is not in the constant values of ei.eitems? (which is totally valid (only ik is relevant for wrapping), but might be unintended) *) x
              | _ -> log_top __POS__; ID.top_of ik
            ))
        | TPtr (t,_) when isVoidType t || isVoidPtrType t ->
          (match v with
          | `Address a -> v
          | `Int i -> `Int(ID.cast_to ?torg (ptr_ikind ()) i)
          | _ -> v (* TODO: Does it make sense to have things here that are neither `Address nor `Int? *)
          )
          (* cast to voidPtr are ignored TODO what happens if our value does not fit? *)
        | TPtr (t,_) ->
          `Address (match v with
              | `Int x when ID.to_int x = Some BI.zero -> AD.null_ptr
              | `Int x -> AD.top_ptr
              (* we ignore casts to void*! TODO report UB! *)
              | `Address x -> (match t with TVoid _ -> x | _ -> cast_addr t x)
              (*| `Address x -> x*)
              | _ -> log_top __POS__; AD.top_ptr
            )
        | TArray (ta, l, _) -> (* TODO, why is the length exp option? *)
          `Array (match v, Prelude.try_opt Cil.lenOfArray l with
              | `Array x, _ (* Some l' when Some l' = CArrays.length x *) -> x (* TODO handle casts between different sizes? *)
              | _ -> log_top __POS__; CArrays.top ()
            )
        | TComp (ci,_) -> (* struct/union *)
          (* rather clumsy, but our abstract values don't keep their type *)
          let same_struct x = (* check if both have the same parent *)
            (* compinfo is cyclic, so we only check the name *)
            try compFullName (List.hd (Structs.keys x)).fcomp = compFullName (List.hd ci.cfields).fcomp
            with _ -> false (* can't say if struct is empty *)
          in
          (* 1. casting between structs of different type does not work
           * 2. dereferencing a casted pointer works, but is undefined behavior because of the strict aliasing rule (compiler assumes that pointers of different type can never point to the same location)
          *)
          if ci.cstruct then
            `Struct (match v with
                | `Struct x when same_struct x -> x
                | `Struct x when List.length ci.cfields > 0 ->
                  let first = List.hd ci.cfields in
                  Structs.(replace (top ()) first (get x first))
                | _ -> log_top __POS__; Structs.top ()
              )
          else
            `Union (match v with
                | `Union x (* when same (Unions.keys x) *) -> x
                | _ -> log_top __POS__; Unions.top ()
              )
        (* | _ -> log_top (); `Top *)
        | TVoid _ -> log_top __POS__; `Top
        | TBuiltin_va_list _ ->
          (* cast to __builtin_va_list only happens in preprocessed SV-COMP files where vararg declarations are more explicit *)
          log_top __POS__; `Top
        | _ -> log_top __POS__; assert false
      in
      let s_torg = match torg with Some t -> Prelude.Ana.sprint d_type t | None -> "?" in
      Messages.tracel "cast" "cast %a from %s to %a is %a!\n" pretty v s_torg d_type t pretty v'; v'


  let warn_type op x y =
    if GobConfig.get_bool "dbg.verbose" then
      ignore @@ printf "warn_type %s: incomparable abstr. values %s and %s at line %i: %a and %a\n" op (tag_name x) (tag_name y) !Tracing.current_loc.line pretty x pretty y

  let leq x y =
    match (x,y) with
    | (_, `Top) -> true
    | (`Top, _) -> false
    | (`Bot, _) -> true
    | (_, `Bot) -> false
    | (`Int x, `Int y) -> ID.leq x y
    | (`Int x, `Address y) when ID.to_int x = Some BI.zero && not (AD.is_not_null y) -> true
    | (`Int _, `Address y) when AD.may_be_unknown y -> true
    | (`Address _, `Int y) when ID.is_top y -> true
    | (`Address x, `Address y) -> AD.leq x y
    | (`Struct x, `Struct y) -> Structs.leq x y
    | (`Union x, `Union y) -> Unions.leq x y
    | (`Array x, `Array y) -> CArrays.leq x y
    | (`List x, `List y) -> Lists.leq x y
    | (`Blob x, `Blob y) -> Blobs.leq x y
    | _ -> warn_type "leq" x y; false

  let rec join x y =
    match (x,y) with
    | (`Top, _) -> `Top
    | (_, `Top) -> `Top
    | (`Bot, x) -> x
    | (x, `Bot) -> x
    | (`Int x, `Int y) -> `Int (ID.join x y)
    | (`Int x, `Address y)
    | (`Address y, `Int x) -> `Address (match ID.to_int x with
        | Some x when BI.equal x BI.zero -> AD.join AD.null_ptr y
        | Some x -> AD.(join y not_null)
        | None -> AD.join y AD.top_ptr)
    | (`Address x, `Address y) -> `Address (AD.join x y)
    | (`Struct x, `Struct y) -> `Struct (Structs.join x y)
    | (`Union (f,x), `Union (g,y)) -> `Union (match UnionDomain.Field.join f g with
        | `Lifted f -> (`Lifted f, join x y) (* f = g *)
        | x -> (x, `Top)) (* f <> g *)
    | (`Array x, `Array y) -> `Array (CArrays.join x y)
    | (`List x, `List y) -> `List (Lists.join x y)
    | (`Blob x, `Blob y) -> `Blob (Blobs.join x y)
    | `Blob (x,s), y
    | y, `Blob (x,s) ->
      `Blob (join (x:t) y, s)
    | _ ->
      warn_type "join" x y;
      `Top

  let rec smart_join x_eval_int y_eval_int  (x:t) (y:t):t =
    let join_elem: (t -> t -> t) = smart_join x_eval_int y_eval_int in  (* does not compile without type annotation *)
    match (x,y) with
    | (`Top, _) -> `Top
    | (_, `Top) -> `Top
    | (`Bot, x) -> x
    | (x, `Bot) -> x
    | (`Int x, `Int y) -> `Int (ID.join x y)
    | (`Int x, `Address y)
    | (`Address y, `Int x) -> `Address (match ID.to_int x with
        | Some x when BI.equal BI.zero x -> AD.join AD.null_ptr y
        | Some x -> AD.(join y not_null)
        | None -> AD.join y AD.top_ptr)
    | (`Address x, `Address y) -> `Address (AD.join x y)
    | (`Struct x, `Struct y) -> `Struct (Structs.join_with_fct join_elem x y)
    | (`Union (f,x), `Union (g,y)) -> `Union (match UnionDomain.Field.join f g with
        | `Lifted f -> (`Lifted f, join_elem x y) (* f = g *)
        | x -> (x, `Top)) (* f <> g *)
    | (`Array x, `Array y) -> `Array (CArrays.smart_join x_eval_int y_eval_int x y)
    | (`List x, `List y) -> `List (Lists.join x y) (* `List can not contain array -> normal join  *)
    | (`Blob x, `Blob y) -> `Blob (Blobs.join x y) (* `List can not contain array -> normal join  *)
    | `Blob (x,s), y
    | y, `Blob (x,s) ->
      `Blob (join (x:t) y, s)
    | _ ->
      warn_type "join" x y;
      `Top

  let rec smart_widen x_eval_int y_eval_int x y:t =
    let widen_elem: (t -> t -> t) = smart_widen x_eval_int y_eval_int in (* does not compile without type annotation *)
    match (x,y) with
    | (`Top, _) -> `Top
    | (_, `Top) -> `Top
    | (`Bot, x) -> x
    | (x, `Bot) -> x
    | (`Int x, `Int y) -> `Int (ID.widen x y)
    | (`Int x, `Address y)
    | (`Address y, `Int x) -> `Address (match ID.to_int x with
        | Some x when BI.equal BI.zero x -> AD.widen AD.null_ptr y
        | Some x -> AD.(widen y not_null)
        | None -> AD.widen y AD.top_ptr)
    | (`Address x, `Address y) -> `Address (AD.widen x y)
    | (`Struct x, `Struct y) -> `Struct (Structs.widen_with_fct widen_elem x y)
    | (`Union (f,x), `Union (g,y)) -> `Union (match UnionDomain.Field.widen f g with
        | `Lifted f -> `Lifted f, widen_elem x y  (* f = g *)
        | x -> x, `Top) (* f <> g *)
    | (`Array x, `Array y) -> `Array (CArrays.smart_widen x_eval_int y_eval_int x y)
    | (`List x, `List y) -> `List (Lists.widen x y) (* `List can not contain array -> normal widen  *)
    | (`Blob x, `Blob y) -> `Blob (Blobs.widen x y) (* `Blob can not contain array -> normal widen  *)
    | _ ->
      warn_type "widen" x y;
      `Top


  let rec smart_leq x_eval_int y_eval_int x y =
    let leq_elem:(t ->t -> bool) = smart_leq x_eval_int y_eval_int in (* does not compile without type annotation *)
    match (x,y) with
    | (_, `Top) -> true
    | (`Top, _) -> false
    | (`Bot, _) -> true
    | (_, `Bot) -> false
    | (`Int x, `Int y) -> ID.leq x y
    | (`Int x, `Address y) when ID.to_int x = Some BI.zero && not (AD.is_not_null y) -> true
    | (`Int _, `Address y) when AD.may_be_unknown y -> true
    | (`Address _, `Int y) when ID.is_top y -> true
    | (`Address x, `Address y) -> AD.leq x y
    | (`Struct x, `Struct y) ->
          Structs.leq_with_fct leq_elem x y
    | (`Union (f, x), `Union (g, y)) ->
        UnionDomain.Field.leq f g && leq_elem x y
    | (`Array x, `Array y) -> CArrays.smart_leq x_eval_int y_eval_int x y
    | (`List x, `List y) -> Lists.leq x y (* `List can not contain array -> normal leq  *)
    | (`Blob x, `Blob y) -> Blobs.leq x y (* `Blob can not contain array -> normal leq  *)
    | _ -> warn_type "leq" x y; false

  let rec meet x y =
    match (x,y) with
    | (`Bot, _) -> `Bot
    | (_, `Bot) -> `Bot
    | (`Top, x) -> x
    | (x, `Top) -> x
    | (`Int x, `Int y) -> `Int (ID.meet x y)
    | (`Int _, `Address _) -> meet x (cast (TInt(ptr_ikind (),[])) y)
    | (`Address x, `Int y) -> `Address (AD.meet x (AD.of_int (module ID:IntDomain.Z with type t = ID.t) y))
    | (`Address x, `Address y) -> `Address (AD.meet x y)
    | (`Struct x, `Struct y) -> `Struct (Structs.meet x y)
    | (`Union x, `Union y) -> `Union (Unions.meet x y)
    | (`Array x, `Array y) -> `Array (CArrays.meet x y)
    | (`List x, `List y) -> `List (Lists.meet x y)
    | (`Blob x, `Blob y) -> `Blob (Blobs.meet x y)
    | _ ->
      warn_type "meet" x y;
      `Bot

  let rec widen x y =
    match (x,y) with
    | (`Top, _) -> `Top
    | (_, `Top) -> `Top
    | (`Bot, x) -> x
    | (x, `Bot) -> x
    | (`Int x, `Int y) -> `Int (ID.widen x y)
    | (`Int x, `Address y)
    | (`Address y, `Int x) -> `Address (match ID.to_int x with
        | Some x when BI.equal x BI.zero -> AD.widen AD.null_ptr y
        | Some x -> AD.(widen y not_null)
        | None -> AD.widen y AD.top_ptr)
    | (`Address x, `Address y) -> `Address (AD.widen x y)
    | (`Struct x, `Struct y) -> `Struct (Structs.widen x y)
    | (`Union (f,x), `Union (g,y)) -> `Union (match UnionDomain.Field.widen f g with
        | `Lifted f -> (`Lifted f, widen x y) (* f = g *)
        | x -> (x, `Top))
    | (`Array x, `Array y) -> `Array (CArrays.widen x y)
    | (`List x, `List y) -> `List (Lists.widen x y)
    | (`Blob x, `Blob y) -> `Blob (Blobs.widen x y)
    | _ ->
      warn_type "widen" x y;
      `Top

  let rec narrow x y =
    match (x,y) with
    | (`Int x, `Int y) -> `Int (ID.narrow x y)
    | (`Int _, `Address _) -> narrow x (cast IntDomain.Size.top_typ y)
    | (`Address x, `Int y) -> `Address (AD.narrow x (AD.of_int (module ID:IntDomain.Z with type t = ID.t) y))
    | (`Address x, `Address y) -> `Address (AD.narrow x y)
    | (`Struct x, `Struct y) -> `Struct (Structs.narrow x y)
    | (`Union x, `Union y) -> `Union (Unions.narrow x y)
    | (`Array x, `Array y) -> `Array (CArrays.narrow x y)
    | (`List x, `List y) -> `List (Lists.narrow x y)
    | (`Blob x, `Blob y) -> `Blob (Blobs.narrow x y)
    | x, `Top | `Top, x -> x
    | x, `Bot | `Bot, x -> `Bot
    | _ ->
      warn_type "narrow" x y;
      x

  let rec top_value (t: typ) =
    let top_comp compinfo: Structs.t =
      let nstruct = Structs.top () in
      let top_field nstruct fd = Structs.replace nstruct fd (top_value fd.ftype) in
      List.fold_left top_field nstruct compinfo.cfields
    in
    match t with
    | TInt (ik,_) -> `Int (ID.top_of ik)
    | TPtr _ -> `Address AD.unknown_ptr
    | TComp ({cstruct=true; _} as ci,_) -> `Struct (top_comp ci)
    | TComp ({cstruct=false; _},_) -> `Union (Unions.top ())
    | TArray _ -> `Array (CArrays.top ())
    | TNamed ({ttype=t; _}, _) -> top_value t
    | _ -> `Top

  let rec invalidate_value (ask:Q.ask) typ (state:t) : t =
    let typ = unrollType typ in
    let invalid_struct compinfo old =
      let nstruct = Structs.top () in
      let top_field nstruct fd =
        Structs.replace nstruct fd (invalidate_value ask fd.ftype (Structs.get old fd))
      in
      List.fold_left top_field nstruct compinfo.cfields
    in
    let array_idx_top = (ExpDomain.top (), ArrIdxDomain.top ()) in
    match typ, state with
    |                 _ , `Address n    -> `Address (AD.join AD.top_ptr n)
    | TComp (ci,_)  , `Struct n     -> `Struct (invalid_struct ci n)
    |                 _ , `Struct n     -> `Struct (Structs.map (fun x -> invalidate_value ask voidType x) n)
    | TComp (ci,_)  , `Union (`Lifted fd,n) -> `Union (`Lifted fd, invalidate_value ask fd.ftype n)
    | TArray (t,_,_), `Array n      ->
      let v = invalidate_value ask t (CArrays.get ask n array_idx_top) in
      `Array (CArrays.set ask n (array_idx_top) v)
    |                 _ , `Array n      ->
      let v = invalidate_value ask voidType (CArrays.get ask n (array_idx_top)) in
      `Array (CArrays.set ask n (array_idx_top) v)
    |                 t , `Blob n       -> `Blob (Blobs.invalidate_value ask t n)
    |                 _ , `List n       -> `Top
    |                 t , _             -> top_value t


  (* take the last offset in offset and move it over to left *)
  let shift_one_over left offset =
    match left, offset with
    | Some(left), Some(offset) ->
      begin
        (* Remove the first part of an offset, returns (removedPart, remainingOffset) *)
        let removeFirstOffset offset =
          match offset with
            | Field(f, o) -> Field(f, NoOffset), o
            | Index(exp, o) -> Index(exp, NoOffset), o
            | NoOffset -> offset, offset in
        let removed, remaining = removeFirstOffset offset in
        Some (Cil.addOffsetLval removed left), Some(remaining)
      end
    | _ -> None, None

  let determine_offset ask left offset exp v =
    let rec contains_pointer exp = (* CIL offsets containing pointers is no issue here, as pointers can only occur in `Index and the domain *)
      match exp with               (* does not partition according to expressions having `Index in them *)
      |	Const _
      |	SizeOf _
      |	SizeOfE _
      |	SizeOfStr _
      |	AlignOf _
      | Lval(Var _, _)
      |	AlignOfE _ -> false
      | Question(e1, e2, e3, _) ->
        (contains_pointer e1) || (contains_pointer e2) || (contains_pointer e3)
      |	CastE(_, e)
      |	UnOp(_, e , _)
      | Real e
      | Imag e -> contains_pointer e
      |	BinOp(_, e1, e2, _) -> (contains_pointer e1) || (contains_pointer e2)
      | AddrOf _
      | AddrOfLabel _
      | StartOf _
      | Lval(Mem _, _) -> true
    in
    let equiv_expr exp start_of_array_lval =
      match exp, start_of_array_lval with
      | BinOp(IndexPI, Lval lval, add, _), (Var arr_start_var, NoOffset) when not (contains_pointer add) ->
        begin
        match ask (Q.MayPointTo (Lval lval)) with
        | `LvalSet v when Q.LS.cardinal v = 1 && not (Q.LS.is_top v) ->
          begin
          match Q.LS.choose v with
          | (var,`Index (i,`NoOffset)) when i = Cil.zero && var = arr_start_var ->
            (* The idea here is that if a must(!) point to arr and we do sth like a[i] we don't want arr to be partitioned according to (arr+i)-&a but according to i instead  *)
            add
          | _ -> BinOp(MinusPP, exp, StartOf start_of_array_lval, intType)
          end
        | _ ->  BinOp(MinusPP, exp, StartOf start_of_array_lval, intType)
        end
      | _ -> BinOp(MinusPP, exp, StartOf start_of_array_lval, intType)
    in
    (* Create a typesig from a type, but drop the arraylen attribute *)
    let typeSigWithoutArraylen t =
      let attrFilter (attr : attribute) : bool =
        match attr with
        | Attr ("arraylen", _) -> false
        | _ -> true
      in
      typeSigWithAttrs (List.filter attrFilter) t
    in
    match left, offset with
      | Some(Var(_), _), Some(Index(exp, _)) -> (* The offset does not matter here, exp is used to index into this array *)
        if not (contains_pointer exp) then
          `Lifted exp
        else
          ExpDomain.top ()
      | Some((Mem(ptr), NoOffset)), Some(NoOffset) ->
        begin
          match v with
          | Some (v') ->
            begin
              (* This should mean the entire expression we have here is a pointer into the array *)
              if Cil.isArrayType (Cil.typeOf (Lval v')) then
                let expr = ptr in
                let start_of_array = StartOf v' in
                let start_type = typeSigWithoutArraylen (Cil.typeOf start_of_array) in
                let expr_type = typeSigWithoutArraylen (Cil.typeOf ptr) in
                (* Comparing types for structural equality is incorrect here, use typeSig *)
                (* as explained at https://people.eecs.berkeley.edu/~necula/cil/api/Cil.html#TYPEtyp *)
                if start_type = expr_type then
                  `Lifted (equiv_expr expr v')
                else
                  (* If types do not agree here, this means that we were looking at pointers that *)
                  (* contain more than one array access. Those are not supported. *)
                  ExpDomain.top ()
              else
                ExpDomain.top ()
            end
          | _ ->
            ExpDomain.top ()
        end
      | _, _ ->  ExpDomain.top()

  (* Funny, this does not compile without the final type annotation! *)
  let rec eval_offset (ask: Q.ask) f (x: t) (offs:offs) (exp:exp option) (v:lval option): t =
    let rec do_eval_offset (ask:Q.ask) f (x:t) (offs:offs) (exp:exp option) (l:lval option) (o:offset option) (v:lval option):t =
      match x, offs with
      | `Blob c, `Index (_, ox) ->
        begin
          let l', o' = shift_one_over l o in
          do_eval_offset ask f (Blobs.value c) ox exp l' o' v
        end
      | `Blob c, `Field _ ->
        begin
          let l', o' = shift_one_over l o in
          do_eval_offset ask f (Blobs.value c) offs exp l' o' v
        end
      | `Blob c, `NoOffset -> `Blob c
      | `Bot, _ -> `Bot
      | _ ->
        match offs with
        | `NoOffset -> x
        | `Field (fld, offs) when fld.fcomp.cstruct -> begin
            match x with
            | `List ls when fld.fname = "next" || fld.fname = "prev" ->
              `Address (Lists.entry_rand ls)
            | `Address ad when fld.fcomp.cname = "list_head" || fld.fname = "next" || fld.fname = "prev" ->
              (*hack for lists*)
              begin match f ad with
                | `List l -> `Address (Lists.entry_rand l)
                | _ -> M.warn "Trying to read a field, but was not given a struct"; top ()
              end
            | `Struct str ->
              let x = Structs.get str fld in
              let l', o' = shift_one_over l o in
              do_eval_offset ask f x offs exp l' o' v
            | `Top -> M.debug "Trying to read a field, but the struct is unknown"; top ()
            | _ -> M.warn "Trying to read a field, but was not given a struct"; top ()
          end
        | `Field (fld, offs) -> begin
            match x with
            | `Union (`Lifted l_fld, valu) ->
              let x = cast ~torg:l_fld.ftype fld.ftype valu in
              let l', o' = shift_one_over l o in
              do_eval_offset ask f x offs exp l' o' v
            | `Union (_, valu) -> top ()
            | `Top -> M.debug "Trying to read a field, but the union is unknown"; top ()
            | _ -> M.warn "Trying to read a field, but was not given a union"; top ()
          end
        | `Index (idx, offs) -> begin
            let l', o' = shift_one_over l o in
            match x with
            | `Array x ->
              let e = determine_offset ask l o exp v in
              do_eval_offset ask f (CArrays.get ask x (e, idx)) offs exp l' o' v
            | `Address _ ->
              begin
                do_eval_offset ask f x offs exp l' o' v (* this used to be `blob `address -> we ignore the index *)
              end
            | x when Goblintutil.opt_predicate (BI.equal (BI.zero)) (IndexDomain.to_int idx) -> eval_offset ask f x offs exp v
            | `Top -> M.debug "Trying to read an index, but the array is unknown"; top ()
            | _ -> M.warn ("Trying to read an index, but was not given an array ("^short 80 x^")"); top ()
          end
    in
    let l, o = match exp with
      | Some(Lval (x,o)) -> Some ((x, NoOffset)), Some(o)
      | _ -> None, None
    in
    do_eval_offset ask f x offs exp l o v

  let update_offset (ask: Q.ask) (x:t) (offs:offs) (value:t) (exp:exp option) (v:lval): t =
    let rec do_update_offset (ask:Q.ask) (x:t) (offs:offs) (value:t) (exp:exp option) (l:lval option) (o:offset option) (v:lval):t =
      let mu = function `Blob (`Blob (y, s'), s) -> `Blob (y, ID.join s s') | x -> x in
      match x, offs with
      | `Blob (x,s), `Index (_,ofs) ->
        begin
          let l', o' = shift_one_over l o in
          mu (`Blob (join x (do_update_offset ask x ofs value exp l' o' v), s))
        end
      | `Blob (x,s),_ ->
        begin
          let l', o' = shift_one_over l o in
          mu (`Blob (join x (do_update_offset ask x offs value exp l' o' v), s))
        end
      | _ ->
      let result =
        match offs with
        | `NoOffset -> begin
            match value with
            | `Blob (y,s) -> mu (`Blob (join x y, s))
            | _ -> value
          end
        | `Field (fld, offs) when fld.fcomp.cstruct -> begin
            match x with
            | `Struct str ->
              begin
                let l', o' = shift_one_over l o in
                let value' = do_update_offset ask (Structs.get str fld) offs value exp l' o' v in
                `Struct (Structs.replace str fld value')
              end
            | `Bot ->
              let init_comp compinfo =
                let nstruct = Structs.top () in
                let init_field nstruct fd = Structs.replace nstruct fd `Bot in
                List.fold_left init_field nstruct compinfo.cfields
              in
              let strc = init_comp fld.fcomp in
              let l', o' = shift_one_over l o in
              `Struct (Structs.replace strc fld (do_update_offset ask `Bot offs value exp l' o' v))
            | `Top -> M.warn "Trying to update a field, but the struct is unknown"; top ()
            | _ -> M.warn "Trying to update a field, but was not given a struct"; top ()
          end
        | `Field (fld, offs) -> begin
            let l', o' = shift_one_over l o in
            match x with
            | `Union (last_fld, prev_val) ->
              let tempval, tempoffs =
                if UnionDomain.Field.equal last_fld (`Lifted fld) then
                  prev_val, offs
                else begin
                  match offs with
                  | `Field (fldi, _) when fldi.fcomp.cstruct ->
                    (top_value fld.ftype), offs
                  | `Field (fldi, _) -> `Union (Unions.top ()), offs
                  | `NoOffset -> top (), offs
                  | `Index (idx, _) when Cil.isArrayType fld.ftype ->
                    begin
                      match fld.ftype with
                      | TArray(_, l, _) ->
                        let len = try Cil.lenOfArray l
                          with Cil.LenOfArray -> 42 (* will not happen, VLA not allowed in union and struct *) in
                        `Array(CArrays.make (IndexDomain.of_int (Cilfacade.ptrdiff_ikind ()) (BI.of_int len)) `Top), offs
                      | _ -> top (), offs (* will not happen*)
                    end
                  | `Index (idx, _) when IndexDomain.equal idx (IndexDomain.of_int (Cilfacade.ptrdiff_ikind ()) BI.zero) ->
                    (* Why does cil index unions? We'll just pick the first field. *)
                    top (), `Field (List.nth fld.fcomp.cfields 0,`NoOffset)
                  | _ -> M.warn_each "Why are you indexing on a union? Normal people give a field name.";
                    top (), offs
                end
              in
              `Union (`Lifted fld, do_update_offset ask tempval tempoffs value exp l' o' v)
            | `Bot -> `Union (`Lifted fld, do_update_offset ask `Bot offs value exp l' o' v)
            | `Top -> M.warn "Trying to update a field, but the union is unknown"; top ()
            | _ -> M.warn_each "Trying to update a field, but was not given a union"; top ()
          end
        | `Index (idx, offs) -> begin
            let l', o' = shift_one_over l o in
            match x with
            | `Array x' ->
              let e = determine_offset ask l o exp (Some v) in
              let new_value_at_index = do_update_offset ask (CArrays.get ask x' (e,idx)) offs value exp l' o' v in
              let new_array_value = CArrays.set ask x' (e, idx) new_value_at_index in
              `Array new_array_value
            | `Bot ->
              let x' = CArrays.bot () in
              let e = determine_offset ask l o exp (Some v) in
              let new_value_at_index = do_update_offset ask `Bot offs value exp l' o' v in
              let new_array_value =  CArrays.set ask x' (e, idx) new_value_at_index in
              `Array new_array_value
            | `Top -> M.warn "Trying to update an index, but the array is unknown"; top ()
<<<<<<< HEAD
            | x when IndexDomain.to_int idx = Some BI.zero -> do_update_offset ask x offs value exp l' o' v t
=======
            | x when IndexDomain.to_int idx = Some 0L -> do_update_offset ask x offs value exp l' o' v
>>>>>>> 813b9ee7
            | _ -> M.warn_each ("Trying to update an index, but was not given an array("^short 80 x^")"); top ()
          end
      in mu result
    in
    let l, o = match exp with
      | Some(Lval (x,o)) -> Some ((x, NoOffset)), Some(o)
      | _ -> None, None
    in
    do_update_offset ask x offs value exp l o v

  let rec affect_move ?(replace_with_const=false) ask (x:t) (v:varinfo) movement_for_expr:t =
    let move_fun x = affect_move ~replace_with_const:replace_with_const ask x v movement_for_expr in
    match x with
    | `Array a ->
      begin
        (* potentially move things (i.e. other arrays after arbitrarily deep nesting) in array first *)
        let moved_elems = CArrays.map move_fun a in
        (* then move the array itself *)
        let new_val = CArrays.move_if_affected ~replace_with_const:replace_with_const ask moved_elems v movement_for_expr in
        `Array (new_val)
      end
    | `Struct s -> `Struct (Structs.map (move_fun) s)
    | `Union (f, v) -> `Union(f, move_fun v)
    (* `Blob / `List can not contain Array *)
    | x -> x

  let rec affecting_vars (x:t) =
    let add_affecting_one_level list (va:t) =
      list @ (affecting_vars va)
    in
    match x with
    | `Array a ->
      begin
        let immediately_affecting = CArrays.get_vars_in_e a in
        CArrays.fold_left add_affecting_one_level immediately_affecting a
      end
    | `Struct s ->
        Structs.fold (fun x value acc -> add_affecting_one_level acc value) s []
    | `Union (f, v) ->
        affecting_vars v
    (* `Blob / `List can not contain Array *)
    | _ -> []

  (* Won't compile without the final :t annotation *)
  let rec update_array_lengths (eval_exp: exp -> t) (v:t) (typ:Cil.typ):t =
    match v, typ with
    | `Array(n), TArray(ti, e, _) ->
      begin
        let update_fun x = update_array_lengths eval_exp x ti in
        let n' = CArrays.map (update_fun) n in
        let newl = match e with
          | None -> ID.top_of (Cilfacade.ptrdiff_ikind ()) (* TODO: must be non-negative, top is overly cautious *)
          | Some e ->
            begin
              match eval_exp e with
              | `Int x -> ID.cast_to (Cilfacade.ptrdiff_ikind ())  x
              | _ -> ID.top_of (Cilfacade.ptrdiff_ikind ()) (* TODO:Warn *)
            end
        in
        `Array(CArrays.update_length newl n')
      end
    | _ -> v


  let printXml f state =
    match state with
    | `Int n ->  ID.printXml f n
    | `Address n ->  AD.printXml f n
    | `Struct n ->  Structs.printXml f n
    | `Union n ->  Unions.printXml f n
    | `Array n ->  CArrays.printXml f n
    | `Blob n ->  Blobs.printXml f n
    | `List n ->  Lists.printXml f n
    | `Bot -> BatPrintf.fprintf f "<value>\n<data>\nbottom\n</data>\n</value>\n"
    | `Top -> BatPrintf.fprintf f "<value>\n<data>\ntop\n</data>\n</value>\n"

  let invariant c = function
    | `Int n -> ID.invariant c n
    | `Address n -> AD.invariant c n
    | `Blob n -> Blobs.invariant c n
    | `Struct n -> Structs.invariant c n
    | `Union n -> Unions.invariant c n
    | _ -> None (* TODO *)

  let arbitrary () = QCheck.always `Bot (* S TODO: other elements *)
end

and Structs: StructDomain.S with type field = fieldinfo and type value = Compound.t =
  StructDomain.Simple (Compound)

and Unions: Lattice.S with type t = UnionDomain.Field.t * Compound.t =
  UnionDomain.Simple (Compound)

and CArrays: ArrayDomain.S with type value = Compound.t and type idx = ArrIdxDomain.t =
  ArrayDomain.FlagConfiguredArrayDomain(Compound)(ArrIdxDomain)

and Blobs: Blob with type size = ID.t and type value = Compound.t = Blob (Compound) (ID)

and Lists: ListDomain.S with type elem = AD.t = ListDomain.SimpleList (AD)<|MERGE_RESOLUTION|>--- conflicted
+++ resolved
@@ -837,11 +837,7 @@
               let new_array_value =  CArrays.set ask x' (e, idx) new_value_at_index in
               `Array new_array_value
             | `Top -> M.warn "Trying to update an index, but the array is unknown"; top ()
-<<<<<<< HEAD
-            | x when IndexDomain.to_int idx = Some BI.zero -> do_update_offset ask x offs value exp l' o' v t
-=======
-            | x when IndexDomain.to_int idx = Some 0L -> do_update_offset ask x offs value exp l' o' v
->>>>>>> 813b9ee7
+            | x when Goblintutil.opt_predicate (BI.equal BI.zero) (IndexDomain.to_int idx) -> do_update_offset ask x offs value exp l' o' v
             | _ -> M.warn_each ("Trying to update an index, but was not given an array("^short 80 x^")"); top ()
           end
       in mu result
