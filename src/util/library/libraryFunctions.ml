(** Tools for dealing with library functions. *)

open Batteries
open GoblintCil
open GobConfig

module M = Messages

(** C standard library functions.
    These are specified by the C standard. *)
let c_descs_list: (string * LibraryDesc.t) list = LibraryDsl.[
    ("memset", special [__ "dest" [w]; __ "ch" []; __ "count" []] @@ fun dest ch count -> Memset { dest; ch; count; });
    ("__builtin_memset", special [__ "dest" [w]; __ "ch" []; __ "count" []] @@ fun dest ch count -> Memset { dest; ch; count; });
    ("__builtin___memset_chk", special [__ "dest" [w]; __ "ch" []; __ "count" []; drop "os" []] @@ fun dest ch count -> Memset { dest; ch; count; });
    ("memcpy", special [__ "dest" [w]; __ "src" [r]; __ "n" []] @@ fun dest src n -> Memcpy { dest; src; n; });
    ("__builtin_memcpy", special [__ "dest" [w]; __ "src" [r]; __ "n" []] @@ fun dest src n -> Memcpy { dest; src; n; });
    ("__builtin___memcpy_chk", special [__ "dest" [w]; __ "src" [r]; __ "n" []; drop "os" []] @@ fun dest src n -> Memcpy { dest; src; n; });
    ("memccpy", special [__ "dest" [w]; __ "src" [r]; drop "c" []; __ "n" []] @@ fun dest src n -> Memcpy {dest; src; n; }); (* C23 *) (* TODO: use c *)
    ("memmove", special [__ "dest" [w]; __ "src" [r]; __ "count" []] @@ fun dest src count -> Memcpy { dest; src; n = count; });
    ("__builtin_memmove", special [__ "dest" [w]; __ "src" [r]; __ "count" []] @@ fun dest src count -> Memcpy { dest; src; n = count; });
    ("__builtin___memmove_chk", special [__ "dest" [w]; __ "src" [r]; __ "count" []; drop "os" []] @@ fun dest src count -> Memcpy { dest; src; n = count; });
    ("strcpy", special [__ "dest" [w]; __ "src" [r]] @@ fun dest src -> Strcpy { dest; src; n = None; });
    ("__builtin_strcpy", special [__ "dest" [w]; __ "src" [r]] @@ fun dest src -> Strcpy { dest; src; n = None; });
    ("__builtin___strcpy_chk", special [__ "dest" [w]; __ "src" [r]; drop "os" []] @@ fun dest src -> Strcpy { dest; src; n = None; });
    ("strncpy", special [__ "dest" [w]; __ "src" [r]; __ "n" []] @@ fun dest src n -> Strcpy { dest; src; n = Some n; });
    ("__builtin_strncpy", special [__ "dest" [w]; __ "src" [r]; __ "n" []] @@ fun dest src n -> Strcpy { dest; src; n = Some n; });
    ("__builtin___strncpy_chk", special [__ "dest" [w]; __ "src" [r]; __ "n" []; drop "os" []] @@ fun dest src n -> Strcpy { dest; src; n = Some n; });
    ("strcat", special [__ "dest" [r; w]; __ "src" [r]] @@ fun dest src -> Strcat { dest; src; n = None; });
    ("__builtin_strcat", special [__ "dest" [r; w]; __ "src" [r]] @@ fun dest src -> Strcat { dest; src; n = None; });
    ("__builtin___strcat_chk", special [__ "dest" [r; w]; __ "src" [r]; drop "os" []] @@ fun dest src -> Strcat { dest; src; n = None; });
    ("strncat", special [__ "dest" [r; w]; __ "src" [r]; __ "n" []] @@ fun dest src n -> Strcat { dest; src; n = Some n; });
    ("__builtin_strncat", special [__ "dest" [r; w]; __ "src" [r]; __ "n" []] @@ fun dest src n -> Strcat { dest; src; n = Some n; });
    ("__builtin___strncat_chk", special [__ "dest" [r; w]; __ "src" [r]; __ "n" []; drop "os" []] @@ fun dest src n -> Strcat { dest; src; n = Some n; });
    ("memcmp", unknown [drop "s1" [r]; drop "s2" [r]; drop "n" []]);
    ("__builtin_memcmp", unknown [drop "s1" [r]; drop "s2" [r]; drop "n" []]);
    ("memchr", unknown [drop "s" [r]; drop "c" []; drop "n" []]);
    ("asctime", unknown ~attrs:[ThreadUnsafe] [drop "time_ptr" [r_deep]]);
    ("fclose", unknown [drop "stream" [r_deep; w_deep; f_deep]]);
    ("feof", unknown [drop "stream" [r_deep; w_deep]]);
    ("ferror", unknown [drop "stream" [r_deep; w_deep]]);
    ("fflush", unknown [drop "stream" [r_deep; w_deep]]);
    ("fgetc", unknown [drop "stream" [r_deep; w_deep]]);
    ("getc", unknown [drop "stream" [r_deep; w_deep]]);
    ("fgets", unknown [drop "str" [w]; drop "count" []; drop "stream" [r_deep; w_deep]]);
    ("fopen", unknown [drop "pathname" [r]; drop "mode" [r]]);
    ("freopen", unknown [drop "pathname" [r]; drop "mode" [r]; drop "stream" [r_deep; w_deep]]);
    ("printf", unknown (drop "format" [r] :: VarArgs (drop' [r])));
    ("fprintf", unknown (drop "stream" [r_deep; w_deep] :: drop "format" [r] :: VarArgs (drop' [r])));
    ("sprintf", unknown (drop "buffer" [w] :: drop "format" [r] :: VarArgs (drop' [r])));
    ("snprintf", unknown (drop "buffer" [w] :: drop "bufsz" [] :: drop "format" [r] :: VarArgs (drop' [r])));
    ("fputc", unknown [drop "ch" []; drop "stream" [r_deep; w_deep]]);
    ("putc", unknown [drop "ch" []; drop "stream" [r_deep; w_deep]]);
    ("fputs", unknown [drop "str" [r]; drop "stream" [r_deep; w_deep]]);
    ("fread", unknown [drop "buffer" [w]; drop "size" []; drop "count" []; drop "stream" [r_deep; w_deep]]);
    ("fseek", unknown [drop "stream" [r_deep; w_deep]; drop "offset" []; drop "origin" []]);
    ("ftell", unknown [drop "stream" [r_deep]]);
    ("fwrite", unknown [drop "buffer" [r]; drop "size" []; drop "count" []; drop "stream" [r_deep; w_deep]]);
    ("rewind", unknown [drop "stream" [r_deep; w_deep]]);
    ("setvbuf", unknown [drop "stream" [r_deep; w_deep]; drop "buffer" [r; w]; drop "mode" []; drop "size" []]);
    (* TODO: if this is used to set an input buffer, the buffer (second argument) would need to remain TOP, *)
    (* as any future write (or flush) of the stream could result in a write to the buffer *)
    ("gmtime", unknown ~attrs:[ThreadUnsafe] [drop "timer" [r_deep]]);
    ("localeconv", unknown ~attrs:[ThreadUnsafe] []);
    ("localtime", unknown ~attrs:[ThreadUnsafe] [drop "time" [r]]);
    ("strlen", special [__ "s" [r]] @@ fun s -> Strlen s);
    ("_strlen", special [__ "s" [r]] @@ fun s -> Strlen s);
    ("__builtin_strlen", special [__ "s" [r]] @@ fun s -> Strlen s);
    ("strstr", special [__ "haystack" [r]; __ "needle" [r]] @@ fun haystack needle -> Strstr { haystack; needle; });
    ("strcmp", special [__ "s1" [r]; __ "s2" [r]] @@ fun s1 s2 -> Strcmp { s1; s2; n = None; });
    ("strtok", unknown ~attrs:[ThreadUnsafe] [drop "str" [r; w]; drop "delim" [r]]);
    ("__builtin_strcmp", special [__ "s1" [r]; __ "s2" [r]] @@ fun s1 s2 -> Strcmp { s1; s2; n = None; });
    ("strncmp", special [__ "s1" [r]; __ "s2" [r]; __ "n" []] @@ fun s1 s2 n -> Strcmp { s1; s2; n = Some n; });
    ("strchr", unknown [drop "s" [r]; drop "c" []]);
    ("__builtin_strchr", unknown [drop "s" [r]; drop "c" []]);
    ("strrchr", unknown [drop "s" [r]; drop "c" []]);
    ("malloc", special [__ "size" []] @@ fun size -> Malloc size);
    ("calloc", special [__ "n" []; __ "size" []] @@ fun n size -> Calloc {count = n; size});
    ("realloc", special [__ "ptr" [r; f]; __ "size" []] @@ fun ptr size -> Realloc { ptr; size });
    ("free", special [__ "ptr" [f]] @@ fun ptr -> Free ptr);
    ("abort", special [] Abort);
    ("exit", special [drop "exit_code" []] Abort);
    ("quick_exit", special [drop "exit_code" []] Abort);
    ("ungetc", unknown [drop "c" []; drop "stream" [r; w]]);
    ("scanf", unknown ((drop "format" [r]) :: (VarArgs (drop' [w]))));
    ("fscanf", unknown ((drop "stream" [r_deep; w_deep]) :: (drop "format" [r]) :: (VarArgs (drop' [w]))));
    ("sscanf", unknown ((drop "buffer" [r]) :: (drop "format" [r]) :: (VarArgs (drop' [w]))));
    ("__freading", unknown [drop "stream" [r]]);
    ("mbsinit", unknown [drop "ps" [r]]);
    ("mbrtowc", unknown [drop "pwc" [w]; drop "s" [r]; drop "n" []; drop "ps" [r; w]]);
    ("iswspace", unknown [drop "wc" []]);
    ("iswalnum", unknown [drop "wc" []]);
    ("iswprint", unknown [drop "wc" []]);
    ("iswxdigit", unknown [drop "ch" []]);
    ("rename" , unknown [drop "oldpath" [r]; drop "newpath" [r];]);
    ("perror", unknown [drop "s" [r]]);
    ("getchar", unknown []);
    ("putchar", unknown [drop "ch" []]);
    ("puts", unknown [drop "s" [r]]);
    ("srand", unknown [drop "seed" []]);
    ("rand", special ~attrs:[ThreadUnsafe] [] Rand);
    ("strerror", unknown ~attrs:[ThreadUnsafe] [drop "errnum" []]);
    ("strspn", unknown [drop "s" [r]; drop "accept" [r]]);
    ("strcspn", unknown [drop "s" [r]; drop "accept" [r]]);
    ("strftime", unknown [drop "str" [w]; drop "count" []; drop "format" [r]; drop "tp" [r]]);
    ("strtod", unknown [drop "nptr" [r]; drop "endptr" [w]]);
    ("strtol", unknown [drop "nptr" [r]; drop "endptr" [w]; drop "base" []]);
    ("__strtol_internal", unknown [drop "nptr" [r]; drop "endptr" [w]; drop "base" []; drop "group" []]);
    ("strtoll", unknown [drop "nptr" [r]; drop "endptr" [w]; drop "base" []]);
    ("strtoul", unknown [drop "nptr" [r]; drop "endptr" [w]; drop "base" []]);
    ("strtoull", unknown [drop "nptr" [r]; drop "endptr" [w]; drop "base" []]);
    ("tolower", unknown [drop "ch" []]);
    ("__tolower", unknown [drop "ch" []]);
    ("toupper", unknown [drop "ch" []]);
    ("__toupper", unknown [drop "ch" []]);
    ("time", unknown [drop "arg" [w]]);
    ("tmpnam", unknown ~attrs:[ThreadUnsafe] [drop "filename" [w]]);
    ("vprintf", unknown [drop "format" [r]; drop "vlist" [r_deep]]); (* TODO: what to do with a va_list type? is r_deep correct? *)
    ("vfprintf", unknown [drop "stream" [r_deep; w_deep]; drop "format" [r]; drop "vlist" [r_deep]]); (* TODO: what to do with a va_list type? is r_deep correct? *)
    ("vsprintf", unknown [drop "buffer" [w]; drop "format" [r]; drop "vlist" [r_deep]]); (* TODO: what to do with a va_list type? is r_deep correct? *)
    ("asprintf", unknown (drop "strp" [w] :: drop "format" [r] :: VarArgs (drop' [r_deep]))); (* TODO: glibc section? *)
    ("vasprintf", unknown [drop "strp" [w]; drop "format" [r]; drop "ap" [r_deep]]); (* TODO: what to do with a va_list type? is r_deep correct? *)
    ("vsnprintf", unknown [drop "str" [w]; drop "size" []; drop "format" [r]; drop "ap" [r_deep]]); (* TODO: what to do with a va_list type? is r_deep correct? *)
    ("mktime", unknown [drop "tm" [r;w]]);
    ("ctime", unknown ~attrs:[ThreadUnsafe] [drop "rm" [r]]);
    ("clearerr", unknown [drop "stream" [w]]); (* TODO: why only w? *)
    ("setbuf", unknown [drop "stream" [w]; drop "buf" [w]]);
    ("wprintf", unknown (drop "fmt" [r] :: VarArgs (drop' [r])));
    ("fwprintf", unknown (drop "stream" [r_deep; w_deep] :: drop "fmt" [r] :: VarArgs (drop' [r])));
    ("swprintf", unknown (drop "wcs" [w] :: drop "maxlen" [] :: drop "fmt" [r] :: VarArgs (drop' [r])));
    ("assert", special [__ "exp" []] @@ fun exp -> Assert { exp; check = true; refine = get_bool "sem.assert.refine" }); (* only used if assert is used without include, e.g. in transformed files *)
    ("difftime", unknown [drop "time1" []; drop "time2" []]);
    ("system", unknown ~attrs:[ThreadUnsafe] [drop "command" [r]]);
    ("wcscat", unknown [drop "dest" [r; w]; drop "src" [r]]);
    ("wctomb", unknown ~attrs:[ThreadUnsafe] [drop "s" [w]; drop "wc" []]);
    ("wcrtomb", unknown ~attrs:[ThreadUnsafe] [drop "s" [w]; drop "wc" []; drop "ps" [r_deep; w_deep]]);
    ("wcstombs", unknown ~attrs:[ThreadUnsafe] [drop "dst" [w]; drop "src" [r]; drop "size" []]);
    ("wcsrtombs", unknown ~attrs:[ThreadUnsafe] [drop "dst" [w]; drop "src" [r_deep; w]; drop "size" []; drop "ps" [r_deep; w_deep]]);
    ("mbstowcs", unknown [drop "dest" [w]; drop "src" [r]; drop "n" []]);
    ("abs", special [__ "j" []] @@ fun j -> Math { fun_args = (Abs (IInt, j)) });
    ("labs", special [__ "j" []] @@ fun j -> Math { fun_args = (Abs (ILong, j)) });
    ("llabs", special [__ "j" []] @@ fun j -> Math { fun_args = (Abs (ILongLong, j)) });
    ("imaxabs", unknown [drop "j" []]);
    ("localtime_r", unknown [drop "timep" [r]; drop "result" [w]]);
    ("strpbrk", unknown [drop "s" [r]; drop "accept" [r]]);
    ("_setjmp", special [__ "env" [w]] @@ fun env -> Setjmp { env }); (* only has one underscore *)
    ("setjmp", special [__ "env" [w]] @@ fun env -> Setjmp { env });
    ("longjmp", special [__ "env" [r]; __ "value" []] @@ fun env value -> Longjmp { env; value });
    ("atexit", unknown [drop "function" [s]]);
    ("atoi", unknown [drop "nptr" [r]]);
    ("atol", unknown [drop "nptr" [r]]);
    ("atoll", unknown [drop "nptr" [r]]);
    ("setlocale", unknown [drop "category" []; drop "locale" [r]]);
    ("clock", unknown []);
    ("atomic_flag_clear", unknown [drop "obj" [w]]);
    ("atomic_flag_clear_explicit", unknown [drop "obj" [w]; drop "order" []]);
    ("atomic_flag_test_and_set", unknown [drop "obj" [r; w]]);
    ("atomic_flag_test_and_set_explicit", unknown [drop "obj" [r; w]; drop "order" []]);
    ("atomic_load", unknown [drop "obj" [r]]);
    ("atomic_store", unknown [drop "obj" [w]; drop "desired" []]);
    ("_Exit", special [drop "status" []] @@ Abort);
    ("strcoll", unknown [drop "lhs" [r]; drop "rhs" [r]]);
    ("wscanf", unknown (drop "fmt" [r] :: VarArgs (drop' [w])));
    ("fwscanf", unknown (drop "stream" [r_deep; w_deep] :: drop "fmt" [r] :: VarArgs (drop' [w])));
    ("swscanf", unknown (drop "buffer" [r] :: drop "fmt" [r] :: VarArgs (drop' [w])));
    ("remove", unknown [drop "pathname" [r]]);
    ("raise", unknown [drop "sig" []]); (* safe-ish, we don't handle signal handlers for now *)
    ("timespec_get", unknown [drop "ts" [w]; drop "base" []]);
    ("signal", unknown [drop "signum" []; drop "handler" [s]]);
    ("va_arg", unknown [drop "ap" [r]; drop "T" []]);
    ("va_start", unknown [drop "ap" [r_deep]; drop "parmN" []]);
    ("va_end", unknown [drop "ap" [r_deep]]);
  ]
[@@coverage off]

(** C POSIX library functions.
    These are {e not} specified by the C standard, but available on POSIX systems. *)
let posix_descs_list: (string * LibraryDesc.t) list = LibraryDsl.[
    ("bzero", special [__ "dest" [w]; __ "count" []] @@ fun dest count -> Bzero { dest; count; });
    ("__builtin_bzero", special [__ "dest" [w]; __ "count" []] @@ fun dest count -> Bzero { dest; count; });
    ("explicit_bzero", special [__ "dest" [w]; __ "count" []] @@ fun dest count -> Bzero { dest; count; });
    ("__explicit_bzero_chk", special [__ "dest" [w]; __ "count" []; drop "os" []] @@ fun dest count -> Bzero { dest; count; });
    ("catgets", unknown ~attrs:[ThreadUnsafe] [drop "catalog" [r_deep]; drop "set_number" []; drop "message_number" []; drop "message" [r]]);
    ("crypt", unknown ~attrs:[ThreadUnsafe] [drop "key" [r]; drop "salt" [r]]);
    ("ctermid", unknown ~attrs:[ThreadUnsafe] [drop "s" [w]]);
    ("dbm_clearerr", unknown ~attrs:[ThreadUnsafe] [drop "db" [r_deep; w_deep]]);
    ("dbm_close", unknown ~attrs:[ThreadUnsafe] [drop "db" [r_deep; w_deep; f_deep]]);
    ("dbm_delete", unknown ~attrs:[ThreadUnsafe] [drop "db" [r_deep; w_deep]; drop "key" []]);
    ("dbm_error", unknown ~attrs:[ThreadUnsafe] [drop "db" [r_deep]]);
    ("dbm_fetch", unknown ~attrs:[ThreadUnsafe] [drop "db" [r_deep]; drop "key" []]);
    ("dbm_firstkey", unknown ~attrs:[ThreadUnsafe] [drop "db" [r_deep]]);
    ("dbm_nextkey", unknown ~attrs:[ThreadUnsafe] [drop "db" [r_deep]]);
    ("dbm_open", unknown ~attrs:[ThreadUnsafe] [drop "file" [r; w]; drop "open_flags" []; drop "file_mode" []]);
    ("dbm_store", unknown ~attrs:[ThreadUnsafe] [drop "db" [r_deep; w_deep]; drop "key" []; drop "content" []; drop "store_mode" []]);
    ("drand48", unknown ~attrs:[ThreadUnsafe] []);
    ("encrypt", unknown ~attrs:[ThreadUnsafe] [drop "block" [r; w]; drop "edflag" []]);
    ("setkey", unknown ~attrs:[ThreadUnsafe] [drop "key" [r]]);
    ("endgrent", unknown ~attrs:[ThreadUnsafe] []);
    ("endpwent", unknown ~attrs:[ThreadUnsafe] []);
    ("fcvt", unknown ~attrs:[ThreadUnsafe] [drop "number" []; drop "ndigits" []; drop "decpt" [w]; drop "sign" [w]]);
    ("ecvt", unknown ~attrs:[ThreadUnsafe] [drop "number" []; drop "ndigits" []; drop "decpt" [w]; drop "sign" [w]]);
    ("gcvt", unknown ~attrs:[ThreadUnsafe] [drop "number" []; drop "ndigit" []; drop "buf" [w]]);
    ("getdate", unknown ~attrs:[ThreadUnsafe] [drop "string" [r]]);
    ("getenv", unknown ~attrs:[ThreadUnsafe] [drop "name" [r]]);
    ("getgrent", unknown ~attrs:[ThreadUnsafe] []);
    ("getgrgid", unknown ~attrs:[ThreadUnsafe] [drop "gid" []]);
    ("getgrnam", unknown ~attrs:[ThreadUnsafe] [drop "name" [r]]);
    ("getlogin", unknown ~attrs:[ThreadUnsafe] []);
    ("getnetbyaddr", unknown ~attrs:[ThreadUnsafe] [drop "net" []; drop "type" []]);
    ("getnetbyname", unknown ~attrs:[ThreadUnsafe] [drop "name" [r]]);
    ("getnetent", unknown ~attrs:[ThreadUnsafe] []);
    ("getprotobyname", unknown ~attrs:[ThreadUnsafe] [drop "name" [r]]);
    ("getprotobynumber", unknown ~attrs:[ThreadUnsafe] [drop "proto" []]);
    ("getprotoent", unknown ~attrs:[ThreadUnsafe] []);
    ("getpwent", unknown ~attrs:[ThreadUnsafe] []);
    ("getpwnam", unknown ~attrs:[ThreadUnsafe] [drop "name" [r]]);
    ("getpwuid", unknown ~attrs:[ThreadUnsafe] [drop "uid" []]);
    ("getservbyname", unknown ~attrs:[ThreadUnsafe] [drop "name" [r]; drop "proto" [r]]);
    ("getservbyport", unknown ~attrs:[ThreadUnsafe] [drop "port" []; drop "proto" [r]]);
    ("getservent", unknown ~attrs:[ThreadUnsafe] []);
    ("getutxent", unknown ~attrs:[ThreadUnsafe] []);
    ("getutxid", unknown ~attrs:[ThreadUnsafe] [drop "utmpx" [r_deep]]);
    ("getutxline", unknown ~attrs:[ThreadUnsafe] [drop "utmpx" [r_deep]]);
    ("pututxline", unknown ~attrs:[ThreadUnsafe] [drop "utmpx" [r_deep]]);
    ("hcreate", unknown ~attrs:[ThreadUnsafe] [drop "nel" []]);
    ("hdestroy", unknown ~attrs:[ThreadUnsafe] []);
    ("hsearch", unknown ~attrs:[ThreadUnsafe] [drop "item" [r_deep]; drop "action" [r_deep]]);
    ("l64a", unknown ~attrs:[ThreadUnsafe] [drop "value" []]);
    ("lrand48", unknown ~attrs:[ThreadUnsafe] []);
    ("mrand48", unknown ~attrs:[ThreadUnsafe] []);
    ("nl_langinfo", unknown ~attrs:[ThreadUnsafe] [drop "item" []]);
    ("nl_langinfo_l", unknown [drop "item" []; drop "locale" [r_deep]]);
    ("getc_unlocked", unknown ~attrs:[ThreadUnsafe] [drop "stream" [r_deep; w_deep]]);
    ("getchar_unlocked", unknown ~attrs:[ThreadUnsafe] []);
    ("ptsname", unknown ~attrs:[ThreadUnsafe] [drop "fd" []]);
    ("putc_unlocked", unknown ~attrs:[ThreadUnsafe] [drop "c" []; drop "stream" [r_deep; w_deep]]);
    ("putchar_unlocked", unknown ~attrs:[ThreadUnsafe] [drop "c" []]);
    ("putenv", unknown ~attrs:[ThreadUnsafe] [drop "string" [r; w]]);
    ("readdir", unknown ~attrs:[ThreadUnsafe] [drop "dirp" [r_deep]]);
    ("setenv", unknown ~attrs:[ThreadUnsafe] [drop "name" [r]; drop "name" [r]; drop "overwrite" []]);
    ("setgrent", unknown ~attrs:[ThreadUnsafe] []);
    ("setpwent", unknown ~attrs:[ThreadUnsafe] []);
    ("setutxent", unknown ~attrs:[ThreadUnsafe] []);
    ("strsignal", unknown ~attrs:[ThreadUnsafe] [drop "sig" []]);
    ("unsetenv", unknown ~attrs:[ThreadUnsafe] [drop "name" [r]]);
    ("lseek", unknown [drop "fd" []; drop "offset" []; drop "whence" []]);
    ("fcntl", unknown (drop "fd" [] :: drop "cmd" [] :: VarArgs (drop' [r; w])));
    ("__open_missing_mode", unknown []);
    ("fseeko", unknown [drop "stream" [r_deep; w_deep]; drop "offset" []; drop "whence" []]);
    ("fileno", unknown [drop "stream" [r_deep; w_deep]]);
    ("fdopen", unknown [drop "fd" []; drop "mode" [r]]);
    ("getopt", unknown ~attrs:[ThreadUnsafe] [drop "argc" []; drop "argv" [r_deep]; drop "optstring" [r]]);
    ("getopt_long", unknown  ~attrs:[ThreadUnsafe] [drop "argc" []; drop "argv" [r_deep]; drop "optstring" [r_deep]; drop "longopts" [r]; drop "longindex" [w]]);
    ("iconv_open", unknown [drop "tocode" [r]; drop "fromcode" [r]]);
    ("iconv", unknown [drop "cd" [r]; drop "inbuf" [r]; drop "inbytesleft" [r;w]; drop "outbuf" [w]; drop "outbytesleft" [r;w]]);
    ("iconv_close", unknown [drop "cd" [f]]);
    ("strnlen", unknown [drop "s" [r]; drop "maxlen" []]);
    ("chmod", unknown [drop "pathname" [r]; drop "mode" []]);
    ("fchmod", unknown [drop "fd" []; drop "mode" []]);
    ("chown", unknown [drop "pathname" [r]; drop "owner" []; drop "group" []]);
    ("fchown", unknown [drop "fd" []; drop "owner" []; drop "group" []]);
    ("lchown", unknown [drop "pathname" [r]; drop "owner" []; drop "group" []]);
    ("clock_gettime", unknown [drop "clockid" []; drop "tp" [w]]);
    ("gettimeofday", unknown [drop "tv" [w]; drop "tz" [w]]);
    ("futimens", unknown [drop "fd" []; drop "times" [r]]);
    ("utimes", unknown [drop "filename" [r]; drop "times" [r]]);
    ("utimensat", unknown [drop "dirfd" []; drop "pathname" [r]; drop "times" [r]; drop "flags" []]);
    ("linkat", unknown [drop "olddirfd" []; drop "oldpath" [r]; drop "newdirfd" []; drop "newpath" [r]; drop "flags" []]);
    ("dirfd", unknown [drop "dirp" [r]]);
    ("fdopendir", unknown [drop "fd" []]);
    ("pathconf", unknown [drop "path" [r]; drop "name" []]);
    ("symlink" , unknown [drop "oldpath" [r]; drop "newpath" [r];]);
    ("ftruncate", unknown [drop "fd" []; drop "length" []]);
    ("mkfifo", unknown [drop "pathname" [r]; drop "mode" []]);
    ("alarm", unknown [drop "seconds" []]);
    ("pread", unknown [drop "fd" []; drop "buf" [w]; drop "count" []; drop "offset" []]);
    ("pwrite", unknown [drop "fd" []; drop "buf" [r]; drop "count" []; drop "offset" []]);
    ("hstrerror", unknown [drop "err" []]);
    ("inet_ntoa", unknown ~attrs:[ThreadUnsafe] [drop "in" []]);
    ("getsockopt", unknown [drop "sockfd" []; drop "level" []; drop "optname" []; drop "optval" [w]; drop "optlen" [w]]);
    ("setsockopt", unknown [drop "sockfd" []; drop "level" []; drop "optname" []; drop "optval" [r]; drop "optlen" []]);
    ("getsockname", unknown [drop "sockfd" []; drop "addr" [w_deep]; drop "addrlen" [w]]);
    ("gethostbyaddr", unknown ~attrs:[ThreadUnsafe] [drop "addr" [r_deep]; drop "len" []; drop "type" []]);
    ("gethostbyaddr_r", unknown [drop "addr" [r_deep]; drop "len" []; drop "type" []; drop "ret" [w_deep]; drop "buf" [w]; drop "buflen" []; drop "result" [w]; drop "h_errnop" [w]]);
    ("gethostbyname", unknown ~attrs:[ThreadUnsafe] [drop "name" [r]]);
    ("gethostbyname_r", unknown [drop "name" [r]; drop "result_buf" [w_deep]; drop "buf" [w]; drop "buflen" []; drop "result" [w]; drop "h_errnop" [w]]);
    ("gethostname", unknown [drop "name" [w]; drop "len" []]);
    ("getpeername", unknown [drop "sockfd" []; drop "addr" [w_deep]; drop "addrlen" [r; w]]);
    ("socket", unknown [drop "domain" []; drop "type" []; drop "protocol" []]);
    ("sigaction", unknown [drop "signum" []; drop "act" [r_deep; s_deep]; drop "oldact" [w_deep]]);
    ("tcgetattr", unknown [drop "fd" []; drop "termios_p" [w_deep]]);
    ("tcsetattr", unknown [drop "fd" []; drop "optional_actions" []; drop "termios_p" [r_deep]]);
    ("access", unknown [drop "pathname" [r]; drop "mode" []]);
    ("ttyname", unknown ~attrs:[ThreadUnsafe] [drop "fd" []]);
    ("shm_open", unknown [drop "name" [r]; drop "oflag" []; drop "mode" []]);
    ("shmget", unknown [drop "key" []; drop "size" []; drop "shmflag" []]);
    ("shmat", unknown [drop "shmid" []; drop "shmaddr" []; drop "shmflag" []]) (* TODO: shmaddr? *);
    ("shmdt", unknown [drop "shmaddr" []]) (* TODO: shmaddr? *);
    ("sched_get_priority_max", unknown [drop "policy" []]);
    ("mprotect", unknown [drop "addr" []; drop "len" []; drop "prot" []]);
    ("ftime", unknown [drop "tp" [w]]);
    ("timer_create", unknown [drop "clockid" []; drop "sevp" [r; w; s]; drop "timerid" [w]]);
    ("timer_settime", unknown [drop "timerid" []; drop "flags" []; drop "new_value" [r_deep]; drop "old_value" [w_deep]]);
    ("timer_gettime", unknown [drop "timerid" []; drop "curr_value" [w_deep]]);
    ("timer_getoverrun", unknown [drop "timerid" []]);
    ("lstat", unknown [drop "pathname" [r]; drop "statbuf" [w]]);
    ("fstat", unknown [drop "fd" []; drop "buf" [w]]);
    ("fstatat", unknown [drop "dirfd" []; drop "pathname" [r]; drop "buf" [w]; drop "flags" []]);
    ("chdir", unknown [drop "path" [r]]);
    ("closedir", unknown [drop "dirp" [r]]);
    ("mkdir", unknown [drop "pathname" [r]; drop "mode" []]);
    ("opendir", unknown [drop "name" [r]]);
    ("rmdir", unknown [drop "path" [r]]);
    ("open", unknown (drop "pathname" [r] :: drop "flags" [] :: VarArgs (drop "mode" [])));
    ("read", unknown [drop "fd" []; drop "buf" [w]; drop "count" []]);
    ("write", unknown [drop "fd" []; drop "buf" [r]; drop "count" []]);
    ("recv", unknown [drop "sockfd" []; drop "buf" [w]; drop "len" []; drop "flags" []]);
    ("recvfrom", unknown [drop "sockfd" []; drop "buf" [w]; drop "len" []; drop "flags" []; drop "src_addr" [w_deep]; drop "addrlen" [r; w]]);
    ("send", unknown [drop "sockfd" []; drop "buf" [r]; drop "len" []; drop "flags" []]);
    ("sendto", unknown [drop "sockfd" []; drop "buf" [r]; drop "len" []; drop "flags" []; drop "dest_addr" [r_deep]; drop "addrlen" []]);
    ("strdup", unknown [drop "s" [r]]);
    ("__strdup", unknown [drop "s" [r]]);
    ("strndup", unknown [drop "s" [r]; drop "n" []]);
    ("__strndup", unknown [drop "s" [r]; drop "n" []]);
    ("syscall", unknown (drop "number" [] :: VarArgs (drop' [r; w])));
    ("sysconf", unknown [drop "name" []]);
    ("syslog", unknown (drop "priority" [] :: drop "format" [r] :: VarArgs (drop' [r]))); (* TODO: is the VarArgs correct here? *)
    ("vsyslog", unknown [drop "priority" []; drop "format" [r]; drop "ap" [r_deep]]); (* TODO: what to do with a va_list type? is r_deep correct? *)
    ("freeaddrinfo", unknown [drop "res" [f_deep]]);
    ("getgid", unknown []);
    ("pselect", unknown [drop "nfds" []; drop "readdfs" [r]; drop "writedfs" [r]; drop "exceptfds" [r]; drop "timeout" [r]; drop "sigmask" [r]]);
    ("getnameinfo", unknown [drop "addr" [r_deep]; drop "addrlen" []; drop "host" [w]; drop "hostlen" []; drop "serv" [w]; drop "servlen" []; drop "flags" []]);
    ("strtok_r", unknown [drop "str" [r; w]; drop "delim" [r]; drop "saveptr" [r_deep; w_deep]]); (* deep accesses through saveptr if str is NULL: https://github.com/lattera/glibc/blob/895ef79e04a953cac1493863bcae29ad85657ee1/string/strtok_r.c#L31-L40 *)
    ("kill", unknown [drop "pid" []; drop "sig" []]);
    ("closelog", unknown []);
    ("dirname", unknown ~attrs:[ThreadUnsafe] [drop "path" [r]]);
    ("basename", unknown ~attrs:[ThreadUnsafe] [drop "path" [r]]);
    ("setpgid", unknown [drop "pid" []; drop "pgid" []]);
    ("dup2", unknown [drop "oldfd" []; drop "newfd" []]);
    ("pclose", unknown [drop "stream" [w; f]]);
    ("getcwd", unknown [drop "buf" [w]; drop "size" []]);
    ("inet_pton", unknown [drop "af" []; drop "src" [r]; drop "dst" [w]]);
    ("inet_ntop", unknown [drop "af" []; drop "src" [r]; drop "dst" [w]; drop "size" []]);
    ("gethostent", unknown ~attrs:[ThreadUnsafe] []);
    ("poll", unknown [drop "fds" [r]; drop "nfds" []; drop "timeout" []]);
    ("semget", unknown [drop "key" []; drop "nsems" []; drop "semflg" []]);
    ("semctl", unknown (drop "semid" [] :: drop "semnum" [] :: drop "cmd" [] :: VarArgs (drop "semun" [r_deep])));
    ("semop", unknown [drop "semid" []; drop "sops" [r]; drop "nsops" []]);
    ("__sigsetjmp", special [__ "env" [w]; drop "savesigs" []] @@ fun env -> Setjmp { env }); (* has two underscores *)
    ("sigsetjmp", special [__ "env" [w]; drop "savesigs" []] @@ fun env -> Setjmp { env });
    ("siglongjmp", special [__ "env" [r]; __ "value" []] @@ fun env value -> Longjmp { env; value });
    ("ftw", unknown ~attrs:[ThreadUnsafe] [drop "dirpath" [r]; drop "fn" [s]; drop "nopenfd" []]); (* TODO: use Call instead of Spawn *)
    ("nftw", unknown ~attrs:[ThreadUnsafe] [drop "dirpath" [r]; drop "fn" [s]; drop "nopenfd" []; drop "flags" []]); (* TODO: use Call instead of Spawn *)
    ("getaddrinfo", unknown [drop "node" [r]; drop "service" [r]; drop "hints" [r_deep]; drop "res" [w]]); (* only write res non-deep because it doesn't write to existing fields of res *)
    ("fnmatch", unknown [drop "pattern" [r]; drop "string" [r]; drop "flags" []]);
    ("realpath", unknown [drop "path" [r]; drop "resolved_path" [w]]);
    ("dprintf", unknown (drop "fd" [] :: drop "format" [r] :: VarArgs (drop' [r])));
    ("vdprintf", unknown [drop "fd" []; drop "format" [r]; drop "ap" [r_deep]]); (* TODO: what to do with a va_list type? is r_deep correct? *)
    ("mkdtemp", unknown [drop "template" [r; w]]);
    ("mkstemp", unknown [drop "template" [r; w]]);
    ("regcomp", unknown [drop "preg" [w_deep]; drop "regex" [r]; drop "cflags" []]);
    ("regexec", unknown [drop "preg" [r_deep]; drop "string" [r]; drop "nmatch" []; drop "pmatch" [w_deep]; drop "eflags" []]);
    ("regfree", unknown [drop "preg" [f_deep]]);
    ("ffs", unknown [drop "i" []]);
    ("_exit", special [drop "status" []] @@ Abort);
    ("execvp", unknown [drop "file" [r]; drop "argv" [r_deep]]);
    ("execl", unknown (drop "path" [r] :: drop "arg" [r] :: VarArgs (drop' [r])));
    ("statvfs", unknown [drop "path" [r]; drop "buf" [w]]);
    ("readlink", unknown [drop "path" [r]; drop "buf" [w]; drop "bufsz" []]);
    ("wcwidth", unknown [drop "c" []]);
    ("wcswidth", unknown [drop "s" [r]; drop "n" []]);
    ("link", unknown [drop "oldpath" [r]; drop "newpath" [r]]);
    ("renameat", unknown [drop "olddirfd" []; drop "oldpath" [r]; drop "newdirfd" []; drop "newpath" [r]]);
    ("posix_fadvise", unknown [drop "fd" []; drop "offset" []; drop "len" []; drop "advice" []]);
    ("lockf", unknown [drop "fd" []; drop "cmd" []; drop "len" []]);
    ("htonl", unknown [drop "hostlong" []]);
    ("htons", unknown [drop "hostshort" []]);
    ("ntohl", unknown [drop "netlong" []]);
    ("ntohs", unknown [drop "netshort" []]);
    ("sleep", unknown [drop "seconds" []]);
    ("usleep", unknown [drop "usec" []]);
    ("nanosleep", unknown [drop "req" [r]; drop "rem" [w]]);
    ("setpriority", unknown [drop "which" []; drop "who" []; drop "prio" []]);
    ("getpriority", unknown [drop "which" []; drop "who" []]);
    ("sched_yield", unknown []);
    ("getpid", unknown []);
    ("getppid", unknown []);
    ("getuid", unknown []);
    ("geteuid", unknown []);
    ("getpgrp", unknown []);
    ("setrlimit", unknown [drop "resource" []; drop "rlim" [r]]);
    ("getrlimit", unknown [drop "resource" []; drop "rlim" [w]]);
    ("setsid", unknown []);
    ("isatty", unknown [drop "fd" []]);
    ("sigemptyset", unknown [drop "set" [w]]);
    ("sigfillset", unknown [drop "set" [w]]);
    ("sigaddset", unknown [drop "set" [r; w]; drop "signum" []]);
    ("sigdelset", unknown [drop "set" [r; w]; drop "signum" []]);
    ("sigismember", unknown [drop "set" [r]; drop "signum" []]);
    ("sigprocmask", unknown [drop "how" []; drop "set" [r]; drop "oldset" [w]]);
    ("sigwait", unknown [drop "set" [r]; drop "sig" [w]]);
    ("sigwaitinfo", unknown [drop "set" [r]; drop "info" [w]]);
    ("sigtimedwait", unknown [drop "set" [r]; drop "info" [w]; drop "timeout" [r]]);
    ("fork", unknown []);
    ("dlopen", unknown [drop "filename" [r]; drop "flag" []]);
    ("dlerror", unknown ~attrs:[ThreadUnsafe] []);
    ("dlsym", unknown [drop "handle" [r]; drop "symbol" [r]]);
    ("dlclose", unknown [drop "handle" [r]]);
    ("inet_addr", unknown [drop "cp" [r]]);
    ("uname", unknown [drop "buf" [w_deep]]);
    ("strcasecmp", unknown [drop "s1" [r]; drop "s2" [r]]);
    ("strncasecmp", unknown [drop "s1" [r]; drop "s2" [r]; drop "n" []]);
    ("connect", unknown [drop "sockfd" []; drop "sockaddr" [r_deep]; drop "addrlen" []]);
    ("bind", unknown [drop "sockfd" []; drop "sockaddr" [r_deep]; drop "addrlen" []]);
    ("listen", unknown [drop "sockfd" []; drop "backlog" []]);
    ("select", unknown [drop "nfds" []; drop "readfds" [r; w]; drop "writefds" [r; w]; drop "exceptfds" [r; w]; drop "timeout" [r; w]]);
    ("accept", unknown [drop "sockfd" []; drop "addr" [w_deep]; drop "addrlen" [r; w]]);
    ("close", unknown [drop "fd" []]);
    ("writev", unknown [drop "fd" []; drop "iov" [r_deep]; drop "iovcnt" []]);
    ("readv", unknown [drop "fd" []; drop "iov" [w_deep]; drop "iovcnt" []]);
    ("unlink", unknown [drop "pathname" [r]]);
    ("popen", unknown [drop "command" [r]; drop "type" [r]]);
    ("stat", unknown [drop "pathname" [r]; drop "statbuf" [w]]);
    ("fsync", unknown [drop "fd" []]);
    ("fdatasync", unknown [drop "fd" []]);
    ("getrusage", unknown [drop "who" []; drop "usage" [w]]);
    ("alphasort", unknown [drop "a" [r]; drop "b" [r]]);
    ("gmtime_r", unknown [drop "timer" [r]; drop "result" [w]]);
    ("rand_r", special [drop "seedp" [r; w]] Rand);
    ("srandom", unknown [drop "seed" []]);
    ("random", special [] Rand);
    ("posix_memalign", unknown [drop "memptr" [w]; drop "alignment" []; drop "size" []]); (* TODO: Malloc *)
    ("stpcpy", unknown [drop "dest" [w]; drop "src" [r]]);
    ("dup", unknown [drop "oldfd" []]);
    ("readdir_r", unknown [drop "dirp" [r_deep]; drop "entry" [r_deep]; drop "result" [w]]);
    ("scandir", unknown [drop "dirp" [r]; drop "namelist" [w]; drop "filter" [r; c]; drop "compar" [r; c]]);
    ("pipe", unknown [drop "pipefd" [w_deep]]);
    ("waitpid", unknown [drop "pid" []; drop "wstatus" [w]; drop "options" []]);
    ("strerror_r", unknown [drop "errnum" []; drop "buff" [w]; drop "buflen" []]);
    ("umask", unknown [drop "mask" []]);
    ("openlog", unknown [drop "ident" [r]; drop "option" []; drop "facility" []]);
    ("times", unknown [drop "buf" [w]]);
    ("mmap", unknown [drop "addr" []; drop "length" []; drop "prot" []; drop "flags" []; drop "fd" []; drop "offset" []]);
    ("munmap", unknown [drop "addr" []; drop "length" []]);
    ("getline", unknown [drop "lineptr" [r_deep; w_deep]; drop "n" [r; w]; drop "stream" [r_deep; w_deep]]);
    ("getwline", unknown [drop "lineptr" [r_deep; w_deep]; drop "n" [r; w]; drop "stream" [r_deep; w_deep]]);
    ("getdelim", unknown [drop "lineptr" [r_deep; w_deep]; drop "n" [r; w]; drop "delimiter" []; drop "stream" [r_deep; w_deep]]);
    ("__getdelim", unknown [drop "lineptr" [r_deep; w_deep]; drop "n" [r; w]; drop "delimiter" []; drop "stream" [r_deep; w_deep]]);
    ("getwdelim", unknown [drop "lineptr" [r_deep; w_deep]; drop "n" [r; w]; drop "delimiter" []; drop "stream" [r_deep; w_deep]]);
  ]
[@@coverage off]

(** Pthread functions. *)
let pthread_descs_list: (string * LibraryDesc.t) list = LibraryDsl.[
    ("pthread_create", special [__ "thread" [w]; drop "attr" [r]; __ "start_routine" [s]; __ "arg" []] @@ fun thread start_routine arg -> ThreadCreate { thread; start_routine; arg; multiple = false }); (* For precision purposes arg is not considered accessed here. Instead all accesses (if any) come from actually analyzing start_routine. *)
    ("pthread_exit", special [__ "retval" []] @@ fun retval -> ThreadExit { ret_val = retval }); (* Doesn't dereference the void* itself, but just passes to pthread_join. *)
    ("pthread_join", special [__ "thread" []; __ "retval" [w]] @@ fun thread retval -> ThreadJoin {thread; ret_var = retval});
    ("pthread_kill", unknown [drop "thread" []; drop "sig" []]);
    ("pthread_equal", unknown [drop "t1" []; drop "t2" []]);
    ("pthread_cond_init", unknown [drop "cond" [w]; drop "attr" [r]]);
    ("__pthread_cond_init", unknown [drop "cond" [w]; drop "attr" [r]]);
    ("pthread_cond_signal", special [__ "cond" []] @@ fun cond -> Signal cond);
    ("__pthread_cond_signal", special [__ "cond" []] @@ fun cond -> Signal cond);
    ("pthread_cond_broadcast", special [__ "cond" []] @@ fun cond -> Broadcast cond);
    ("__pthread_cond_broadcast", special [__ "cond" []] @@ fun cond -> Broadcast cond);
    ("pthread_cond_wait", special [__ "cond" []; __ "mutex" []] @@ fun cond mutex -> Wait {cond; mutex});
    ("__pthread_cond_wait", special [__ "cond" []; __ "mutex" []] @@ fun cond mutex -> Wait {cond; mutex});
    ("pthread_cond_timedwait", special [__ "cond" []; __ "mutex" []; __ "abstime" [r]] @@ fun cond mutex abstime -> TimedWait {cond; mutex; abstime});
    ("pthread_cond_destroy", unknown [drop "cond" [f]]);
    ("__pthread_cond_destroy", unknown [drop "cond" [f]]);
    ("pthread_mutexattr_settype", special [__ "attr" []; __ "type" []] @@ fun attr typ -> MutexAttrSetType {attr; typ});
    ("pthread_mutex_init", special [__ "mutex" []; __ "attr" []] @@ fun mutex attr -> MutexInit {mutex; attr});
    ("pthread_mutex_destroy", unknown [drop "mutex" [f]]);
    ("pthread_mutex_lock", special [__ "mutex" []] @@ fun mutex -> Lock {lock = mutex; try_ = get_bool "sem.lock.fail"; write = true; return_on_success = false});
    ("__pthread_mutex_lock", special [__ "mutex" []] @@ fun mutex -> Lock {lock = mutex; try_ = get_bool "sem.lock.fail"; write = true; return_on_success = false});
    ("pthread_mutex_trylock", special [__ "mutex" []] @@ fun mutex -> Lock {lock = mutex; try_ = true; write = true; return_on_success = false});
    ("__pthread_mutex_trylock", special [__ "mutex" []] @@ fun mutex -> Lock {lock = mutex; try_ = true; write = true; return_on_success = false});
    ("pthread_mutex_unlock", special [__ "mutex" []] @@ fun mutex -> Unlock mutex);
    ("__pthread_mutex_unlock", special [__ "mutex" []] @@ fun mutex -> Unlock mutex);
    ("pthread_mutexattr_init", unknown [drop "attr" [w]]);
    ("pthread_mutexattr_getpshared", unknown [drop "attr" [r]; drop "pshared" [w]]);
    ("pthread_mutexattr_setpshared", unknown [drop "attr" [w]; drop "pshared" []]);
    ("pthread_mutexattr_getrobust", unknown [drop "attr" [r]; drop "pshared" [w]]);
    ("pthread_mutexattr_setrobust", unknown [drop "attr" [w]; drop "pshared" []]);
    ("pthread_mutexattr_destroy", unknown [drop "attr" [f]]);
    ("pthread_rwlock_init", unknown [drop "rwlock" [w]; drop "attr" [r]]);
    ("pthread_rwlock_destroy", unknown [drop "rwlock" [f]]);
    ("pthread_rwlock_rdlock", special [__ "rwlock" []] @@ fun rwlock -> Lock {lock = rwlock; try_ = get_bool "sem.lock.fail"; write = false; return_on_success = false});
    ("pthread_rwlock_tryrdlock", special [__ "rwlock" []] @@ fun rwlock -> Lock {lock = rwlock; try_ = true; write = false; return_on_success = false});
    ("pthread_rwlock_wrlock", special [__ "rwlock" []] @@ fun rwlock -> Lock {lock = rwlock; try_ = get_bool "sem.lock.fail"; write = true; return_on_success = false});
    ("pthread_rwlock_trywrlock", special [__ "rwlock" []] @@ fun rwlock -> Lock {lock = rwlock; try_ = true; write = true; return_on_success = false});
    ("pthread_rwlock_unlock", special [__ "rwlock" []] @@ fun rwlock -> Unlock rwlock);
    ("pthread_rwlockattr_init", unknown [drop "attr" [w]]);
    ("pthread_rwlockattr_destroy", unknown [drop "attr" [f]]);
    ("pthread_spin_init", unknown [drop "lock" [w]; drop "pshared" []]);
    ("pthread_spin_destroy", unknown [drop "lock" [f]]);
    ("pthread_spin_lock", special [__ "lock" []] @@ fun lock -> Lock {lock = lock; try_ = get_bool "sem.lock.fail"; write = true; return_on_success = false});
    ("pthread_spin_trylock", special [__ "lock" []] @@ fun lock -> Lock {lock = lock; try_ = true; write = true; return_on_success = false});
    ("pthread_spin_unlock", special [__ "lock" []] @@ fun lock -> Unlock lock);
    ("pthread_attr_init", unknown [drop "attr" [w]]);
    ("pthread_attr_destroy", unknown [drop "attr" [f]]);
    ("pthread_attr_getdetachstate", unknown [drop "attr" [r]; drop "detachstate" [w]]);
    ("pthread_attr_setdetachstate", unknown [drop "attr" [w]; drop "detachstate" []]);
    ("pthread_attr_getstacksize", unknown [drop "attr" [r]; drop "stacksize" [w]]);
    ("pthread_attr_setstacksize", unknown [drop "attr" [w]; drop "stacksize" []]);
    ("pthread_attr_getscope", unknown [drop "attr" [r]; drop "scope" [w]]);
    ("pthread_attr_setscope", unknown [drop "attr" [w]; drop "scope" []]);
    ("pthread_self", unknown []);
    ("pthread_sigmask", unknown [drop "how" []; drop "set" [r]; drop "oldset" [w]]);
    ("pthread_setspecific", unknown ~attrs:[InvalidateGlobals] [drop "key" []; drop "value" [w_deep]]);
    ("pthread_getspecific", unknown ~attrs:[InvalidateGlobals] [drop "key" []]);
    ("pthread_key_create", unknown [drop "key" [w]; drop "destructor" [s]]);
    ("pthread_key_delete", unknown [drop "key" [f]]);
    ("pthread_cancel", unknown [drop "thread" []]);
    ("pthread_testcancel", unknown []);
    ("pthread_setcancelstate", unknown [drop "state" []; drop "oldstate" [w]]);
    ("pthread_setcanceltype", unknown [drop "type" []; drop "oldtype" [w]]);
    ("pthread_detach", unknown [drop "thread" []]);
    ("pthread_attr_setschedpolicy", unknown [drop "attr" [r; w]; drop "policy" []]);
    ("pthread_condattr_init", unknown [drop "attr" [w]]);
    ("pthread_condattr_setclock", unknown [drop "attr" [w]; drop "clock_id" []]);
    ("pthread_attr_setschedparam", unknown [drop "attr" [r; w]; drop "param" [r]]);
    ("pthread_setaffinity_np", unknown [drop "thread" []; drop "cpusetsize" []; drop "cpuset" [r]]);
    ("pthread_getaffinity_np", unknown [drop "thread" []; drop "cpusetsize" []; drop "cpuset" [w]]);
    (* Not recording read accesses to sem as these are thread-safe anyway not to clutter messages (as for mutexes) **)
    ("sem_init", special [__ "sem" []; __ "pshared" []; __ "value" []] @@ fun sem pshared value -> SemInit {sem; pshared; value});
    ("sem_wait", special [__ "sem" []] @@ fun sem -> SemWait {sem; try_ = false; timeout = None});
    ("sem_trywait", special [__ "sem" []] @@ fun sem -> SemWait {sem; try_ = true; timeout = None});
    ("sem_timedwait", special [__ "sem" []; __ "abs_timeout" [r]] @@ fun sem abs_timeout-> SemWait {sem; try_ = true; timeout = Some abs_timeout}); (* no write accesses to sem because sync primitive itself has no race *)
    ("sem_post", special [__ "sem" []] @@ fun sem -> SemPost sem);
    ("sem_destroy", special [__ "sem" []] @@ fun sem -> SemDestroy sem);
  ]
[@@coverage off]

(** GCC builtin functions.
    These are not builtin versions of functions from other lists. *)
let gcc_descs_list: (string * LibraryDesc.t) list = LibraryDsl.[
    ("__builtin_bswap16", unknown [drop "x" []]);
    ("__builtin_bswap32", unknown [drop "x" []]);
    ("__builtin_bswap64", unknown [drop "x" []]);
    ("__builtin_bswap128", unknown [drop "x" []]);
    ("__builtin_ctz", unknown [drop "x" []]);
    ("__builtin_ctzl", unknown [drop "x" []]);
    ("__builtin_ctzll", unknown [drop "x" []]);
    ("__builtin_clz", unknown [drop "x" []]);
    ("__builtin_clzl", unknown [drop "x" []]);
    ("__builtin_clzll", unknown [drop "x" []]);
    ("__builtin_object_size", unknown [drop "ptr" [r]; drop' []]);
    ("__builtin_prefetch", unknown (drop "addr" [] :: VarArgs (drop' [])));
    ("__builtin_expect", special [__ "exp" []; drop' []] @@ fun exp -> Identity exp); (* Identity, because just compiler optimization annotation. *)
    ("__builtin_unreachable", special' [] @@ fun () -> if get_bool "sem.builtin_unreachable.dead_code" then Abort else Unknown); (* https://github.com/sosy-lab/sv-benchmarks/issues/1296 *)
    ("__assert_rtn", special [drop "func" [r]; drop "file" [r]; drop "line" []; drop "exp" [r]] @@ Abort); (* MacOS's built-in assert *)
    ("__assert_fail", special [drop "assertion" [r]; drop "file" [r]; drop "line" []; drop "function" [r]] @@ Abort); (* gcc's built-in assert *)
    ("__assert", special [drop "assertion" [r]; drop "file" [r]; drop "line" []] @@ Abort); (* header says: The following is not at all used here but needed for standard compliance. *)
    ("__builtin_return_address", unknown [drop "level" []]);
    ("__builtin___sprintf_chk", unknown (drop "s" [w] :: drop "flag" [] :: drop "os" [] :: drop "fmt" [r] :: VarArgs (drop' [r])));
    ("__builtin___snprintf_chk", unknown (drop "s" [w] :: drop "maxlen" [] :: drop "flag" [] :: drop "os" [] :: drop "fmt" [r] :: VarArgs (drop' [r])));
    ("__builtin___vsprintf_chk", unknown [drop "s" [w]; drop "flag" []; drop "os" []; drop "fmt" [r]; drop "ap" [r_deep]]); (* TODO: what to do with a va_list type? is r_deep correct? *)
    ("__builtin___vsnprintf_chk", unknown [drop "s" [w]; drop "maxlen" []; drop "flag" []; drop "os" []; drop "fmt" [r]; drop "ap" [r_deep]]); (* TODO: what to do with a va_list type? is r_deep correct? *)
    ("__builtin___printf_chk", unknown (drop "flag" [] :: drop "format" [r] :: VarArgs (drop' [r])));
    ("__builtin___vprintf_chk", unknown [drop "flag" []; drop "format" [r]; drop "ap" [r_deep]]); (* TODO: what to do with a va_list type? is r_deep correct? *)
    ("__builtin___fprintf_chk", unknown (drop "stream" [r_deep; w_deep] :: drop "flag" [] :: drop "format" [r] :: VarArgs (drop' [r])));
    ("__builtin___vfprintf_chk", unknown [drop "stream" [r_deep; w_deep]; drop "flag" []; drop "format" [r]; drop "ap" [r_deep]]);
    ("__builtin_add_overflow", unknown [drop "a" []; drop "b" []; drop "c" [w]]);
    ("__builtin_sadd_overflow", unknown [drop "a" []; drop "b" []; drop "c" [w]]);
    ("__builtin_saddl_overflow", unknown [drop "a" []; drop "b" []; drop "c" [w]]);
    ("__builtin_saddll_overflow", unknown [drop "a" []; drop "b" []; drop "c" [w]]);
    ("__builtin_uadd_overflow", unknown [drop "a" []; drop "b" []; drop "c" [w]]);
    ("__builtin_uaddl_overflow", unknown [drop "a" []; drop "b" []; drop "c" [w]]);
    ("__builtin_uaddll_overflow", unknown [drop "a" []; drop "b" []; drop "c" [w]]);
    ("__builtin_sub_overflow", unknown [drop "a" []; drop "b" []; drop "c" [w]]);
    ("__builtin_ssub_overflow", unknown [drop "a" []; drop "b" []; drop "c" [w]]);
    ("__builtin_ssubl_overflow", unknown [drop "a" []; drop "b" []; drop "c" [w]]);
    ("__builtin_ssubll_overflow", unknown [drop "a" []; drop "b" []; drop "c" [w]]);
    ("__builtin_usub_overflow", unknown [drop "a" []; drop "b" []; drop "c" [w]]);
    ("__builtin_usubl_overflow", unknown [drop "a" []; drop "b" []; drop "c" [w]]);
    ("__builtin_usubll_overflow", unknown [drop "a" []; drop "b" []; drop "c" [w]]);
    ("__builtin_mul_overflow", unknown [drop "a" []; drop "b" []; drop "c" [w]]);
    ("__builtin_smul_overflow", unknown [drop "a" []; drop "b" []; drop "c" [w]]);
    ("__builtin_smull_overflow", unknown [drop "a" []; drop "b" []; drop "c" [w]]);
    ("__builtin_smulll_overflow", unknown [drop "a" []; drop "b" []; drop "c" [w]]);
    ("__builtin_umul_overflow", unknown [drop "a" []; drop "b" []; drop "c" [w]]);
    ("__builtin_umull_overflow", unknown [drop "a" []; drop "b" []; drop "c" [w]]);
    ("__builtin_umulll_overflow", unknown [drop "a" []; drop "b" []; drop "c" [w]]);
    ("__builtin_add_overflow_p", unknown [drop "a" []; drop "b" []; drop "c" []]);
    ("__builtin_sub_overflow_p", unknown [drop "a" []; drop "b" []; drop "c" []]);
    ("__builtin_mul_overflow_p", unknown [drop "a" []; drop "b" []; drop "c" []]);
    ("__builtin_popcount", unknown [drop "x" []]);
    ("__builtin_popcountl", unknown [drop "x" []]);
    ("__builtin_popcountll", unknown [drop "x" []]);
    ("__atomic_store_n", unknown [drop "ptr" [w]; drop "val" []; drop "memorder" []]);
    ("__atomic_store", unknown [drop "ptr" [w]; drop "val" [r]; drop "memorder" []]);
    ("__atomic_load_n", unknown [drop "ptr" [r]; drop "memorder" []]);
    ("__atomic_load", unknown [drop "ptr" [r]; drop "ret" [w]; drop "memorder" []]);
    ("__atomic_clear", unknown [drop "ptr" [w]; drop "memorder" []]);
    ("__atomic_compare_exchange_n", unknown [drop "ptr" [r; w]; drop "expected" [r; w]; drop "desired" []; drop "weak" []; drop "success_memorder" []; drop "failure_memorder" []]);
    ("__atomic_compare_exchange", unknown [drop "ptr" [r; w]; drop "expected" [r; w]; drop "desired" [r]; drop "weak" []; drop "success_memorder" []; drop "failure_memorder" []]);
    ("__atomic_add_fetch", unknown [drop "ptr" [r; w]; drop "val" []; drop "memorder" []]);
    ("__atomic_sub_fetch", unknown [drop "ptr" [r; w]; drop "val" []; drop "memorder" []]);
    ("__atomic_and_fetch", unknown [drop "ptr" [r; w]; drop "val" []; drop "memorder" []]);
    ("__atomic_xor_fetch", unknown [drop "ptr" [r; w]; drop "val" []; drop "memorder" []]);
    ("__atomic_or_fetch", unknown [drop "ptr" [r; w]; drop "val" []; drop "memorder" []]);
    ("__atomic_nand_fetch", unknown [drop "ptr" [r; w]; drop "val" []; drop "memorder" []]);
    ("__atomic_fetch_add", unknown [drop "ptr" [r; w]; drop "val" []; drop "memorder" []]);
    ("__atomic_fetch_sub", unknown [drop "ptr" [r; w]; drop "val" []; drop "memorder" []]);
    ("__atomic_fetch_and", unknown [drop "ptr" [r; w]; drop "val" []; drop "memorder" []]);
    ("__atomic_fetch_xor", unknown [drop "ptr" [r; w]; drop "val" []; drop "memorder" []]);
    ("__atomic_fetch_or", unknown [drop "ptr" [r; w]; drop "val" []; drop "memorder" []]);
    ("__atomic_fetch_nand", unknown [drop "ptr" [r; w]; drop "val" []; drop "memorder" []]);
    ("__atomic_test_and_set", unknown [drop "ptr" [r; w]; drop "memorder" []]);
    ("__atomic_thread_fence", unknown [drop "memorder" []]);
    ("__sync_bool_compare_and_swap", unknown [drop "ptr" [r; w]; drop "oldval" []; drop "newval" []]);
    ("__sync_fetch_and_add", unknown (drop "ptr" [r; w] :: drop "value" [] :: VarArgs (drop' [])));
    ("__sync_fetch_and_sub", unknown (drop "ptr" [r; w] :: drop "value" [] :: VarArgs (drop' [])));
    ("__builtin_va_copy", unknown [drop "dest" [w]; drop "src" [r]]);
    ("alloca", special [__ "size" []] @@ fun size -> Alloca size);
    ("__builtin_alloca", special [__ "size" []] @@ fun size -> Alloca size);
    ("__builtin_vsnprintf", unknown [drop "str" [w]; drop "size" []; drop "format" [r]; drop "ap" [r_deep]]);
    ("__builtin___vsnprintf", unknown [drop "str" [w]; drop "size" []; drop "format" [r]; drop "ap" [r_deep]]); (* TODO: does this actually exist?! *)
    ("__builtin_va_arg", unknown [drop "ap" [r_deep]; drop "T" []; drop "lhs" [w]]); (* cil: "__builtin_va_arg is special: in CIL, the left hand side is stored as the last argument" *)
    ("__builtin_va_start", unknown [drop "ap" [r_deep]]); (* cil: "When we parse builtin_{va,stdarg}_start, we drop the second argument" *)
    ("__builtin_va_end", unknown [drop "ap" [r_deep]]);
    ("__builtin_va_arg_pack_len", unknown []);
  ]
[@@coverage off]

let glibc_desc_list: (string * LibraryDesc.t) list = LibraryDsl.[
    ("fputs_unlocked", unknown [drop "s" [r]; drop "stream" [w]]);
    ("feof_unlocked", unknown [drop "stream" [r_deep; w_deep]]);
    ("ferror_unlocked", unknown [drop "stream" [r_deep; w_deep]]);
    ("fwrite_unlocked", unknown [drop "buffer" [r]; drop "size" []; drop "count" []; drop "stream" [r_deep; w_deep]]);
    ("clearerr_unlocked", unknown [drop "stream" [w]]); (* TODO: why only w? *)
    ("futimesat", unknown [drop "dirfd" []; drop "pathname" [r]; drop "times" [r]]);
    ("error", unknown ((drop "status" []) :: (drop "errnum" []) :: (drop "format" [r]) :: (VarArgs (drop' [r]))));
    ("warn", unknown (drop "format" [r] :: VarArgs (drop' [r])));
    ("gettext", unknown [drop "msgid" [r]]);
    ("euidaccess", unknown [drop "pathname" [r]; drop "mode" []]);
    ("rpmatch", unknown [drop "response" [r]]);
    ("getpagesize", unknown []);
    ("__fgets_alias", unknown [drop "__s" [w]; drop "__n" []; drop "__stream" [r_deep; w_deep]]);
    ("__fgets_chk", unknown [drop "__s" [w]; drop "__size" []; drop "__n" []; drop "__stream" [r_deep; w_deep]]);
    ("__fread_alias", unknown [drop "__ptr" [w]; drop "__size" []; drop "__n" []; drop "__stream" [r_deep; w_deep]]);
    ("__fread_chk", unknown [drop "__ptr" [w]; drop "__ptrlen" []; drop "__size" []; drop "__n" []; drop "__stream" [r_deep; w_deep]]);
    ("__fread_chk_warn", unknown [drop "buffer" [w]; drop "os" []; drop "size" []; drop "count" []; drop "stream" [r_deep; w_deep]]);
    ("fread_unlocked", unknown ~attrs:[ThreadUnsafe] [drop "buffer" [w]; drop "size" []; drop "count" []; drop "stream" [r_deep; w_deep]]);
    ("__fread_unlocked_alias", unknown ~attrs:[ThreadUnsafe] [drop "__ptr" [w]; drop "__size" []; drop "__n" []; drop "__stream" [r_deep; w_deep]]);
    ("__fread_unlocked_chk", unknown ~attrs:[ThreadUnsafe] [drop "__ptr" [w]; drop "__ptrlen" []; drop "__size" []; drop "__n" []; drop "__stream" [r_deep; w_deep]]);
    ("__fread_unlocked_chk_warn", unknown ~attrs:[ThreadUnsafe] [drop "__ptr" [w]; drop "__ptrlen" []; drop "__size" []; drop "__n" []; drop "__stream" [r_deep; w_deep]]);
    ("__read_chk", unknown [drop "__fd" []; drop "__buf" [w]; drop "__nbytes" []; drop "__buflen" []]);
    ("__read_alias", unknown [drop "__fd" []; drop "__buf" [w]; drop "__nbytes" []]);
    ("__readlink_chk", unknown [drop "path" [r]; drop "buf" [w]; drop "len" []; drop "buflen" []]);
    ("__readlink_alias", unknown [drop "path" [r]; drop "buf" [w]; drop "len" []]);
    ("__overflow", unknown [drop "f" [r]; drop "ch" []]);
    ("__ctype_get_mb_cur_max", unknown []);
    ("__maskrune", unknown [drop "c" [w]; drop "f" []]);
    ("__xmknod", unknown [drop "ver" []; drop "path" [r]; drop "mode" []; drop "dev" [r; w]]);
    ("yp_get_default_domain", unknown [drop "outdomain" [w]]);
    ("__nss_configure_lookup", unknown [drop "db" [r]; drop "service_line" [r]]);
    ("xdr_string", unknown [drop "xdrs" [r_deep; w_deep]; drop "sp" [r; w]; drop "maxsize" []]);
    ("xdr_enum", unknown [drop "xdrs" [r_deep; w_deep]; drop "ep" [r; w]]);
    ("xdr_u_int", unknown [drop "xdrs" [r_deep; w_deep]; drop "up" [r; w]]);
    ("xdr_opaque", unknown [drop "xdrs" [r_deep; w_deep]; drop "cp" [r; w]; drop "cnt" []]);
    ("xdr_free", unknown [drop "proc" [s]; drop "objp" [f_deep]]);
    ("svcerr_noproc", unknown [drop "xprt" [r_deep; w_deep]]);
    ("svcerr_decode", unknown [drop "xprt" [r_deep; w_deep]]);
    ("svcerr_systemerr", unknown [drop "xprt" [r_deep; w_deep]]);
    ("svc_sendreply", unknown [drop "xprt" [r_deep; w_deep]; drop "outproc" [s]; drop "out" [r]]);
    ("shutdown", unknown [drop "socket" []; drop "how" []]);
    ("getaddrinfo_a", unknown [drop "mode" []; drop "list" [w_deep]; drop "nitems" []; drop "sevp" [r; w; s]]);
    ("__uflow", unknown [drop "file" [r; w]]);
    ("getservbyname_r", unknown [drop "name" [r]; drop "proto" [r]; drop "result_buf" [w_deep]; drop "buf" [w]; drop "buflen" []; drop "result" [w]]);
    ("strsep", unknown [drop "stringp" [r_deep; w]; drop "delim" [r]]);
    ("strcasestr", unknown [drop "haystack" [r]; drop "needle" [r]]);
    ("inet_aton", unknown [drop "cp" [r]; drop "inp" [w]]);
    ("fopencookie", unknown [drop "cookie" []; drop "mode" [r]; drop "io_funcs" [s_deep]]); (* doesn't access cookie but passes it to io_funcs *)
    ("mempcpy", special [__ "dest" [w]; __ "src" [r]; __ "n" []] @@ fun dest src n -> Memcpy { dest; src; n; });
    ("__builtin___mempcpy_chk", special [__ "dest" [w]; __ "src" [r]; __ "n" []; drop "os" []] @@ fun dest src n -> Memcpy { dest; src; n; });
    ("rawmemchr", unknown [drop "s" [r]; drop "c" []]);
    ("memrchr", unknown [drop "s" [r]; drop "c" []; drop "n" []]);
    ("memmem", unknown [drop "haystack" [r]; drop "haystacklen" []; drop "needle" [r]; drop "needlelen" [r]]);
    ("getifaddrs", unknown [drop "ifap" [w]]);
    ("freeifaddrs", unknown [drop "ifa" [f_deep]]);
    ("atoq", unknown [drop "nptr" [r]]);
    ("strchrnul", unknown [drop "s" [r]; drop "c" []]);
    ("getdtablesize", unknown []);
    ("daemon", unknown [drop "nochdir" []; drop "noclose" []]);
    ("putw", unknown [drop "w" []; drop "stream" [r_deep; w_deep]]);
    (* RPC library start *)
    ("clntudp_create", unknown [drop "addr" [r]; drop "prognum" []; drop "versnum" []; drop "wait" [r]; drop "sockp" [w]]);
    ("clntudp_bufcreate", unknown [drop "addr" [r]; drop "prognum" []; drop "versnum" []; drop "wait" [r]; drop "sockp" [w]; drop "sendsize" []; drop "recosize" []]);
    ("svctcp_create", unknown [drop "sock" []; drop "send_buf_size" []; drop "recv_buf_size" []]);
    ("authunix_create_default", unknown []);
    ("clnt_broadcast", unknown [drop "prognum" []; drop "versnum" []; drop "procnum" []; drop "inproc" [r; c]; drop "in" [w]; drop "outproc" [r; c]; drop "out" [w]; drop "eachresult" [c]]);
    ("clnt_sperrno", unknown [drop "stat" []]);
    ("pmap_unset", unknown [drop "prognum" []; drop "versnum" []]);
    ("svcudp_create", unknown [drop "sock" []]);
    ("svc_register", unknown [drop "xprt" [r_deep; w_deep]; drop "prognum" []; drop "versnum" []; drop "dispatch" [r; w; c]; drop "protocol" []]);
    ("svc_run", special [] Abort);
    (* RPC library end *)
  ]
[@@coverage off]

let linux_userspace_descs_list: (string * LibraryDesc.t) list = LibraryDsl.[
    (* ("prctl", unknown [drop "option" []; drop "arg2" []; drop "arg3" []; drop "arg4" []; drop "arg5" []]); *)
    ("prctl", unknown (drop "option" [] :: VarArgs (drop' []))); (* man page has 5 arguments, but header has varargs and real-world programs may call with <5 *)
    ("__ctype_tolower_loc", unknown []);
    ("__ctype_toupper_loc", unknown []);
    ("endutxent", unknown ~attrs:[ThreadUnsafe] []);
    ("epoll_create", unknown [drop "size" []]);
    ("epoll_ctl", unknown [drop "epfd" []; drop "op" []; drop "fd" []; drop "event" [w]]);
    ("epoll_wait", unknown [drop "epfd" []; drop "events" [w]; drop "maxevents" []; drop "timeout" []]);
    ("__error", unknown []);
    ("__errno", unknown []);
    ("__errno_location", unknown []);
    ("__h_errno_location", unknown []);
    ("__printf_chk", unknown [drop "flag" []; drop "format" [r]]);
    ("__fprintf_chk", unknown (drop "stream" [r_deep; w_deep] :: drop "flag" [] :: drop "format" [r] :: VarArgs (drop' [r])));
    ("__vfprintf_chk", unknown [drop "stream" [r_deep; w_deep]; drop "flag" []; drop "format" [r]; drop "ap" [r_deep]]);
    ("sysinfo", unknown [drop "info" [w_deep]]);
    ("__xpg_basename", unknown [drop "path" [r]]);
    ("ptrace", unknown (drop "request" [] :: VarArgs (drop' [r_deep; w_deep]))); (* man page has 4 arguments, but header has varargs and real-world programs may call with <4 *)
    ("madvise", unknown [drop "addr" []; drop "length" []; drop "advice" []]);
    ("mremap", unknown (drop "old_address" [] :: drop "old_size" [] :: drop "new_size" [] :: drop "flags" [] :: VarArgs (drop "new_address" [])));
    ("msync", unknown [drop "addr" []; drop "len" []; drop "flags" []]);
    ("inotify_init1", unknown [drop "flags" []]);
    ("inotify_add_watch", unknown [drop "fd" []; drop "pathname" [r]; drop "mask" []]);
    ("inotify_rm_watch", unknown [drop "fd" []; drop "wd" []]);
    ("fts_open", unknown [drop "path_argv" [r_deep]; drop "options" []; drop "compar" [s]]); (* TODO: use Call instead of Spawn *)
    ("fts_read", unknown [drop "ftsp" [r_deep; w_deep]]);
    ("fts_close", unknown [drop "ftsp" [f_deep]]);
    ("mount", unknown [drop "source" [r]; drop "target" [r]; drop "filesystemtype" [r]; drop "mountflags" []; drop "data" [r]]);
    ("umount", unknown [drop "target" [r]]);
    ("umount2", unknown [drop "target" [r]; drop "flags" []]);
    ("statfs", unknown [drop "path" [r]; drop "buf" [w]]);
    ("fstatfs", unknown [drop "fd" []; drop "buf" [w]]);
    ("cfmakeraw", unknown [drop "termios" [r; w]]);
    ("process_vm_readv", unknown [drop "pid" []; drop "local_iov" [w_deep]; drop "liovcnt" []; drop "remote_iov" []; drop "riovcnt" []; drop "flags" []]);
    ("__libc_current_sigrtmax", unknown []);
    ("__libc_current_sigrtmin", unknown []);
    ("__xstat", unknown [drop "ver" []; drop "path" [r]; drop "stat_buf" [w]]);
    ("__lxstat", unknown [drop "ver" []; drop "path" [r]; drop "stat_buf" [w]]);
    ("__fxstat", unknown [drop "ver" []; drop "fildes" []; drop "stat_buf" [w]]);
    ("__ctype_b_loc", unknown []);
    ("_IO_getc", unknown [drop "f" [r_deep; w_deep]]);
  ]
[@@coverage off]

let big_kernel_lock = AddrOf (Cil.var (Cilfacade.create_var (makeGlobalVar "[big kernel lock]" voidType)))
let console_sem = AddrOf (Cil.var (Cilfacade.create_var (makeGlobalVar "[console semaphore]" voidType)))

(** Linux kernel functions. *)
let linux_kernel_descs_list: (string * LibraryDesc.t) list = LibraryDsl.[
    ("down_trylock", special [__ "sem" []] @@ fun sem -> Lock { lock = sem; try_ = true; write = true; return_on_success = true });
    ("down_read", special [__ "sem" []] @@ fun sem -> Lock { lock = sem; try_ = get_bool "sem.lock.fail"; write = false; return_on_success = true });
    ("down_write", special [__ "sem" []] @@ fun sem -> Lock { lock = sem; try_ = get_bool "sem.lock.fail"; write = true; return_on_success = true });
    ("up", special [__ "sem" []] @@ fun sem -> Unlock sem);
    ("up_read", special [__ "sem" []] @@ fun sem -> Unlock sem);
    ("up_write", special [__ "sem" []] @@ fun sem -> Unlock sem);
    ("mutex_init", unknown [drop "mutex" []]);
    ("__mutex_init", unknown [drop "lock" []; drop "name" [r]; drop "key" [r]]);
    ("mutex_lock", special [__ "lock" []] @@ fun lock -> Lock { lock = lock; try_ = get_bool "sem.lock.fail"; write = true; return_on_success = true });
    ("mutex_trylock", special [__ "lock" []] @@ fun lock -> Lock { lock = lock; try_ = true; write = true; return_on_success = true });
    ("mutex_lock_interruptible", special [__ "lock" []] @@ fun lock -> Lock { lock = lock; try_ = get_bool "sem.lock.fail"; write = true; return_on_success = true });
    ("mutex_unlock", special [__ "lock" []] @@ fun lock -> Unlock lock);
    ("spin_lock_init", unknown [drop "lock" []]);
    ("__spin_lock_init", unknown [drop "lock" []]);
    ("spin_lock", special [__ "lock" []] @@ fun lock -> Lock { lock = lock; try_ = get_bool "sem.lock.fail"; write = true; return_on_success = true });
    ("_spin_lock", special [__ "lock" []] @@ fun lock -> Lock { lock = lock; try_ = get_bool "sem.lock.fail"; write = true; return_on_success = true });
    ("_spin_lock_bh", special [__ "lock" []] @@ fun lock -> Lock { lock = lock; try_ = get_bool "sem.lock.fail"; write = true; return_on_success = true });
    ("spin_trylock", special [__ "lock" []] @@ fun lock -> Lock { lock = lock; try_ = true; write = true; return_on_success = true });
    ("_spin_trylock", special [__ "lock" []] @@ fun lock -> Lock { lock = lock; try_ = true; write = true; return_on_success = true });
    ("spin_unlock", special [__ "lock" []] @@ fun lock -> Unlock lock);
    ("_spin_unlock", special [__ "lock" []] @@ fun lock -> Unlock lock);
    ("_spin_unlock_bh", special [__ "lock" []] @@ fun lock -> Unlock lock);
    ("spin_lock_irqsave", special [__ "lock" []; drop "flags" []] @@ fun lock -> Lock { lock; try_ = get_bool "sem.lock.fail"; write = true; return_on_success = true });
    ("_spin_lock_irqsave", special [__ "lock" []] @@ fun lock -> Lock { lock; try_ = get_bool "sem.lock.fail"; write = true; return_on_success = true });
    ("_spin_trylock_irqsave", special [__ "lock" []; drop "flags" []] @@ fun lock -> Lock { lock; try_ = true; write = true; return_on_success = true });
    ("spin_unlock_irqrestore", special [__ "lock" []; drop "flags" []] @@ fun lock -> Unlock lock);
    ("_spin_unlock_irqrestore", special [__ "lock" []; drop "flags" []] @@ fun lock -> Unlock lock);
    ("raw_spin_unlock", special [__ "lock" []] @@ fun lock -> Unlock lock);
    ("_raw_spin_unlock_irqrestore", special [__ "lock" []; drop "flags" []] @@ fun lock -> Unlock lock);
    ("_raw_spin_lock", special [__ "lock" []] @@ fun lock -> Lock { lock = lock; try_ = get_bool "sem.lock.fail"; write = true; return_on_success = true });
    ("_raw_spin_lock_flags", special [__ "lock" []; drop "flags" []] @@ fun lock -> Lock { lock = lock; try_ = get_bool "sem.lock.fail"; write = true; return_on_success = true });
    ("_raw_spin_lock_irqsave", special [__ "lock" []] @@ fun lock -> Lock { lock = lock; try_ = get_bool "sem.lock.fail"; write = true; return_on_success = true });
    ("_raw_spin_lock_irq", special [__ "lock" []] @@ fun lock -> Lock { lock = lock; try_ = get_bool "sem.lock.fail"; write = true; return_on_success = true });
    ("_raw_spin_lock_bh", special [__ "lock" []] @@ fun lock -> Lock { lock = lock; try_ = get_bool "sem.lock.fail"; write = true; return_on_success = true });
    ("_raw_spin_unlock_bh", special [__ "lock" []] @@ fun lock -> Unlock lock);
    ("_read_lock", special [__ "lock" []] @@ fun lock -> Lock { lock = lock; try_ = get_bool "sem.lock.fail"; write = false; return_on_success = true });
    ("_read_unlock", special [__ "lock" []] @@ fun lock -> Unlock lock);
    ("_raw_read_lock", special [__ "lock" []] @@ fun lock -> Lock { lock = lock; try_ = get_bool "sem.lock.fail"; write = false; return_on_success = true });
    ("__raw_read_unlock", special [__ "lock" []] @@ fun lock -> Unlock lock);
    ("_write_lock", special [__ "lock" []] @@ fun lock -> Lock { lock = lock; try_ = get_bool "sem.lock.fail"; write = true; return_on_success = true });
    ("_write_unlock", special [__ "lock" []] @@ fun lock -> Unlock lock);
    ("_raw_write_lock", special [__ "lock" []] @@ fun lock -> Lock { lock = lock; try_ = get_bool "sem.lock.fail"; write = true; return_on_success = true });
    ("__raw_write_unlock", special [__ "lock" []] @@ fun lock -> Unlock lock);
    ("spinlock_check", special [__ "lock" []] @@ fun lock -> Identity lock);  (* Identity, because we don't want lock internals. *)
    ("_lock_kernel", special [drop "func" [r]; drop "file" [r]; drop "line" []] @@ Lock { lock = big_kernel_lock; try_ = false; write = true; return_on_success = true });
    ("_unlock_kernel", special [drop "func" [r]; drop "file" [r]; drop "line" []] @@ Unlock big_kernel_lock);
    ("acquire_console_sem", special [] @@ Lock { lock = console_sem; try_ = false; write = true; return_on_success = true });
    ("release_console_sem", special [] @@ Unlock console_sem);
    ("misc_deregister", unknown [drop "misc" [r_deep]]);
    ("__bad_percpu_size", special [] Abort); (* these do not have definitions so the linker will fail if they are actually called *)
    ("__bad_size_call_parameter", special [] Abort);
    ("__xchg_wrong_size", special [] Abort);
    ("__cmpxchg_wrong_size", special [] Abort);
    ("__xadd_wrong_size", special [] Abort);
    ("__put_user_bad", special [] Abort);
    ("kmalloc", special [__ "size" []; drop "flags" []] @@ fun size -> Malloc size);
    ("__kmalloc", special [__ "size" []; drop "flags" []] @@ fun size -> Malloc size);
    ("kzalloc", special [__ "size" []; drop "flags" []] @@ fun size -> Calloc {count = Cil.one; size});
    ("usb_alloc_urb", special [__ "iso_packets" []; drop "mem_flags" []] @@ fun iso_packets -> Malloc MyCFG.unknown_exp);
    ("usb_submit_urb", unknown [drop "urb" [r_deep; w_deep; c_deep]; drop "mem_flags" []]); (* old comment: first argument is written to but according to specification must not be read from anymore *)
    ("dev_driver_string", unknown [drop "dev" [r_deep]]);
    ("ioctl", unknown (drop "fd" [] :: drop "request" [] :: VarArgs (drop' [r_deep; w_deep])));
    ("idr_pre_get", unknown [drop "idp" [r_deep]; drop "gfp_mask" []]);
    ("printk", unknown (drop "fmt" [r] :: VarArgs (drop' [r])));
    ("kmem_cache_create", unknown [drop "name" [r]; drop "size" []; drop "align" []; drop "flags" []; drop "ctor" [r; c]]);
  ]
[@@coverage off]

(** Goblint functions. *)
let goblint_descs_list: (string * LibraryDesc.t) list = LibraryDsl.[
    ("__goblint_unknown", unknown [drop' [w]]);
    ("__goblint_check", special [__ "exp" []] @@ fun exp -> Assert { exp; check = true; refine = false });
    ("__goblint_assume", special [__ "exp" []] @@ fun exp -> Assert { exp; check = false; refine = true });
    ("__goblint_assert", special [__ "exp" []] @@ fun exp -> Assert { exp; check = true; refine = get_bool "sem.assert.refine" });
    ("__goblint_globalize", special [__ "ptr" []] @@ fun ptr -> Globalize ptr);
    ("__goblint_split_begin", unknown [drop "exp" []]);
    ("__goblint_split_end", unknown [drop "exp" []]);
    ("__goblint_bounded", special [__ "exp"[]] @@ fun exp -> Bounded { exp });
    ("__goblint_assume_join", unknown [drop "tid" []]);
  ]
[@@coverage off]

(** zstd functions.
    Only used with extraspecials. *)
let zstd_descs_list: (string * LibraryDesc.t) list = LibraryDsl.[
    ("ZSTD_customMalloc", special [__ "size" []; drop "customMem" [r]] @@ fun size -> Malloc size);
    ("ZSTD_customCalloc", special [__ "size" []; drop "customMem" [r]] @@ fun size -> Calloc { size; count = Cil.one });
    ("ZSTD_customFree", special [__ "ptr" [f]; drop "customMem" [r]] @@ fun ptr -> Free ptr);
  ]
[@@coverage off]

(** math functions.
    Functions and builtin versions of function and macros defined in math.h. *)
let math_descs_list: (string * LibraryDesc.t) list = LibraryDsl.[
    ("__builtin_nan", special [__ "str" []] @@ fun str -> Math { fun_args = (Nan (FDouble, str)) });
    ("nan", special [__ "str" []] @@ fun str -> Math { fun_args = (Nan (FDouble, str)) });
    ("__builtin_nanf", special [__ "str" []] @@ fun str -> Math { fun_args = (Nan (FFloat, str)) });
    ("nanf", special [__ "str" []] @@ fun str -> Math { fun_args = (Nan (FFloat, str)) });
    ("__builtin_nanl", special [__ "str" []] @@ fun str -> Math { fun_args = (Nan (FLongDouble, str)) });
    ("nanl", special [__ "str" []] @@ fun str -> Math { fun_args = (Nan (FLongDouble, str)) });
    ("__builtin_inf", special [] @@ Math { fun_args = Inf FDouble});
    ("__builtin_huge_val", special [] @@ Math { fun_args = Inf FDouble}); (* we assume the target format can represent infinities *)
    ("__builtin_inff", special [] @@ Math { fun_args = Inf FFloat});
    ("__builtin_huge_valf", special [] @@ Math { fun_args = Inf FFloat}); (* we assume the target format can represent infinities *)
    ("__builtin_infl", special [] @@ Math { fun_args = Inf FLongDouble});
    ("__builtin_huge_vall", special [] @@ Math { fun_args = Inf FLongDouble});  (* we assume the target format can represent infinities *)
    ("__builtin_isfinite", special [__ "x" []] @@ fun x -> Math { fun_args = (Isfinite x) });
    ("__finite", special [__ "x" []] @@ fun x -> Math { fun_args = (Isfinite x) });
    ("__finitef", special [__ "x" []] @@ fun x -> Math { fun_args = (Isfinite x) });
    ("__finitel", special [__ "x" []] @@ fun x -> Math { fun_args = (Isfinite x) });
    ("__builtin_isinf", special [__ "x" []] @@ fun x -> Math { fun_args = (Isinf x) });
    ("__isinf", special [__ "x" []] @@ fun x -> Math { fun_args = (Isinf x) });
    ("__isinff", special [__ "x" []] @@ fun x -> Math { fun_args = (Isinf x) });
    ("__isinfl", special [__ "x" []] @@ fun x -> Math { fun_args = (Isinf x) });
    ("__builtin_isinf_sign", special [__ "x" []] @@ fun x -> Math { fun_args = (Isinf x) });
    ("__builtin_isnan", special [__ "x" []] @@ fun x -> Math { fun_args = (Isnan x) });
    ("__isnan", special [__ "x" []] @@ fun x -> Math { fun_args = (Isnan x) });
    ("__isnanf", special [__ "x" []] @@ fun x -> Math { fun_args = (Isnan x) });
    ("__isnanl", special [__ "x" []] @@ fun x -> Math { fun_args = (Isnan x) });
    ("__builtin_isnormal", special [__ "x" []] @@ fun x -> Math { fun_args = (Isnormal x) });
    ("__builtin_signbit", special [__ "x" []] @@ fun x -> Math { fun_args = (Signbit x) });
    ("__signbit", special [__ "x" []] @@ fun x -> Math { fun_args = (Signbit x) });
    ("__signbitf", special [__ "x" []] @@ fun x -> Math { fun_args = (Signbit x) });
    ("__signbitl", special [__ "x" []] @@ fun x -> Math { fun_args = (Signbit x) });
    ("__builtin_fabs", special [__ "x" []] @@ fun x -> Math { fun_args = (Fabs (FDouble, x)) });
    ("__builtin_fabsf", special [__ "x" []] @@ fun x -> Math { fun_args = (Fabs (FFloat, x)) });
    ("__builtin_fabsl", special [__ "x" []] @@ fun x -> Math { fun_args = (Fabs (FLongDouble, x)) });
    ("__builtin_isgreater", special [__ "x" []; __ "y" []] @@ fun x y -> Math { fun_args = (Isgreater (x,y)) });
    ("__builtin_isgreaterequal", special [__ "x" []; __ "y" []] @@ fun x y -> Math { fun_args = (Isgreaterequal (x,y)) });
    ("__builtin_isless", special [__ "x" []; __ "y" []] @@ fun x y -> Math { fun_args = (Isless (x,y)) });
    ("__builtin_islessequal", special [__ "x" []; __ "y" []] @@ fun x y -> Math { fun_args = (Islessequal (x,y)) });
    ("__builtin_islessgreater", special [__ "x" []; __ "y" []] @@ fun x y -> Math { fun_args = (Islessgreater (x,y)) });
    ("__builtin_isunordered", special [__ "x" []; __ "y" []] @@ fun x y -> Math { fun_args = (Isunordered (x,y)) });
    ("ceil", special [__ "x" []] @@ fun x -> Math { fun_args = (Ceil (FDouble, x)) });
    ("ceilf", special [__ "x" []] @@ fun x -> Math { fun_args = (Ceil (FFloat, x)) });
    ("ceill", special [__ "x" []] @@ fun x -> Math { fun_args = (Ceil (FLongDouble, x)) });
    ("floor", special [__ "x" []] @@ fun x -> Math { fun_args = (Floor (FDouble, x)) });
    ("floorf", special [__ "x" []] @@ fun x -> Math { fun_args = (Floor (FFloat, x)) });
    ("floorl", special [__ "x" []] @@ fun x -> Math { fun_args = (Floor (FLongDouble, x)) });
    ("fabs", special [__ "x" []] @@ fun x -> Math { fun_args = (Fabs (FDouble, x)) });
    ("fabsf", special [__ "x" []] @@ fun x -> Math { fun_args = (Fabs (FFloat, x)) });
    ("fabsl", special [__ "x" []] @@ fun x -> Math { fun_args = (Fabs (FLongDouble, x)) });
    ("fmax", special [__ "x" []; __ "y" []] @@ fun x y -> Math { fun_args = (Fmax (FDouble, x, y)) });
    ("fmaxf", special [__ "x" []; __ "y" []] @@ fun x y -> Math { fun_args = (Fmax (FFloat, x, y)) });
    ("fmaxl", special [__ "x" []; __ "y" []] @@ fun x y -> Math { fun_args = (Fmax (FLongDouble, x, y)) });
    ("fmin", special [__ "x" []; __ "y" []] @@ fun x y -> Math { fun_args = (Fmin (FDouble, x, y)) });
    ("fminf", special [__ "x" []; __ "y" []] @@ fun x y -> Math { fun_args = (Fmin (FFloat, x, y)) });
    ("fminl", special [__ "x" []; __ "y" []] @@ fun x y -> Math { fun_args = (Fmin (FLongDouble, x, y)) });
    ("__builtin_acos", special [__ "x" []] @@ fun x -> Math { fun_args = (Acos (FDouble, x)) });
    ("acos", special [__ "x" []] @@ fun x -> Math { fun_args = (Acos (FDouble, x)) });
    ("acosf", special [__ "x" []] @@ fun x -> Math { fun_args = (Acos (FFloat, x)) });
    ("acosl", special [__ "x" []] @@ fun x -> Math { fun_args = (Acos (FLongDouble, x)) });
    ("__builtin_asin", special [__ "x" []] @@ fun x -> Math { fun_args = (Asin (FDouble, x)) });
    ("asin", special [__ "x" []] @@ fun x -> Math { fun_args = (Asin (FDouble, x)) });
    ("asinf", special [__ "x" []] @@ fun x -> Math { fun_args = (Asin (FFloat, x)) });
    ("asinl", special [__ "x" []] @@ fun x -> Math { fun_args = (Asin (FLongDouble, x)) });
    ("__builtin_atan", special [__ "x" []] @@ fun x -> Math { fun_args = (Atan (FDouble, x)) });
    ("atan", special [__ "x" []] @@ fun x -> Math { fun_args = (Atan (FDouble, x)) });
    ("atanf", special [__ "x" []] @@ fun x -> Math { fun_args = (Atan (FFloat, x)) });
    ("atanl", special [__ "x" []] @@ fun x -> Math { fun_args = (Atan (FLongDouble, x)) });
    ("__builtin_atan2", special [__ "y" []; __ "x" []] @@ fun y x -> Math { fun_args = (Atan2 (FDouble, y, x)) });
    ("atan2", special [__ "y" []; __ "x" []] @@ fun y x -> Math { fun_args = (Atan2 (FDouble, y, x)) });
    ("atan2f", special [__ "y" []; __ "x" []] @@ fun y x -> Math { fun_args = (Atan2 (FFloat, y, x)) });
    ("atan2l", special [__ "y" []; __ "x" []] @@ fun y x -> Math { fun_args = (Atan2 (FLongDouble, y, x)) });
    ("__builtin_cos", special [__ "x" []] @@ fun x -> Math { fun_args = (Cos (FDouble, x)) });
    ("cos", special [__ "x" []] @@ fun x -> Math { fun_args = (Cos (FDouble, x)) });
    ("cosf", special [__ "x" []] @@ fun x -> Math { fun_args = (Cos (FFloat, x)) });
    ("cosl", special [__ "x" []] @@ fun x -> Math { fun_args = (Cos (FLongDouble, x)) });
    ("__builtin_sin", special [__ "x" []] @@ fun x -> Math { fun_args = (Sin (FDouble, x)) });
    ("sin", special [__ "x" []] @@ fun x -> Math { fun_args = (Sin (FDouble, x)) });
    ("sinf", special [__ "x" []] @@ fun x -> Math { fun_args = (Sin (FFloat, x)) });
    ("sinl", special [__ "x" []] @@ fun x -> Math { fun_args = (Sin (FLongDouble, x)) });
    ("__builtin_tan", special [__ "x" []] @@ fun x -> Math { fun_args = (Tan (FDouble, x)) });
    ("tan", special [__ "x" []] @@ fun x -> Math { fun_args = (Tan (FDouble, x)) });
    ("tanf", special [__ "x" []] @@ fun x -> Math { fun_args = (Tan (FFloat, x)) });
    ("tanl", special [__ "x" []] @@ fun x -> Math { fun_args = (Tan (FLongDouble, x)) });
    ("acosh", unknown [drop "x" []]);
    ("acoshf", unknown [drop "x" []]);
    ("acoshl", unknown [drop "x" []]);
    ("asinh", unknown [drop "x" []]);
    ("asinhf", unknown [drop "x" []]);
    ("asinhl", unknown [drop "x" []]);
    ("atanh", unknown [drop "x" []]);
    ("atanhf", unknown [drop "x" []]);
    ("atanhl", unknown [drop "x" []]);
    ("cosh", unknown [drop "x" []]);
    ("coshf", unknown [drop "x" []]);
    ("coshl", unknown [drop "x" []]);
    ("sinh", unknown [drop "x" []]);
    ("sinhf", unknown [drop "x" []]);
    ("sinhl", unknown [drop "x" []]);
    ("tanh", unknown [drop "x" []]);
    ("tanhf", unknown [drop "x" []]);
    ("tanhl", unknown [drop "x" []]);
    ("cbrt", unknown [drop "x" []]);
    ("cbrtf", unknown [drop "x" []]);
    ("cbrtl", unknown [drop "x" []]);
    ("copysign", unknown [drop "x" []; drop "y" []]);
    ("copysignf", unknown [drop "x" []; drop "y" []]);
    ("copysignl", unknown [drop "x" []; drop "y" []]);
    ("erf", unknown [drop "x" []]);
    ("erff", unknown [drop "x" []]);
    ("erfl", unknown [drop "x" []]);
    ("erfc", unknown [drop "x" []]);
    ("erfcf", unknown [drop "x" []]);
    ("erfcl", unknown [drop "x" []]);
    ("exp", unknown [drop "x" []]);
    ("expf", unknown [drop "x" []]);
    ("expl", unknown [drop "x" []]);
    ("exp2", unknown [drop "x" []]);
    ("exp2f", unknown [drop "x" []]);
    ("exp2l", unknown [drop "x" []]);
    ("expm1", unknown [drop "x" []]);
    ("expm1f", unknown [drop "x" []]);
    ("expm1l", unknown [drop "x" []]);
    ("fdim", unknown [drop "x" []; drop "y" []]);
    ("fdimf", unknown [drop "x" []; drop "y" []]);
    ("fdiml", unknown [drop "x" []; drop "y" []]);
    ("fma", unknown [drop "x" []; drop "y" []; drop "z" []]);
    ("fmaf", unknown [drop "x" []; drop "y" []; drop "z" []]);
    ("fmal", unknown [drop "x" []; drop "y" []; drop "z" []]);
    ("fmod", unknown [drop "x" []; drop "y" []]);
    ("fmodf", unknown [drop "x" []; drop "y" []]);
    ("fmodl", unknown [drop "x" []; drop "y" []]);
    ("frexp", unknown [drop "arg" []; drop "exp" [w]]);
    ("frexpf", unknown [drop "arg" []; drop "exp" [w]]);
    ("frexpl", unknown [drop "arg" []; drop "exp" [w]]);
    ("hypot", unknown [drop "x" []; drop "y" []]);
    ("hypotf", unknown [drop "x" []; drop "y" []]);
    ("hypotl", unknown [drop "x" []; drop "y" []]);
    ("ilogb", unknown [drop "x" []]);
    ("ilogbf", unknown [drop "x" []]);
    ("ilogbl", unknown [drop "x" []]);
    ("ldexp", unknown [drop "arg" []; drop "exp" []]);
    ("ldexpf", unknown [drop "arg" []; drop "exp" []]);
    ("ldexpl", unknown [drop "arg" []; drop "exp" []]);
    ("lgamma", unknown ~attrs:[ThreadUnsafe] [drop "x" []]);
    ("lgammaf", unknown ~attrs:[ThreadUnsafe] [drop "x" []]);
    ("lgammal", unknown ~attrs:[ThreadUnsafe] [drop "x" []]);
    ("log", unknown [drop "x" []]);
    ("logf", unknown [drop "x" []]);
    ("logl", unknown [drop "x" []]);
    ("log10", unknown [drop "x" []]);
    ("log10f", unknown [drop "x" []]);
    ("log10l", unknown [drop "x" []]);
    ("log1p", unknown [drop "x" []]);
    ("log1pf", unknown [drop "x" []]);
    ("log1pl", unknown [drop "x" []]);
    ("log2", unknown [drop "x" []]);
    ("log2f", unknown [drop "x" []]);
    ("log2l", unknown [drop "x" []]);
    ("logb", unknown [drop "x" []]);
    ("logbf", unknown [drop "x" []]);
    ("logbl", unknown [drop "x" []]);
    ("rint", unknown [drop "x" []]);
    ("rintf", unknown [drop "x" []]);
    ("rintl", unknown [drop "x" []]);
    ("lrint", unknown [drop "x" []]);
    ("lrintf", unknown [drop "x" []]);
    ("lrintl", unknown [drop "x" []]);
    ("llrint", unknown [drop "x" []]);
    ("llrintf", unknown [drop "x" []]);
    ("llrintl", unknown [drop "x" []]);
    ("round", unknown [drop "x" []]);
    ("roundf", unknown [drop "x" []]);
    ("roundl", unknown [drop "x" []]);
    ("lround", unknown [drop "x" []]);
    ("lroundf", unknown [drop "x" []]);
    ("lroundl", unknown [drop "x" []]);
    ("llround", unknown [drop "x" []]);
    ("llroundf", unknown [drop "x" []]);
    ("llroundl", unknown [drop "x" []]);
    ("modf", unknown [drop "arg" []; drop "iptr" [w]]);
    ("modff", unknown [drop "arg" []; drop "iptr" [w]]);
    ("modfl", unknown [drop "arg" []; drop "iptr" [w]]);
    ("nearbyint", unknown [drop "x" []]);
    ("nearbyintf", unknown [drop "x" []]);
    ("nearbyintl", unknown [drop "x" []]);
    ("nextafter", unknown [drop "from" []; drop "to" []]);
    ("nextafterf", unknown [drop "from" []; drop "to" []]);
    ("nextafterl", unknown [drop "from" []; drop "to" []]);
    ("nexttoward", unknown [drop "from" []; drop "to" []]);
    ("nexttowardf", unknown [drop "from" []; drop "to" []]);
    ("nexttowardl", unknown [drop "from" []; drop "to" []]);
    ("pow", unknown [drop "base" []; drop "exponent" []]);
    ("powf", unknown [drop "base" []; drop "exponent" []]);
    ("powl", unknown [drop "base" []; drop "exponent" []]);
    ("remainder", unknown [drop "x" []; drop "y" []]);
    ("remainderf", unknown [drop "x" []; drop "y" []]);
    ("remainderl", unknown [drop "x" []; drop "y" []]);
    ("remquo", unknown [drop "x" []; drop "y" []; drop "quo" [w]]);
    ("remquof", unknown [drop "x" []; drop "y" []; drop "quo" [w]]);
    ("remquol", unknown [drop "x" []; drop "y" []; drop "quo" [w]]);
    ("scalbn", unknown [drop "arg" []; drop "exp" []]);
    ("scalbnf", unknown [drop "arg" []; drop "exp" []]);
    ("scalbnl", unknown [drop "arg" []; drop "exp" []]);
    ("scalbln", unknown [drop "arg" []; drop "exp" []]);
    ("scalblnf", unknown [drop "arg" []; drop "exp" []]);
    ("scalblnl", unknown [drop "arg" []; drop "exp" []]);
    ("sqrt", special [__ "x" []] @@ fun x -> Math { fun_args = (Sqrt (FDouble, x)) });
    ("sqrtf", special [__ "x" []] @@ fun x -> Math { fun_args = (Sqrt (FFloat, x)) });
    ("sqrtl", special [__ "x" []] @@ fun x -> Math { fun_args = (Sqrt (FLongDouble, x)) });
    ("tgamma", unknown [drop "x" []]);
    ("tgammaf", unknown [drop "x" []]);
    ("tgammal", unknown [drop "x" []]);
    ("trunc", unknown [drop "x" []]);
    ("truncf", unknown [drop "x" []]);
    ("truncl", unknown [drop "x" []]);
    ("j0", unknown [drop "x" []]); (* GNU C Library special function *)
    ("j1", unknown [drop "x" []]); (* GNU C Library special function *)
    ("jn", unknown [drop "n" []; drop "x" []]); (* GNU C Library special function *)
    ("y0", unknown [drop "x" []]); (* GNU C Library special function *)
    ("y1", unknown [drop "x" []]); (* GNU C Library special function *)
    ("yn", unknown [drop "n" []; drop "x" []]); (* GNU C Library special function *)
    ("fegetround", unknown []);
    ("fesetround", unknown [drop "round" []]); (* Our float domain is rounding agnostic *)
    ("__builtin_fpclassify", unknown [drop "nan" []; drop "infinite" []; drop "normal" []; drop "subnormal" []; drop "zero" []; drop "x" []]); (* TODO: We could do better here *)
    ("__builtin_fpclassifyf", unknown [drop "nan" []; drop "infinite" []; drop "normal" []; drop "subnormal" []; drop "zero" []; drop "x" []]);
    ("__builtin_fpclassifyl", unknown [drop "nan" []; drop "infinite" []; drop "normal" []; drop "subnormal" []; drop "zero" []; drop "x" []]);
    ("__fpclassify", unknown [drop "x" []]);
    ("__fpclassifyd", unknown [drop "x" []]);
    ("__fpclassifyf", unknown [drop "x" []]);
    ("__fpclassifyl", unknown [drop "x" []]);
  ]
[@@coverage off]

let verifier_atomic_var = Cilfacade.create_var (makeGlobalVar "[__VERIFIER_atomic]" voidType)
let verifier_atomic = AddrOf (Cil.var (Cilfacade.create_var verifier_atomic_var))

(** SV-COMP functions.
    Just the ones that require special handling and cannot be stubbed. *)
let svcomp_descs_list: (string * LibraryDesc.t) list = LibraryDsl.[
    ("__VERIFIER_atomic_begin", special [] @@ Lock { lock = verifier_atomic; try_ = false; write = true; return_on_success = true });
    ("__VERIFIER_atomic_end", special [] @@ Unlock verifier_atomic);
    ("__VERIFIER_nondet_loff_t", unknown []); (* cannot give it in sv-comp.c without including stdlib or similar *)
    ("__VERIFIER_nondet_int", unknown []);  (* declare invalidate actions to prevent invalidating globals when extern in regression tests *)
    ("__VERIFIER_nondet_size_t", unknown []); (* cannot give it in sv-comp.c without including stdlib or similar *)
    ("__VERIFIER_assert", special [__ "exp" []] @@ fun exp -> Assert { exp; check = true; refine = get_bool "sem.assert.refine" }); (* only used if definition missing (e.g. in evalAssert transformed output) or extraspecial *)
  ]
[@@coverage off]

let rtnl_lock = AddrOf (Cil.var (Cilfacade.create_var (makeGlobalVar "[rtnl_lock]" voidType)))

(** LDV Klever functions. *)
let klever_descs_list: (string * LibraryDesc.t) list = LibraryDsl.[
    ("pthread_create_N", special [__ "thread" [w]; drop "attr" [r]; __ "start_routine" [s]; __ "arg" []] @@ fun thread start_routine arg -> ThreadCreate { thread; start_routine; arg; multiple = true });
    ("pthread_join_N", special [__ "thread" []; __ "retval" [w]] @@ fun thread retval -> ThreadJoin {thread; ret_var = retval});
    ("ldv_mutex_model_lock", special [__ "lock" []; drop "sign" []] @@ fun lock -> Lock { lock; try_ = get_bool "sem.lock.fail"; write = true; return_on_success = true });
    ("ldv_mutex_model_unlock", special [__ "lock" []; drop "sign" []] @@ fun lock -> Unlock lock);
    ("ldv_spin_model_lock", unknown [drop "sign" []]);
    ("ldv_spin_model_unlock", unknown [drop "sign" []]);
    ("rtnl_lock", special [] @@ Lock { lock = rtnl_lock; try_ = false; write = true; return_on_success = true });
    ("rtnl_unlock", special [] @@ Unlock rtnl_lock);
    ("__rtnl_unlock", special [] @@ Unlock rtnl_lock);
    (* ddverify *)
    ("sema_init", unknown [drop "sem" []; drop "val" []]);
  ]
[@@coverage off]

let ncurses_descs_list: (string * LibraryDesc.t) list = LibraryDsl.[
    ("echo", unknown []);
    ("noecho", unknown []);
    ("wattrset", unknown [drop "win" [r_deep; w_deep]; drop "attrs" []]);
    ("endwin", unknown []);
    ("wgetch", unknown [drop "win" [r_deep; w_deep]]);
    ("wget_wch", unknown [drop "win" [r_deep; w_deep]; drop "wch" [w]]);
    ("unget_wch", unknown [drop "wch" []]);
    ("wmove", unknown [drop "win" [r_deep; w_deep]; drop "y" []; drop "x" []]);
    ("waddch", unknown [drop "win" [r_deep; w_deep]; drop "ch" []]);
    ("waddnstr", unknown [drop "win" [r_deep; w_deep]; drop "str" [r]; drop "n" []]);
    ("waddnwstr", unknown [drop "win" [r_deep; w_deep]; drop "wstr" [r]; drop "n" []]);
    ("wattr_on", unknown [drop "win" [r_deep; w_deep]; drop "attrs" []; drop "opts" []]); (* opts argument currently not used *)
    ("wattr_off", unknown [drop "win" [r_deep; w_deep]; drop "attrs" []; drop "opts" []]); (* opts argument currently not used *)
    ("wrefresh", unknown [drop "win" [r_deep; w_deep]]);
    ("mvprintw", unknown (drop "win" [r_deep; w_deep] :: drop "y" [] :: drop "x" [] :: drop "fmt" [r] :: VarArgs (drop' [r])));
    ("initscr", unknown []);
    ("curs_set", unknown [drop "visibility" []]);
    ("wtimeout", unknown [drop "win" [r_deep; w_deep]; drop "delay" []]);
    ("start_color", unknown []);
    ("use_default_colors", unknown []);
    ("wclear", unknown [drop "win" [r_deep; w_deep]]);
    ("wclrtoeol", unknown [drop "win" [r_deep; w_deep]]);
    ("can_change_color", unknown []);
    ("init_color", unknown [drop "color" []; drop "red" []; drop "green" []; drop "blue" []]);
    ("init_pair", unknown [drop "pair" []; drop "f" [r]; drop "b" [r]]);
    ("wbkgd", unknown [drop "win" [r_deep; w_deep]; drop "ch" []]);
    ("keyname", unknown [drop "c" []]);
    ("newterm", unknown [drop "type" [r]; drop "outfd" [r_deep; w_deep]; drop "infd" [r_deep; w_deep]]);
    ("cbreak", unknown []);
    ("nonl", unknown []);
    ("keypad", unknown [drop "win" [r_deep; w_deep]; drop "bf" []]);
    ("set_escdelay", unknown [drop "size" []]);
    ("printw", unknown (drop "fmt" [r] :: VarArgs (drop' [r])));
    ("werase", unknown [drop "win" [r_deep; w_deep]]);
  ]
[@@coverage off]

let pcre_descs_list: (string * LibraryDesc.t) list = LibraryDsl.[
    ("pcre_compile", unknown [drop "pattern" [r]; drop "options" []; drop "errptr" [w]; drop "erroffset" [w]; drop "tableptr" [r]]);
    ("pcre_compile2", unknown [drop "pattern" [r]; drop "options" []; drop "errorcodeptr" [w]; drop "errptr" [w]; drop "erroffset" [w]; drop "tableptr" [r]]);
    ("pcre_config", unknown [drop "what" []; drop "where" [w]]);
    ("pcre_exec", unknown [drop "code" [r_deep]; drop "extra" [r_deep]; drop "subject" [r]; drop "length" []; drop "startoffset" []; drop "options" []; drop "ovector" [w]; drop "ovecsize" []]);
    ("pcre_study", unknown [drop "code" [r_deep]; drop "options" []; drop "errptr" [w]]);
    ("pcre_version", unknown []);
  ]
[@@coverage off]

let zlib_descs_list: (string * LibraryDesc.t) list = LibraryDsl.[
    ("inflate", unknown [drop "strm" [r_deep; w_deep]; drop "flush" []]);
    ("inflateInit2", unknown [drop "strm" [r_deep; w_deep]; drop "windowBits" []]);
    ("inflateInit2_", unknown [drop "strm" [r_deep; w_deep]; drop "windowBits" []; drop "version" [r]; drop "stream_size" []]);
    ("inflateEnd", unknown [drop "strm" [f_deep]]);
    ("deflate", unknown [drop "strm" [r_deep; w_deep]; drop "flush" []]);
    ("deflateInit2", unknown [drop "strm" [r_deep; w_deep]; drop "level" []; drop "method" []; drop "windowBits" []; drop "memLevel" []; drop "strategy" []]);
    ("deflateInit2_", unknown [drop "strm" [r_deep; w_deep]; drop "level" []; drop "method" []; drop "windowBits" []; drop "memLevel" []; drop "strategy" []; drop "version" [r]; drop "stream_size" []]);
    ("deflateEnd", unknown [drop "strm" [f_deep]]);
    ("zlibVersion", unknown []);
    ("zError", unknown [drop "err" []]);
    ("gzopen", unknown [drop "path" [r]; drop "mode" [r]]);
    ("gzdopen", unknown [drop "fd" []; drop "mode" [r]]);
    ("gzread", unknown [drop "file" [r_deep; w_deep]; drop "buf" [w]; drop "len" []]);
    ("gzclose", unknown [drop "file" [f_deep]]);
    ("uncompress", unknown [drop "dest" [w]; drop "destLen" [r; w]; drop "source" [r]; drop "sourceLen" []]);
    ("compress2", unknown [drop "dest" [r]; drop "destLen" [r; w]; drop "source" [r]; drop "sourceLen" []; drop "level" []]);
  ]
[@@coverage off]

let liblzma_descs_list: (string * LibraryDesc.t) list = LibraryDsl.[
    ("lzma_code", unknown [drop "strm" [r_deep; w_deep]; drop "action" []]);
    ("lzma_auto_decoder", unknown [drop "strm" [r_deep; w_deep]; drop "memlimit" []; drop "flags" []]);
    ("lzma_alone_decoder", unknown [drop "strm" [r_deep; w_deep]; drop "memlimit" []]);
    ("lzma_stream_decoder", unknown [drop "strm" [r_deep; w_deep]; drop "memlimit" []; drop "flags" []]);
    ("lzma_alone_encoder", unknown [drop "strm" [r_deep; w_deep]; drop "options" [r_deep]]);
    ("lzma_easy_encoder", unknown [drop "strm" [r_deep; w_deep]; drop "preset" []; drop "check" []]);
    ("lzma_end", unknown [drop "strm" [r_deep; w_deep; f_deep]]);
    ("lzma_version_string", unknown []);
    ("lzma_lzma_preset", unknown [drop "options" [w_deep]; drop "preset" []]);
  ]
[@@coverage off]

let legacy_libs_misc_list: (string * LibraryDesc.t) list = LibraryDsl.[
    ("__open_alias", unknown (drop "path" [r] :: drop "oflag" [] :: VarArgs (drop' [r])));
    ("__open_2", unknown [drop "file" [r]; drop "oflag" []]);
    ("__open_too_many_args", unknown []);
    (* bzlib *)
<<<<<<< HEAD
    ("BZ2_bzBuffToBuffCompress", unknown [drop "dest" []; drop "destLen" []; drop "source" [w]; drop "sourceLen" []; drop "blockSize100k" []; drop "verbosity" []; drop "workFactor" []]);
    ("BZ2_bzBuffToBuffDecompress", unknown [drop "dest" []; drop "destLen" []; drop "source" [w]; drop "sourceLen" []; drop "small" []; drop "verbosity" []]);
=======
    ("BZ2_bzBuffToBuffCompress", unknown [drop "dest" [w]; drop "destLen" [r; w]; drop "source" [r]; drop "sourceLen" []; drop "blockSize100k" []; drop "verbosity" []; drop "workFactor" []]);
    ("BZ2_bzBuffToBuffDecompress", unknown [drop "dest" [w]; drop "destLen" [r; w]; drop "source" [r]; drop "sourceLen" []; drop "small" []; drop "verbosity" []]);
    (* zlib (Zebedee) *)
    ("uncompress", unknown [drop "dest" [w]; drop "destLen" [r; w]; drop "source" [r]; drop "sourceLen" []]);
    ("compress2", unknown [drop "dest" [w]; drop "destLen" [r; w]; drop "source" [r]; drop "sourceLen" []; drop "level" []]);
>>>>>>> 96f2cf2a
    (* opensssl blowfish *)
    ("BF_cfb64_encrypt", unknown [drop "in" [r]; drop "out" [w]; drop "length" []; drop "schedule" [r]; drop "ivec" [r; w]; drop "num" [r; w]; drop "enc" []]);
    ("BF_set_key", unknown [drop "key" [w]; drop "len" []; drop "data" [r]]);
    (* libintl *)
    ("textdomain", unknown [drop "domainname" [r]]);
    ("bindtextdomain", unknown [drop "domainname" [r]; drop "dirname" [r]]);
    ("dcgettext", unknown [drop "domainname" [r]; drop "msgid" [r]; drop "category" []]);
    (* TODO: the __extinline suffix was added by CIL in the old times in some cases, but is now switched off for like 10 years *)
    ("strtoul__extinline", unknown [drop "nptr" [r]; drop "endptr" [w]; drop "base" []]);
    ("atoi__extinline", unknown [drop "nptr" [r]]);
    ("stat__extinline", unknown [drop "pathname" [r]; drop "statbuf" [w]]);
    ("lstat__extinline", unknown [drop "pathname" [r]; drop "statbuf" [w]]);
    ("fstat__extinline", unknown [drop "fd" []; drop "buf" [w]]);
    (* only in knot *)
    ("PL_NewHashTable", unknown [drop "n" []; drop "keyHash" [r]; drop "keyCompare" [r]; drop "valueCompare" [r]; drop "allocOps" [r]; drop "allocPriv" [r]]); (* TODO: should have call instead of read *)
    ("assert_failed", unknown [drop "file" [r]; drop "line" []; drop "func" [r]; drop "exp" [r]]);
  ]
[@@coverage off]

let libraries = Hashtbl.of_list [
    ("c", c_descs_list @ math_descs_list);
    ("posix", posix_descs_list);
    ("pthread", pthread_descs_list);
    ("gcc", gcc_descs_list);
    ("glibc", glibc_desc_list);
    ("linux-userspace", linux_userspace_descs_list);
    ("linux-kernel", linux_kernel_descs_list);
    ("goblint", goblint_descs_list);
    ("sv-comp", svcomp_descs_list);
    ("klever", klever_descs_list);
    ("ncurses", ncurses_descs_list);
    ("zstd", zstd_descs_list);
    ("pcre", pcre_descs_list);
    ("zlib", zlib_descs_list);
    ("liblzma", liblzma_descs_list);
    ("legacy", legacy_libs_misc_list);
  ]

let libraries =
  Hashtbl.map (fun library descs_list ->
      let descs_tbl = Hashtbl.create 113 in
      List.iter (fun (name, desc) ->
          Hashtbl.modify_opt name (function
              | None -> Some desc
              | Some _ -> failwith (Format.sprintf "Library function %s specified multiple times in library %s" name library)
            ) descs_tbl
        ) descs_list;
      descs_tbl
    ) libraries

let all_library_descs: (string, LibraryDesc.t) Hashtbl.t =
  Hashtbl.fold (fun _ descs_tbl acc ->
      Hashtbl.merge (fun name desc1 desc2 ->
          match desc1, desc2 with
          | Some _, Some _ -> failwith (Format.sprintf "Library function %s specified in multiple libraries" name)
          | (Some _ as desc), None
          | None, (Some _ as desc) -> desc
          | None, None -> assert false
        ) acc descs_tbl
    ) libraries (Hashtbl.create 0)

let activated_library_descs: (string, LibraryDesc.t) Hashtbl.t ResettableLazy.t =
  let union =
    Hashtbl.merge (fun _ desc1 desc2 ->
        match desc1, desc2 with
        | (Some _ as desc), None
        | None, (Some _ as desc) -> desc
        | _, _ -> assert false
      )
  in
  ResettableLazy.from_fun (fun () ->
      GobConfig.get_string_list "lib.activated"
      |> List.unique
      |> List.map (Hashtbl.find libraries)
      |> List.fold_left union (Hashtbl.create 0)
    )

let reset_lazy () =
  ResettableLazy.reset activated_library_descs

module Invalidate =
struct
  [@@@warning "-unused-value-declaration"] (* some functions are not used below *)
  open AccessKind

  let drop = List.drop
  let keep ns = List.filteri (fun i _ -> List.mem i ns)

  let partition ns x =
    let rec go n =
      function
      | [] -> ([],[])
      | y :: ys ->
        let (i,o) = go (n + 1) ys in
        if List.mem n ns
        then (y::i,   o)
        else (   i,y::o)
    in
    go 1 x

  let writesAllButFirst n f a x =
    match a with
    | Write | Call | Spawn -> f a x @ drop n x
    | Read  -> f a x
    | Free  -> []

  let readsAllButFirst n f a x =
    match a with
    | Write | Call | Spawn -> f a x
    | Read  -> f a x @ drop n x
    | Free  -> []

  let reads ns a x =
    let i, o = partition ns x in
    match a with
    | Write | Call | Spawn -> o
    | Read  -> i
    | Free  -> []

  let writes ns a x =
    let i, o = partition ns x in
    match a with
    | Write | Call | Spawn -> i
    | Read  -> o
    | Free  -> []

  let frees ns a x =
    let i, o = partition ns x in
    match a with
    | Write | Call | Spawn -> []
    | Read  -> o
    | Free  -> i

  let readsFrees rs fs a x =
    match a with
    | Write | Call | Spawn -> []
    | Read  -> keep rs x
    | Free  -> keep fs x

  let onlyReads ns a x =
    match a with
    | Write | Call | Spawn -> []
    | Read  -> keep ns x
    | Free  -> []

  let onlyWrites ns a x =
    match a with
    | Write | Call | Spawn -> keep ns x
    | Read  -> []
    | Free  -> []

  let readsWrites rs ws a x =
    match a with
    | Write | Call | Spawn -> keep ws x
    | Read  -> keep rs x
    | Free  -> []

  let readsAll a x =
    match a with
    | Write | Call | Spawn -> []
    | Read  -> x
    | Free  -> []

  let writesAll a x =
    match a with
    | Write | Call | Spawn -> x
    | Read  -> []
    | Free  -> []
end

open Invalidate

(* Data races: which arguments are read/written?
 * We assume that no known functions that are reachable are executed/spawned. For that we use ThreadCreate above. *)
(* WTF: why are argument numbers 1-indexed (in partition)? *)
let invalidate_actions = []

let invalidate_actions =
  let tbl = Hashtbl.create 113 in
  List.iter (fun (name, old_accesses) ->
      Hashtbl.modify_opt name (function
          | None when Hashtbl.mem all_library_descs name -> failwith (Format.sprintf "Library function %s specified both in libraries and invalidate actions" name)
          | None -> Some old_accesses
          | Some _ -> failwith (Format.sprintf "Library function %s specified multiple times in invalidate actions" name)
        ) tbl
    ) invalidate_actions;
  tbl


let lib_funs = ref (Set.String.of_list ["__raw_read_unlock"; "__raw_write_unlock"; "spin_trylock"])
let add_lib_funs funs = lib_funs := List.fold_right Set.String.add funs !lib_funs
let use_special fn_name = Set.String.mem fn_name !lib_funs

let kernel_safe_uncalled = Set.String.of_list ["__inittest"; "init_module"; "__exittest"; "cleanup_module"]
let kernel_safe_uncalled_regex = List.map Str.regexp ["__check_.*"]
let is_safe_uncalled fn_name =
  Set.String.mem fn_name kernel_safe_uncalled ||
  List.exists (fun r -> Str.string_match r fn_name 0) kernel_safe_uncalled_regex


let unknown_desc f =
  let old_accesses (kind: AccessKind.t) args = match kind with
    | Write when GobConfig.get_bool "sem.unknown_function.invalidate.args" -> args
    | Write -> []
    | Read when GobConfig.get_bool "sem.unknown_function.read.args" -> args
    | Read -> []
    | Free -> []
    | Call when get_bool "sem.unknown_function.call.args" -> args
    | Call -> []
    | Spawn when get_bool "sem.unknown_function.spawn" -> args
    | Spawn -> []
  in
  let attrs: LibraryDesc.attr list =
    if GobConfig.get_bool "sem.unknown_function.invalidate.globals" then
      [InvalidateGlobals]
    else
      []
  in
  (* TODO: remove hack when all classify are migrated *)
  if not (CilType.Varinfo.equal f dummyFunDec.svar) && not (use_special f.vname) then (
    M.msg_final Error ~category:Imprecise ~tags:[Category Unsound] "Function definition missing";
    M.error ~category:Imprecise ~tags:[Category Unsound] "Function definition missing for %s" f.vname
  );
  LibraryDesc.of_old ~attrs old_accesses

let find f =
  let name = f.vname in
  match Hashtbl.find_option (ResettableLazy.force activated_library_descs) name with
  | Some desc -> desc
  | None ->
    match Hashtbl.find_option invalidate_actions name with
    | Some old_accesses ->
      LibraryDesc.of_old old_accesses
    | None ->
      unknown_desc f


let is_special fv =
  if use_special fv.vname then
    true
  else
    match Cilfacade.find_varinfo_fundec fv with
    | _ -> false
    | exception Not_found -> true<|MERGE_RESOLUTION|>--- conflicted
+++ resolved
@@ -1172,7 +1172,7 @@
     ("gzread", unknown [drop "file" [r_deep; w_deep]; drop "buf" [w]; drop "len" []]);
     ("gzclose", unknown [drop "file" [f_deep]]);
     ("uncompress", unknown [drop "dest" [w]; drop "destLen" [r; w]; drop "source" [r]; drop "sourceLen" []]);
-    ("compress2", unknown [drop "dest" [r]; drop "destLen" [r; w]; drop "source" [r]; drop "sourceLen" []; drop "level" []]);
+    ("compress2", unknown [drop "dest" [w]; drop "destLen" [r; w]; drop "source" [r]; drop "sourceLen" []; drop "level" []]);
   ]
 [@@coverage off]
 
@@ -1194,16 +1194,8 @@
     ("__open_2", unknown [drop "file" [r]; drop "oflag" []]);
     ("__open_too_many_args", unknown []);
     (* bzlib *)
-<<<<<<< HEAD
-    ("BZ2_bzBuffToBuffCompress", unknown [drop "dest" []; drop "destLen" []; drop "source" [w]; drop "sourceLen" []; drop "blockSize100k" []; drop "verbosity" []; drop "workFactor" []]);
-    ("BZ2_bzBuffToBuffDecompress", unknown [drop "dest" []; drop "destLen" []; drop "source" [w]; drop "sourceLen" []; drop "small" []; drop "verbosity" []]);
-=======
     ("BZ2_bzBuffToBuffCompress", unknown [drop "dest" [w]; drop "destLen" [r; w]; drop "source" [r]; drop "sourceLen" []; drop "blockSize100k" []; drop "verbosity" []; drop "workFactor" []]);
     ("BZ2_bzBuffToBuffDecompress", unknown [drop "dest" [w]; drop "destLen" [r; w]; drop "source" [r]; drop "sourceLen" []; drop "small" []; drop "verbosity" []]);
-    (* zlib (Zebedee) *)
-    ("uncompress", unknown [drop "dest" [w]; drop "destLen" [r; w]; drop "source" [r]; drop "sourceLen" []]);
-    ("compress2", unknown [drop "dest" [w]; drop "destLen" [r; w]; drop "source" [r]; drop "sourceLen" []; drop "level" []]);
->>>>>>> 96f2cf2a
     (* opensssl blowfish *)
     ("BF_cfb64_encrypt", unknown [drop "in" [r]; drop "out" [w]; drop "length" []; drop "schedule" [r]; drop "ivec" [r; w]; drop "num" [r; w]; drop "enc" []]);
     ("BF_set_key", unknown [drop "key" [w]; drop "len" []; drop "data" [r]]);
