open GoblintCil
include Printf

<<<<<<< HEAD
let f_bounded = Lval (var (emptyFunction "__goblint_bounded").svar)
=======
module VarToStmt = Map.Make(CilType.Varinfo);; (* maps varinfos (= loop counter variable) to the statement of the corresponding loop*)
>>>>>>> e7120251

let extract_file_name s =                    (*There still may be a need to filter more chars*)
   let ls = String.split_on_char '/' s in    (*Assuming '/' as path seperator*)
   let ls = List.rev ls in
   let s' = List.nth ls 0 in
   let ls = String.split_on_char '.' s' in
   let s' = List.nth ls 0 in
   let without_spaces = String.split_on_char ' ' s' in
   let s' = String.concat "" without_spaces in
   s'   

let show_location_id l =
   string_of_int l.line ^ "_" ^ string_of_int l.column ^ "-file" ^ "_" ^  extract_file_name l.file

class loopCounterVisitor lc lg le (fd : fundec) = object(self)
   inherit nopCilVisitor
   method! vstmt s =
      let action s = match s.skind with
         | Loop (b, loc, eloc, _, _) ->
         let name = "term"^show_location_id loc in
         let typ = Cil.intType in 
<<<<<<< HEAD
         let v = (Cil.makeLocalVar fd name typ) in   (* NOT tested for TODOOOOO*)
=======
         let v = (Cil.makeLocalVar fd name typ) in (*Not tested for incremental mode*)
>>>>>>> e7120251
         let init_stmt = mkStmtOneInstr @@ Set (var v, zero, loc, eloc) in
         let inc_stmt = mkStmtOneInstr @@ Set (var v, increm (Lval (var v)) 1, loc, eloc) in
         let exit_stmt = mkStmtOneInstr @@ Call (None, f_bounded, [(Lval(var v))], loc, eloc) in
         (match b.bstmts with
            | cont :: cond :: ss ->
            b.bstmts <- cont :: inc_stmt :: cond :: ss; (*cont :: cond :: inc_stmt :: ss = it is also possible, but for loops with cond at the end, inc is also at the end*)
            | _ -> ());
         lc := VarToStmt.add (v: varinfo) (s: stmt) !lc;
         let nb = mkBlock [init_stmt; mkStmt s.skind; exit_stmt] in
         s.skind <- Block nb;
         s
         | Goto (sref, l) -> 
            let goto_jmp_stmt = sref.contents.skind in 
            let loc_stmt = get_stmtLoc goto_jmp_stmt in 
            if CilType.Location.compare l loc_stmt >= 0 (*is pos if first loc is greater -> below the second loc*)
               then 
                  lg := List.append !lg ([l] : location list); (*problem: the program might not terminate!*)
            s
         | _ -> s
      in ChangeDoChildrenPost (s, action);
   end<|MERGE_RESOLUTION|>--- conflicted
+++ resolved
@@ -1,11 +1,7 @@
 open GoblintCil
 include Printf
 
-<<<<<<< HEAD
-let f_bounded = Lval (var (emptyFunction "__goblint_bounded").svar)
-=======
 module VarToStmt = Map.Make(CilType.Varinfo);; (* maps varinfos (= loop counter variable) to the statement of the corresponding loop*)
->>>>>>> e7120251
 
 let extract_file_name s =                    (*There still may be a need to filter more chars*)
    let ls = String.split_on_char '/' s in    (*Assuming '/' as path seperator*)
@@ -27,11 +23,7 @@
          | Loop (b, loc, eloc, _, _) ->
          let name = "term"^show_location_id loc in
          let typ = Cil.intType in 
-<<<<<<< HEAD
-         let v = (Cil.makeLocalVar fd name typ) in   (* NOT tested for TODOOOOO*)
-=======
          let v = (Cil.makeLocalVar fd name typ) in (*Not tested for incremental mode*)
->>>>>>> e7120251
          let init_stmt = mkStmtOneInstr @@ Set (var v, zero, loc, eloc) in
          let inc_stmt = mkStmtOneInstr @@ Set (var v, increm (Lval (var v)) 1, loc, eloc) in
          let exit_stmt = mkStmtOneInstr @@ Call (None, f_bounded, [(Lval(var v))], loc, eloc) in
