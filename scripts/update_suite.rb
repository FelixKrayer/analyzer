--- conflicted
+++ resolved
@@ -372,13 +372,11 @@
     when /TERM/
       tests[-1] = "term"
     end
-<<<<<<< HEAD
+    if lines[0] =~ /TODO/ then
+      todo << -1
+    end
     if tests.empty? then
       puts "No automatic checks in #{@id} (maybe NOCRASH/FIXPOINT/NOTIMEOUT/CRAM?)"
-=======
-    if lines[0] =~ /TODO/ then
-      todo << -1
->>>>>>> f975852a
     end
     Tests.new(self, tests, tests_line, todo)
   end
