module GU = Goblintutil
open Cil
open Pretty

<<<<<<< HEAD
module ProgLines : Printable.S with type t = location =
struct
  include Printable.Std
  type t = location
  let copy x = x
  let equal x y =
    x.line = y.line && x.file = y.file (* ignores byte field *)
  let compare x y = compare (x.file, x.line) (y.file, y.line) (* ignores byte field *)
  let hash x = Hashtbl.hash (x.line, x.file)
  let show x = if x <> locUnknown then Filename.basename x.file ^ ":" ^ string_of_int x.line else "??"
  let pretty () x = text (show x)
  let name () = "proglines"
  let printXml f x = BatPrintf.fprintf f "<value>\n<data>\n%s\n</data>\n</value>\n" (XmlUtil.escape (show x))
  let to_yojson x = `String (show x)
end
=======
>>>>>>> d6ece2f9

(** Location with special alphanumeric output for extraction. *)
module ExtractLocation : Printable.S with type t = location =
struct
  include CilType.Location

  let show loc =
    let f i = (if i < 0 then "n" else "") ^ string_of_int (abs i) in
    f loc.line ^ "b" ^ f loc.byte
  let pretty () x = text (show x)
<<<<<<< HEAD
  let name () = "proglines_byte"
=======
  let pretty_diff () (x,y) = dprintf "%s: %a not leq %a" (name ()) pretty x pretty y
>>>>>>> d6ece2f9
  let printXml f x = BatPrintf.fprintf f "<value>\n<data>\n%s\n</data>\n</value>\n" (XmlUtil.escape (show x))
  let to_yojson x = `String (show x)
end

<<<<<<< HEAD
module ProgLinesFun: Printable.S with type t = location * MyCFG.node * fundec =
struct
  include Printable.Std
  type t = location * MyCFG.node * fundec
  let copy x = x
  let equal (x,a,_) (y,b,_) = ProgLines.equal x y && MyCFG.Node.equal a b (* ignores fundec component *)
  let compare (x,a,_) (y,b,_) = match ProgLines.compare x y with 0 -> MyCFG.node_compare a b | x -> x (* ignores fundec component *)
  let hash (x,a,f) = ProgLines.hash x * MyCFG.Node.hash a (* ignores fundec component *)
  let pretty_node () (l,x) =
    match x with
    | MyCFG.Statement     s -> dprintf "statement \"%a\" at %a" dn_stmt s ProgLines.pretty l
    | MyCFG.Function      f -> dprintf "result of %s at %a" f.svar.vname ProgLines.pretty l
    | MyCFG.FunctionEntry f -> dprintf "entry state of %s at %a" f.svar.vname ProgLines.pretty l

  let show (x,a,f) = ProgLines.show x ^ "(" ^ f.svar.vname ^ ")"
  let pretty () x = text (show x)
  let name () = "proglinesfun"
  let printXml f x = BatPrintf.fprintf f "<value>\n<data>\n%s\n</data>\n</value>\n" (XmlUtil.escape (show x))
  let to_yojson x = `String (show x)
end
=======
>>>>>>> d6ece2f9

module Variables =
struct
  include CilType.Varinfo
  let trace_enabled = true
  let is_global v = v.vglob
  let copy x = x
  let show x = GU.demangle x.vname
  let pretty () x = Pretty.text (show x)
  let pretty_trace () x = Pretty.dprintf "%s on %a" x.vname CilType.Location.pretty x.vdecl
  let get_location x = x.vdecl
  type group = Global | Local | Context | Parameter | Temp [@@deriving show { with_path = false }]
  let (%) = Batteries.(%)
  let to_group = Option.some % function
    | x when x.vglob -> Global
    | x when x.vdecl.line = -1 -> Temp
    | x when x.vdecl.line = -3 -> Parameter
    | x when x.vdecl.line = -4 -> Context
    | _ -> Local
  let name () = "variables"
<<<<<<< HEAD
  let category _ = -1
  let line_nr a = a.vdecl.line
  let file_name a = a.vdecl.file
  let description n = sprint 80 (pretty_trace () n)
  let context () _ = Pretty.nil
=======
  let pretty_diff () (x,y) = dprintf "%s: %a not leq %a" (name ()) pretty x pretty y
>>>>>>> d6ece2f9
  let loopSep _ = true
  let printXml f x = BatPrintf.fprintf f "<value>\n<data>\n%s\n</data>\n</value>\n" (XmlUtil.escape (show x))
  let var_id _ = "globals"
  let node _ = MyCFG.Function Cil.dummyFunDec

  let arbitrary () = MyCheck.Arbitrary.varinfo
end


module RawStrings: Printable.S with type t = string =
struct
  include Printable.StdPolyCompare
  open Pretty
  type t = string [@@deriving eq, to_yojson]
  let hash (x:t) = Hashtbl.hash x
  let show x = "\"" ^ x ^ "\""
  let pretty () x = text (show x)
  let name () = "raw strings"
  let printXml f x = BatPrintf.fprintf f "<value>\n<data>\n%s\n</data>\n</value>\n" (XmlUtil.escape (show x))
end

module Strings: Lattice.S with type t = [`Bot | `Lifted of string | `Top] =
  Lattice.Flat (RawStrings) (struct
    let top_name = "?"
    let bot_name = "-"
  end)

module RawBools: Printable.S with type t = bool =
struct
  include Printable.StdPolyCompare
  open Pretty
  type t = bool [@@deriving eq, to_yojson]
  let hash (x:t) = Hashtbl.hash x
  let show (x:t) =  if x then "true" else "false"
  let pretty () x = text (show x)
  let name () = "raw bools"
  let printXml f x = BatPrintf.fprintf f "<value>\n<data>\n%s\n</data>\n</value>\n" (show x)
end

module Bools: Lattice.S with type t = [`Bot | `Lifted of bool | `Top] =
  Lattice.Flat (RawBools) (struct
    let top_name = "?"
    let bot_name = "-"
  end)

module CilExp =
struct
  include CilType.Exp
  let copy x = x

  let name () = "expressions"

  let rec occurs x e =
    let occurs_lv (v,offs) =
      let rec occurs_offs offs = match offs with
        | Index (e,offs) -> occurs x e || occurs_offs offs
        | Field (_,offs) -> occurs_offs offs
        | NoOffset -> false
      in
      (match v with
       | Var y -> Variables.equal x y
       | Mem e -> occurs x e) || occurs_offs offs
    in
    match e with
    | Lval l -> occurs_lv l
    | AddrOf l -> occurs_lv l
    | UnOp (_,e,_) -> occurs x e
    | BinOp (_,e1,e2,_) -> occurs x e1 || occurs x e2
    | CastE (_,e) -> occurs x e
    | _ -> false

  let replace (x:varinfo) (exp: exp) (e:exp): exp =
    let rec replace_lv (v,offs): lval =
      let rec replace_offs offs = match offs with
        | Index (e,offs) -> Index (replace_rv e, replace_offs offs)
        | Field (f,offs) -> Field (f, replace_offs offs)
        | NoOffset -> NoOffset
      in
      (match v with
       | Mem e -> Mem (replace_rv e)
       | x -> x), replace_offs offs
    and replace_rv e =
      match e with
      | Lval (Var y, NoOffset) when Variables.equal x y -> exp
      | Lval l -> Lval (replace_lv l)
      | AddrOf l -> Lval (replace_lv l)
      | UnOp (op,e,t) -> UnOp (op, replace_rv e, t)
      | BinOp (op,e1,e2,t) -> BinOp (op, replace_rv e1, replace_rv e2, t)
      | CastE (t,e) -> CastE(t, replace_rv e)
      | x -> x
    in
    constFold true (replace_rv e)

  (* get a list of varinfo in the expression *)
  let rec get_vars e = match e with
    | Const _
    | SizeOf _
    | SizeOfE _
    | AlignOfE _
    | AddrOfLabel _
    | SizeOfStr _
    | AlignOf _
    | Question _
    | AddrOf _
    | StartOf _ -> []
    | UnOp (_, e, _ )
    | CastE (_, e)
    | Real e
    | Imag e -> get_vars e
    | BinOp (_, e1, e2, _) -> (get_vars e1)@(get_vars e2)
    | Lval (Var v, _) -> [v]
    | Lval (Mem e',_) -> (get_vars e')
end

module CilStmt: Printable.S with type t = stmt =
struct
  include CilType.Stmt
  let copy x = x
  let show x = "<stmt>"
  let pretty () x =
    match x.skind with
    | Instr (y::ys) -> dn_instr () y
    | If (exp,_,_,_) -> dn_exp () exp
    | _ -> dn_stmt () x

  let name () = "expressions"
  let printXml f x = BatPrintf.fprintf f "<value>\n<data>\n%s\n</data>\n</value>\n" (XmlUtil.escape (show x))
end

module CilField =
struct
  include Printable.Std (* for default MapDomain.Groupable *)
  include CilType.Fieldinfo
end

module FieldVariables =
struct
  include Printable.Std

  type t = CilType.Varinfo.t*CilType.Fieldinfo.t option [@@deriving to_yojson]

  let gen v = (v,None)
  let gen_f v f = (v,Some f)

  let get_var x = fst x
  let get_field x = snd x

  let has_field x = match get_field x with
    | Some x -> true
    | _ -> false

  let apply_field f default v = match get_field v with
    | Some x -> f x
    | _ -> default

  let is_global v = (get_var v).vglob
  let copy x = x
  let equal x y = CilType.Varinfo.equal (get_var x) (get_var y) && (apply_field (fun v->v.fname) "" x)=(apply_field (fun v->v.fname) "" y)

  let show x = GU.demangle (get_var x).vname^
                  (*"("^string_of_int (get_var x).vid ^")"^*)
                  (apply_field (fun x->"::"^x.fname) "" x)

  let compare x y = let cmp = CilType.Varinfo.compare (get_var x) (get_var y) in
    if cmp = 0 then
      compare (apply_field (fun v->v.fname) "" x) (apply_field (fun v->v.fname) "" y)
    else
      cmp

  let hash x = Hashtbl.hash ((get_var x).vid,(apply_field (fun x->"::"^x.fname) "" x))

  let pretty () x = Pretty.text (show x)
  let pretty_trace () x = let name = show x in
    Pretty.dprintf "%s on %a" name CilType.Location.pretty (get_var x).vdecl

  let get_location x = (get_var x).vdecl
  let to_group x = Variables.to_group (get_var x)

  let name () = "variables and fields"
  let printXml f x = BatPrintf.fprintf f "<value>\n<data>\n%s\n</data>\n</value>\n" (XmlUtil.escape (show x))
end<|MERGE_RESOLUTION|>--- conflicted
+++ resolved
@@ -2,24 +2,6 @@
 open Cil
 open Pretty
 
-<<<<<<< HEAD
-module ProgLines : Printable.S with type t = location =
-struct
-  include Printable.Std
-  type t = location
-  let copy x = x
-  let equal x y =
-    x.line = y.line && x.file = y.file (* ignores byte field *)
-  let compare x y = compare (x.file, x.line) (y.file, y.line) (* ignores byte field *)
-  let hash x = Hashtbl.hash (x.line, x.file)
-  let show x = if x <> locUnknown then Filename.basename x.file ^ ":" ^ string_of_int x.line else "??"
-  let pretty () x = text (show x)
-  let name () = "proglines"
-  let printXml f x = BatPrintf.fprintf f "<value>\n<data>\n%s\n</data>\n</value>\n" (XmlUtil.escape (show x))
-  let to_yojson x = `String (show x)
-end
-=======
->>>>>>> d6ece2f9
 
 (** Location with special alphanumeric output for extraction. *)
 module ExtractLocation : Printable.S with type t = location =
@@ -30,38 +12,10 @@
     let f i = (if i < 0 then "n" else "") ^ string_of_int (abs i) in
     f loc.line ^ "b" ^ f loc.byte
   let pretty () x = text (show x)
-<<<<<<< HEAD
-  let name () = "proglines_byte"
-=======
-  let pretty_diff () (x,y) = dprintf "%s: %a not leq %a" (name ()) pretty x pretty y
->>>>>>> d6ece2f9
   let printXml f x = BatPrintf.fprintf f "<value>\n<data>\n%s\n</data>\n</value>\n" (XmlUtil.escape (show x))
   let to_yojson x = `String (show x)
 end
 
-<<<<<<< HEAD
-module ProgLinesFun: Printable.S with type t = location * MyCFG.node * fundec =
-struct
-  include Printable.Std
-  type t = location * MyCFG.node * fundec
-  let copy x = x
-  let equal (x,a,_) (y,b,_) = ProgLines.equal x y && MyCFG.Node.equal a b (* ignores fundec component *)
-  let compare (x,a,_) (y,b,_) = match ProgLines.compare x y with 0 -> MyCFG.node_compare a b | x -> x (* ignores fundec component *)
-  let hash (x,a,f) = ProgLines.hash x * MyCFG.Node.hash a (* ignores fundec component *)
-  let pretty_node () (l,x) =
-    match x with
-    | MyCFG.Statement     s -> dprintf "statement \"%a\" at %a" dn_stmt s ProgLines.pretty l
-    | MyCFG.Function      f -> dprintf "result of %s at %a" f.svar.vname ProgLines.pretty l
-    | MyCFG.FunctionEntry f -> dprintf "entry state of %s at %a" f.svar.vname ProgLines.pretty l
-
-  let show (x,a,f) = ProgLines.show x ^ "(" ^ f.svar.vname ^ ")"
-  let pretty () x = text (show x)
-  let name () = "proglinesfun"
-  let printXml f x = BatPrintf.fprintf f "<value>\n<data>\n%s\n</data>\n</value>\n" (XmlUtil.escape (show x))
-  let to_yojson x = `String (show x)
-end
-=======
->>>>>>> d6ece2f9
 
 module Variables =
 struct
@@ -82,15 +36,6 @@
     | x when x.vdecl.line = -4 -> Context
     | _ -> Local
   let name () = "variables"
-<<<<<<< HEAD
-  let category _ = -1
-  let line_nr a = a.vdecl.line
-  let file_name a = a.vdecl.file
-  let description n = sprint 80 (pretty_trace () n)
-  let context () _ = Pretty.nil
-=======
-  let pretty_diff () (x,y) = dprintf "%s: %a not leq %a" (name ()) pretty x pretty y
->>>>>>> d6ece2f9
   let loopSep _ = true
   let printXml f x = BatPrintf.fprintf f "<value>\n<data>\n%s\n</data>\n</value>\n" (XmlUtil.escape (show x))
   let var_id _ = "globals"
