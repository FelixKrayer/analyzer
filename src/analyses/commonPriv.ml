--- conflicted
+++ resolved
@@ -233,17 +233,12 @@
   end
 
   (* Map from locks to last written values thread-locally *)
-<<<<<<< HEAD
   module L =
   struct
     include MapDomain.MapBot_LiftTop (LLock) (LD)
     let name () = "L"
   end
-  module GMutex = MapDomain.MapBot_LiftTop (ThreadIdDomain.ThreadLifted) (LD)
-=======
-  module L = MapDomain.MapBot_LiftTop (LLock) (LD)
   module GMutex = MapDomain.MapBot_LiftTop (Digest) (LD)
->>>>>>> 69f28b26
   module GThread = Lattice.Prod (LMust) (L)
 
   module G =
