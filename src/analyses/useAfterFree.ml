--- conflicted
+++ resolved
@@ -237,12 +237,6 @@
       end
     | _ -> state
 
-<<<<<<< HEAD
-  let threadenter ctx ~multiple lval f args = [ctx.local]
-  let threadspawn ctx ~multiple lval f args fctx = ctx.local
-
-=======
->>>>>>> 6131273c
   let startstate v = D.bot ()
   let exitstate v = D.top ()
 
