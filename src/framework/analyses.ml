(** {{!Spec} Analysis specification} and {{!MonSystem} constraint system} signatures. *)

open Batteries
open GoblintCil
open Pretty
open GobConfig

module M  = Messages

(** Analysis starts from lists of functions: start functions, exit functions, and
  * other functions. *)
type fundecs = fundec list * fundec list * fundec list

module type SysVar =
sig
  type t
  val is_write_only: t -> bool
end

module type VarType =
sig
  include Hashtbl.HashedType
  include SysVar with type t := t
  val pretty_trace: unit -> t -> doc
  val compare : t -> t -> int

  val printXml : 'a BatInnerIO.output -> t -> unit
  val var_id   : t -> string
  val node      : t -> MyCFG.node
  val relift    : t -> t (* needed only for incremental+hashcons to re-hashcons contexts after loading *)
end

module Var =
struct
  type t = Node.t [@@deriving eq, ord, hash]
  let relift = Node.relift

  let printXml f n =
    let l = Node.location n in
    BatPrintf.fprintf f "<call id=\"%s\" file=\"%s\" fun=\"%s\" line=\"%d\" order=\"%d\" column=\"%d\">\n" (Node.show_id n) l.file (Node.find_fundec n).svar.vname l.line l.byte l.column

  let var_id = Node.show_id
end


module VarF (LD: Printable.S) =
struct
  type t = Node.t * LD.t [@@deriving eq, ord, hash]
  let relift (n,x) = n, LD.relift x

  let getLocation (n,d) = Node.location n

  let pretty_trace () ((n,c) as x) =
    if get_bool "dbg.trace.context" then dprintf "(%a, %a) on %a \n" Node.pretty_trace n LD.pretty c CilType.Location.pretty (getLocation x)
    (* if get_bool "dbg.trace.context" then dprintf "(%a, %d) on %a" Node.pretty_trace n (LD.tag c) CilType.Location.pretty (getLocation x) *)
    else dprintf "%a on %a" Node.pretty_trace n CilType.Location.pretty (getLocation x)

  let printXml f (n,c) =
    Var.printXml f n;
    BatPrintf.fprintf f "<context>\n";
    LD.printXml f c;
    BatPrintf.fprintf f "</context>\n"

  let var_id (n,_) = Var.var_id n
  let node (n,_) = n
  let is_write_only _ = false
end

module type SpecSysVar =
sig
  include Printable.S
  include SysVar with type t := t
end

module GVarF (V: SpecSysVar) =
struct
  include Printable.Either (V) (CilType.Fundec)
  let spec x = `Left x
  let contexts x = `Right x

  (* from Basetype.Variables *)
  let var_id = show
  let node _ = MyCFG.Function Cil.dummyFunDec
  let pretty_trace = pretty
  let is_write_only = function
    | `Left x -> V.is_write_only x
    | `Right _ -> true
end

module GVarG (G: Lattice.S) (C: Printable.S) =
struct
  module CSet =
  struct
    include SetDomain.Make (
      struct
        include C
        let printXml f c = BatPrintf.fprintf f "<value>%a</value>" printXml c (* wrap in <value> for HTML printing *)
      end
      )
    let name () = "contexts"
  end

  include Lattice.Lift2 (G) (CSet) (Printable.DefaultNames)

  let spec = function
    | `Bot -> G.bot ()
    | `Lifted1 x -> x
    | _ -> failwith "GVarG.spec"
  let contexts = function
    | `Bot -> CSet.bot ()
    | `Lifted2 x -> x
    | _ -> failwith "GVarG.contexts"
  let create_spec spec = `Lifted1 spec
  let create_contexts contexts = `Lifted2 contexts

  let printXml f = function
    | `Lifted1 x -> G.printXml f x
    | `Lifted2 x -> BatPrintf.fprintf f "<analysis name=\"fromspec-contexts\">%a</analysis>" CSet.printXml x
    | x -> BatPrintf.fprintf f "<analysis name=\"fromspec\">%a</analysis>" printXml x
end


exception Deadcode

(** [Dom (D)] produces D lifted where bottom means dead-code *)
module Dom (LD: Lattice.S) =
struct
  include Lattice.Lift (LD) (struct
      let bot_name = "Dead code"
      let top_name = "Totally unknown and messed up"
    end)

  let lift (x:LD.t) : t = `Lifted x

  let unlift x =
    match x with
    | `Lifted x -> x
    | _ -> raise Deadcode

  let printXml f = function
    | `Top -> BatPrintf.fprintf f "<value>%s</value>" (XmlUtil.escape top_name)
    | `Bot -> ()
    | `Lifted x -> LD.printXml f x
end


module ResultNode: Printable.S with type t = MyCFG.node =
struct
  include Printable.Std

  include Node

  let name () = "resultnode"

  let show a =
    (* Not using Node.location here to have updated locations in incremental analysis.
       See: https://github.com/goblint/analyzer/issues/290#issuecomment-881258091. *)
    let x = UpdateCil.getLoc a in
    let f = Node.find_fundec a in
    CilType.Location.show x ^ "(" ^ f.svar.vname ^ ")"

  include Printable.SimpleShow (
    struct
      type nonrec t = t
      let show = show
    end
    )
end

module type ResultConf =
sig
  val result_name: string
end

module Result (Range: Printable.S) (C: ResultConf) =
struct
  include Hashtbl.Make (ResultNode)
  type nonrec t = Range.t t (* specialize polymorphic type for Range values *)

  let pretty () mapping =
    let f key st dok =
      dok ++ dprintf "%a ->@?  @[%a@]\n" ResultNode.pretty key Range.pretty st
    in
    let content () = fold f mapping nil in
    let defline () = dprintf "OTHERS -> Not available\n" in
    dprintf "@[Mapping {\n  @[%t%t@]}@]" content defline

  include C

  let printXml f xs =
    let print_one n v =
      (* Not using Node.location here to have updated locations in incremental analysis.
         See: https://github.com/goblint/analyzer/issues/290#issuecomment-881258091. *)
      let loc = UpdateCil.getLoc n in
      BatPrintf.fprintf f "<call id=\"%s\" file=\"%s\" line=\"%d\" order=\"%d\" column=\"%d\">\n" (Node.show_id n) loc.file loc.line loc.byte loc.column;
      BatPrintf.fprintf f "%a</call>\n" Range.printXml v
    in
    iter print_one xs

  let printJson f xs =
    let print_one n v =
      (* Not using Node.location here to have updated locations in incremental analysis.
         See: https://github.com/goblint/analyzer/issues/290#issuecomment-881258091. *)
      let loc = UpdateCil.getLoc n in
      BatPrintf.fprintf f "{\n\"id\": \"%s\", \"file\": \"%s\", \"line\": \"%d\", \"byte\": \"%d\", \"column\": \"%d\", \"states\": %s\n},\n" (Node.show_id n) loc.file loc.line loc.byte loc.column (Yojson.Safe.to_string (Range.to_yojson v))
    in
    iter print_one xs

  let printXmlWarning f () =
    let one_text f Messages.Piece.{loc; text = m; _} =
      match loc with
      | Some loc ->
        let l = Messages.Location.to_cil loc in
        BatPrintf.fprintf f "\n<text file=\"%s\" line=\"%d\" column=\"%d\">%s</text>" l.file l.line l.column (XmlUtil.escape m)
      | None ->
        () (* TODO: not outputting warning without location *)
    in
    let one_w f (m: Messages.Message.t) = match m.multipiece with
      | Single piece  -> one_text f piece
      | Group {group_text = n; pieces = e; group_loc} ->
        let group_loc_text = match group_loc with
          | None -> ""
          | Some group_loc -> GobPretty.sprintf " (%a)" CilType.Location.pretty (Messages.Location.to_cil group_loc)
        in
        BatPrintf.fprintf f "<group name=\"%s%s\">%a</group>\n" n group_loc_text (BatList.print ~first:"" ~last:"" ~sep:"" one_text) e
    in
    let one_w f x = BatPrintf.fprintf f "\n<warning>%a</warning>" one_w x in
    List.iter (one_w f) !Messages.Table.messages_list

  let output table gtable gtfxml (file: file) =
    let out = Messages.get_out result_name !Messages.out in
    match get_string "result" with
    | "pretty" -> ignore (fprintf out "%a\n" pretty (Lazy.force table))
    | "fast_xml" ->
      let module SH = BatHashtbl.Make (Basetype.RawStrings) in
      let file2funs = SH.create 100 in
      let funs2node = SH.create 100 in
      iter (fun n _ -> SH.add funs2node (Node.find_fundec n).svar.vname n) (Lazy.force table);
      iterGlobals file (function
          | GFun (fd,loc) -> SH.add file2funs loc.file fd.svar.vname
          | _ -> ()
        );
      let p_node f n = BatPrintf.fprintf f "%s" (Node.show_id n) in
      let p_nodes f xs =
        List.iter (BatPrintf.fprintf f "<node name=\"%a\"/>\n" p_node) xs
      in
      let p_funs f xs =
        let one_fun n =
          BatPrintf.fprintf f "<function name=\"%s\">\n%a</function>\n" n p_nodes (SH.find_all funs2node n)
        in
        List.iter one_fun xs
      in
      let write_file f fn =
        Messages.xml_file_name := fn;
        Logs.info "Writing xml to temp. file: %s" fn;
        BatPrintf.fprintf f "<run>";
        BatPrintf.fprintf f "<parameters>%s</parameters>" GobSys.command_line;
        BatPrintf.fprintf f "<statistics>";
        let timing_ppf = BatFormat.formatter_of_out_channel f in
        Timing.Default.print timing_ppf;
        Format.pp_print_flush timing_ppf ();
        BatPrintf.fprintf f "</statistics>";
        BatPrintf.fprintf f "<result>\n";
        BatEnum.iter (fun b -> BatPrintf.fprintf f "<file name=\"%s\" path=\"%s\">\n%a</file>\n" (Filename.basename b) b p_funs (SH.find_all file2funs b)) (BatEnum.uniq @@ SH.keys file2funs);
        BatPrintf.fprintf f "%a" printXml (Lazy.force table);
        gtfxml f gtable;
        printXmlWarning f ();
        BatPrintf.fprintf f "</result></run>\n";
        BatPrintf.fprintf f "%!"
      in
      if get_bool "g2html" then
        BatFile.with_temporary_out ~mode:[`create;`text;`delete_on_exit] write_file
      else
        let f = BatIO.output_channel out in
        write_file f (get_string "outfile")
    | "json" ->
      let open BatPrintf in
      let module SH = BatHashtbl.Make (Basetype.RawStrings) in
      let file2funs = SH.create 100 in
      let funs2node = SH.create 100 in
      iter (fun n _ -> SH.add funs2node (Node.find_fundec n).svar.vname n) (Lazy.force table);
      iterGlobals file (function
          | GFun (fd,loc) -> SH.add file2funs loc.file fd.svar.vname
          | _ -> ()
        );
      let p_enum p f xs = BatEnum.print ~first:"[\n  " ~last:"\n]" ~sep:",\n  " p f xs in
      let p_list p f xs = BatList.print ~first:"[\n  " ~last:"\n]" ~sep:",\n  " p f xs in
      (*let p_kv f (k,p,v) = fprintf f "\"%s\": %a" k p v in*)
      (*let p_obj f xs = BatList.print ~first:"{\n  " ~last:"\n}" ~sep:",\n  " p_kv xs in*)
      let p_node f n = BatPrintf.fprintf f "\"%s\"" (Node.show_id n) in
      let p_fun f x = fprintf f "{\n  \"name\": \"%s\",\n  \"nodes\": %a\n}" x (p_list p_node) (SH.find_all funs2node x) in
      (*let p_fun f x = p_obj f [ "name", BatString.print, x; "nodes", p_list p_node, SH.find_all funs2node x ] in*)
      let p_file f x = fprintf f "{\n  \"name\": \"%s\",\n  \"path\": \"%s\",\n  \"functions\": %a\n}" (Filename.basename x) x (p_list p_fun) (SH.find_all file2funs x) in
      let write_file f fn =
<<<<<<< HEAD
        Logs.info "Writing json to temp. file: %s" fn;
        fprintf f "{\n  \"parameters\": \"%s\",\n  " Goblintutil.command_line;
=======
        printf "Writing json to temp. file: %s\n%!" fn;
        fprintf f "{\n  \"parameters\": \"%s\",\n  " GobSys.command_line;
>>>>>>> cbff5cb2
        fprintf f "\"files\": %a,\n  " (p_enum p_file) (SH.keys file2funs);
        fprintf f "\"results\": [\n  %a\n]\n" printJson (Lazy.force table);
        (*gtfxml f gtable;*)
        (*printXmlWarning f ();*)
        fprintf f "}\n";
      in
      if get_bool "g2html" then
        BatFile.with_temporary_out ~mode:[`create;`text;`delete_on_exit] write_file
      else
        let f = BatIO.output_channel out in
        write_file f (get_string "outfile")
    | "sarif" ->
      let open BatPrintf in
      Logs.info "Writing Sarif to file: %s" (get_string "outfile");
      Yojson.Safe.to_channel ~std:true out (Sarif.to_yojson (List.rev !Messages.Table.messages_list));
    | "json-messages" ->
      let json = `Assoc [
          ("files", Preprocessor.dependencies_to_yojson ());
          ("messages", Messages.Table.to_yojson ());
        ]
      in
      Yojson.Safe.to_channel ~std:true out json
    | "none" -> ()
    | s -> failwith @@ "Unsupported value for option `result`: "^s
end


(* Experiment to reduce the number of arguments on transfer functions and allow
   sub-analyses. The list sub contains the current local states of analyses in
   the same order as written in the dependencies list (in MCP).

   The foreign states when calling special_fn or enter are joined if the foreign
   analysis tries to be path-sensitive in these functions. First try to only
   depend on simple analyses.

   It is not clear if we need pre-states, post-states or both on foreign analyses.
*)
type ('d,'g,'c,'v) ctx =
  { ask      : 'a. 'a Queries.t -> 'a Queries.result (* Inlined Queries.ask *)
  ; emit     : Events.t -> unit
  ; node     : MyCFG.node
  ; prev_node: MyCFG.node
  ; control_context : unit -> ControlSpecC.t (** top-level Control Spec context, raises [Ctx_failure] if missing *)
  ; context  : unit -> 'c (** current Spec context, raises [Ctx_failure] if missing *)
  ; edge     : MyCFG.edge
  ; local    : 'd
  ; global   : 'v -> 'g
  ; spawn    : lval option -> varinfo -> exp list -> unit
  ; split    : 'd -> Events.t list -> unit
  ; sideg    : 'v -> 'g -> unit
  }

exception Ctx_failure of string
(** Failure from ctx, e.g. global initializer *)

let ctx_failwith s = raise (Ctx_failure s) (* TODO: use everywhere in ctx *)

(** Convert [ctx] to [Queries.ask]. *)
let ask_of_ctx ctx: Queries.ask = { Queries.f = fun (type a) (q: a Queries.t) -> ctx.ask q }


module type Spec =
sig
  module D : Lattice.S
  module G : Lattice.S
  module C : Printable.S
  module V: SpecSysVar (** Global constraint variables. *)
  module P: DisjointDomain.Representative with type elt := D.t (** Path-representative. *)

  val name : unit -> string

  (** Auxiliary data (outside of solution domains) that needs to be marshaled and unmarshaled.
      This includes:
      * hashtables,
      * varinfos (create_var),
      * RichVarinfos. *)
  type marshal

  (** Initialize using unmarshaled auxiliary data (if present). *)
  val init : marshal option -> unit

  (** Finalize and return auxiliary data to be marshaled. *)
  val finalize : unit -> marshal
  (* val finalize : G.t -> unit *)

  val startstate : varinfo -> D.t
  val morphstate : varinfo -> D.t -> D.t
  val exitstate  : varinfo -> D.t

  val context : fundec -> D.t -> C.t

  val sync  : (D.t, G.t, C.t, V.t) ctx -> [`Normal | `Join | `Return] -> D.t
  val query : (D.t, G.t, C.t, V.t) ctx -> 'a Queries.t -> 'a Queries.result

  (** A transfer function which handles the assignment of a rval to a lval, i.e.,
      it handles program points of the form "lval = rval;" *)
  val assign: (D.t, G.t, C.t, V.t) ctx -> lval -> exp -> D.t

  (** A transfer function used for declaring local variables.
      By default only for variable-length arrays (VLAs). *)
  val vdecl : (D.t, G.t, C.t, V.t) ctx -> varinfo -> D.t

  (** A transfer function which handles conditional branching yielding the
      truth value passed as a boolean argument *)
  val branch: (D.t, G.t, C.t, V.t) ctx -> exp -> bool -> D.t

  (** A transfer function which handles going from the start node of a function (fundec) into
      its function body. Meant to handle, e.g., initialization of local variables *)
  val body  : (D.t, G.t, C.t, V.t) ctx -> fundec -> D.t

  (** A transfer function which handles the return statement, i.e.,
      "return exp" or "return" in the passed function (fundec) *)
  val return: (D.t, G.t, C.t, V.t) ctx -> exp option  -> fundec -> D.t

  (** A transfer function meant to handle inline assembler program points *)
  val asm   : (D.t, G.t, C.t, V.t) ctx -> D.t

  (** A transfer function which works as the identity function, i.e., it skips and does nothing.
      Used for empty loops. *)
  val skip  : (D.t, G.t, C.t, V.t) ctx -> D.t

  (** A transfer function which, for a call to a {e special} function f "lval = f(args)" or "f(args)",
      computes the caller state after the function call *)
  val special : (D.t, G.t, C.t, V.t) ctx -> lval option -> varinfo -> exp list -> D.t

  (** For a function call "lval = f(args)" or "f(args)",
      [enter] returns a caller state, and the initial state of the callee.
      In [enter], the caller state can usually be returned unchanged, as [combine_env] and [combine_assign] (below)
      will compute the caller state after the function call, given the return state of the callee *)
  val enter   : (D.t, G.t, C.t, V.t) ctx -> lval option -> fundec -> exp list -> (D.t * D.t) list

  (* Combine is split into two steps: *)

  (** Combine environment (global variables, mutexes, etc)
      between local state (first component from enter) and function return.

      This shouldn't yet assign to the lval. *)
  val combine_env : (D.t, G.t, C.t, V.t) ctx -> lval option -> exp -> fundec -> exp list -> C.t option -> D.t -> Queries.ask -> D.t

  (** Combine return value assignment
      to local state (result from combine_env) and function return.

      This should only assign to the lval. *)
  val combine_assign : (D.t, G.t, C.t, V.t) ctx -> lval option -> exp -> fundec -> exp list -> C.t option -> D.t -> Queries.ask -> D.t

  (* Paths as sets: I know this is ugly! *)
  val paths_as_set : (D.t, G.t, C.t, V.t) ctx -> D.t list

  (** Returns initial state for created thread. *)
  val threadenter : (D.t, G.t, C.t, V.t) ctx -> lval option -> varinfo -> exp list -> D.t list

  (** Updates the local state of the creator thread using initial state of created thread. *)
  val threadspawn : (D.t, G.t, C.t, V.t) ctx -> lval option -> varinfo -> exp list -> (D.t, G.t, C.t, V.t) ctx -> D.t

  val event : (D.t, G.t, C.t, V.t) ctx -> Events.t -> (D.t, G.t, C.t, V.t) ctx -> D.t
end

module type MCPA =
sig
  include Printable.S
  val may_race: t -> t -> bool
  val should_print: t -> bool (** Whether value should be printed in race output. *)
end

module type MCPSpec =
sig
  include Spec

  module A: MCPA
  val access: (D.t, G.t, C.t, V.t) ctx -> Queries.access -> A.t
end

type increment_data = {
  server: bool;

  solver_data: Obj.t;
  changes: CompareCIL.change_info;

  (* Globals for which the constraint
     system unknowns should be restarted *)
  restarting: VarQuery.t list;
}

(** Abstract incremental change to constraint system.
    @param 'v constrain system variable type *)
type 'v sys_change_info = {
  obsolete: 'v list; (** Variables to destabilize. *)
  delete: 'v list; (** Variables to delete. *)
  reluctant: 'v list; (** Variables to solve reluctantly. *)
  restart: 'v list; (** Variables to restart. *)
}

(** A side-effecting system. *)
module type MonSystem =
sig
  type v    (* variables *)
  type d    (* values    *)
  type 'a m (* basically a monad carrier *)

  (** Variables must be hashable, comparable, etc.  *)
  module Var : VarType with type t = v

  (** Values must form a lattice. *)
  module Dom : Lattice.S with type t = d

  (** The system in functional form. *)
  val system : v -> ((v -> d) -> (v -> d -> unit) -> d) m

  val sys_change: (v -> d) -> v sys_change_info
  (** Compute incremental constraint system change from old solution. *)
end

(** Any system of side-effecting equations over lattices. *)
module type EqConstrSys = MonSystem with type 'a m := 'a option

(** A side-effecting system with globals. *)
module type GlobConstrSys =
sig
  module LVar : VarType
  module GVar : VarType

  module D : Lattice.S
  module G : Lattice.S
  val system : LVar.t -> ((LVar.t -> D.t) -> (LVar.t -> D.t -> unit) -> (GVar.t -> G.t) -> (GVar.t -> G.t -> unit) -> D.t) option
  val iter_vars: (LVar.t -> D.t) -> (GVar.t -> G.t) -> VarQuery.t -> LVar.t VarQuery.f -> GVar.t VarQuery.f -> unit
  val sys_change: (LVar.t -> D.t) -> (GVar.t -> G.t) -> [`L of LVar.t | `G of GVar.t] sys_change_info
end

(** A solver is something that can translate a system into a solution (hash-table).
    Incremental solver has data to be marshaled. *)
module type GenericEqIncrSolverBase =
  functor (S:EqConstrSys) ->
  functor (H:Hashtbl.S with type key=S.v) ->
  sig
    type marshal

    val copy_marshal: marshal -> marshal
    val relift_marshal: marshal -> marshal

    (** The hash-map that is the first component of [solve xs vs] is a local solution for interesting variables [vs],
        reached from starting values [xs].
        As a second component the solver returns data structures for incremental serialization. *)
    val solve : (S.v*S.d) list -> S.v list -> marshal option -> S.d H.t * marshal
  end

(** (Incremental) solver argument, indicating which postsolving should be performed by the solver. *)
module type IncrSolverArg =
sig
  val should_prune: bool
  val should_verify: bool
  val should_warn: bool
  val should_save_run: bool
end

(** An incremental solver takes the argument about postsolving. *)
module type GenericEqIncrSolver =
  functor (Arg: IncrSolverArg) ->
    GenericEqIncrSolverBase

(** A solver is something that can translate a system into a solution (hash-table) *)
module type GenericEqSolver =
  functor (S:EqConstrSys) ->
  functor (H:Hashtbl.S with type key=S.v) ->
  sig
    (** The hash-map that is the first component of [solve xs vs] is a local solution for interesting variables [vs],
        reached from starting values [xs]. *)
    val solve : (S.v*S.d) list -> S.v list -> S.d H.t
  end

(** A solver is something that can translate a system into a solution (hash-table) *)
module type GenericGlobSolver =
  functor (S:GlobConstrSys) ->
  functor (LH:Hashtbl.S with type key=S.LVar.t) ->
  functor (GH:Hashtbl.S with type key=S.GVar.t) ->
  sig
    type marshal

    val copy_marshal: marshal -> marshal
    val relift_marshal: marshal -> marshal

    (** The hash-map that is the first component of [solve xs vs] is a local solution for interesting variables [vs],
        reached from starting values [xs].
        As a second component the solver returns data structures for incremental serialization. *)
    val solve : (S.LVar.t*S.D.t) list -> (S.GVar.t*S.G.t) list -> S.LVar.t list -> marshal option -> (S.D.t LH.t * S.G.t GH.t) * marshal
  end

module ResultType2 (S:Spec) =
struct
  open S
  include Printable.Prod3 (C) (D) (CilType.Fundec)
  let show (es,x,f:t) = D.show x
  let pretty () (_,x,_) = D.pretty () x
  let printXml f (c,d,fd) =
    BatPrintf.fprintf f "<context>\n%a</context>\n%a" C.printXml c D.printXml d
end

module StdV =
struct
  let is_write_only _ = false
end

module VarinfoV =
struct
  include CilType.Varinfo (* TODO: or Basetype.Variables? *)
  include StdV
end

module EmptyV =
struct
  include Printable.Empty
  include StdV
end

module UnitA =
struct
  include Printable.Unit
  let may_race _ _ = true
  let should_print _ = false
end

module UnitP =
struct
  include Printable.Unit
  let of_elt _ = ()
end

module IdentityP (D: Lattice.S) =
struct
  include D
  let of_elt x = x
end

(** Relatively safe default implementations of some boring Spec functions. *)
module DefaultSpec =
struct
  module G = Lattice.Unit
  module V = EmptyV
  module P = UnitP

  type marshal = unit
  let init _ = ()
  let finalize () = ()
  (* no inits nor finalize -- only analyses like Mutex, Base, ... need
     these to do postprocessing or other imperative hacks. *)

  let vdecl ctx _ = ctx.local

  let asm x =
    ignore (M.info ~category:Unsound "ASM statement ignored.");
    x.local (* Just ignore. *)

  let skip x = x.local (* Just ignore. *)

  let query _ (type a) (q: a Queries.t) = Queries.Result.top q
  (* Don't know anything --- most will want to redefine this. *)

  let event ctx _ _ = ctx.local

  let morphstate v d = d
  (* Only for those who track thread IDs. *)

  let sync ctx _ = ctx.local
  (* Most domains do not have a global part. *)

  let context fd x = x
  (* Everything is context sensitive --- override in MCP and maybe elsewhere*)

  let paths_as_set ctx = [ctx.local]

  module A = UnitA
  let access _ _ = ()
end

(* Even more default implementations. Most transfer functions acting as identity functions. *)
module IdentitySpec =
struct
  include DefaultSpec
  let assign ctx (lval:lval) (rval:exp) =
    ctx.local

  let branch ctx (exp:exp) (tv:bool) =
    ctx.local

  let body ctx (f:fundec) =
    ctx.local

  let return ctx (exp:exp option) (f:fundec) =
    ctx.local

  let enter ctx (lval: lval option) (f:fundec) (args:exp list) =
    [ctx.local, ctx.local]

  let combine_env ctx (lval:lval option) fexp (f:fundec) (args:exp list) fc au (f_ask: Queries.ask) =
    au

  let combine_assign ctx (lval:lval option) fexp (f:fundec) (args:exp list) fc au (f_ask: Queries.ask) =
    ctx.local

  let special ctx (lval: lval option) (f:varinfo) (arglist:exp list) =
    ctx.local

  let threadenter ctx lval f args = [ctx.local]
  let threadspawn ctx lval f args fctx = ctx.local
end


module type SpecSys =
sig
  module Spec: Spec
  module EQSys: GlobConstrSys with module LVar = VarF (Spec.C)
                               and module GVar = GVarF (Spec.V)
                               and module D = Spec.D
                               and module G = GVarG (Spec.G) (Spec.C)
  module LHT: BatHashtbl.S with type key = EQSys.LVar.t
  module GHT: BatHashtbl.S with type key = EQSys.GVar.t
end

module type SpecSysSol =
sig
  module SpecSys: SpecSys
  open SpecSys

  val gh: EQSys.G.t GHT.t
  val lh: SpecSys.Spec.D.t LHT.t (* explicit SpecSys to avoid spurious module cycle *)
end<|MERGE_RESOLUTION|>--- conflicted
+++ resolved
@@ -292,13 +292,8 @@
       (*let p_fun f x = p_obj f [ "name", BatString.print, x; "nodes", p_list p_node, SH.find_all funs2node x ] in*)
       let p_file f x = fprintf f "{\n  \"name\": \"%s\",\n  \"path\": \"%s\",\n  \"functions\": %a\n}" (Filename.basename x) x (p_list p_fun) (SH.find_all file2funs x) in
       let write_file f fn =
-<<<<<<< HEAD
         Logs.info "Writing json to temp. file: %s" fn;
-        fprintf f "{\n  \"parameters\": \"%s\",\n  " Goblintutil.command_line;
-=======
-        printf "Writing json to temp. file: %s\n%!" fn;
         fprintf f "{\n  \"parameters\": \"%s\",\n  " GobSys.command_line;
->>>>>>> cbff5cb2
         fprintf f "\"files\": %a,\n  " (p_enum p_file) (SH.keys file2funs);
         fprintf f "\"results\": [\n  %a\n]\n" printJson (Lazy.force table);
         (*gtfxml f gtable;*)
