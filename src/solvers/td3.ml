--- conflicted
+++ resolved
@@ -81,28 +81,22 @@
     }
 
     let print_data data =
-      Printf.printf "|rho|=%d\n" (HM.length data.rho);
-      Printf.printf "|stable|=%d\n" (HM.length data.stable);
-      Printf.printf "|infl|=%d\n" (HM.length data.infl);
-      Printf.printf "|wpoint|=%d\n" (HM.length data.wpoint);
-      Printf.printf "|sides|=%d\n" (HM.length data.sides);
-      Printf.printf "|side_dep|=%d\n" (HM.length data.side_dep);
-      Printf.printf "|side_infl|=%d\n" (HM.length data.side_infl);
-      Printf.printf "|var_messages|=%d\n" (HM.length data.var_messages);
-      Printf.printf "|rho_write|=%d\n" (HM.length data.rho_write);
-      Printf.printf "|dep|=%d\n" (HM.length data.dep);
+      Logs.info "|rho|=%d" (HM.length data.rho);
+      Logs.info "|stable|=%d" (HM.length data.stable);
+      Logs.info "|infl|=%d" (HM.length data.infl);
+      Logs.info "|wpoint|=%d" (HM.length data.wpoint);
+      Logs.info "|sides|=%d" (HM.length data.sides);
+      Logs.info "|side_dep|=%d" (HM.length data.side_dep);
+      Logs.info "|side_infl|=%d" (HM.length data.side_infl);
+      Logs.info "|var_messages|=%d" (HM.length data.var_messages);
+      Logs.info "|rho_write|=%d" (HM.length data.rho_write);
+      Logs.info "|dep|=%d" (HM.length data.dep);
       Hooks.print_data ()
 
     let print_data_verbose data str =
       if GobConfig.get_bool "dbg.verbose" then (
-<<<<<<< HEAD
-        Logs.info "%s:\n|rho|=%d\n|stable|=%d\n|infl|=%d\n|wpoint|=%d\n|side_dep|=%d\n|side_infl|=%d\n|var_messages|=%d\n|rho_write|=%d\n|dep|=%d"
-          str (HM.length data.rho) (HM.length data.stable) (HM.length data.infl) (HM.length data.wpoint) (HM.length data.side_dep) (HM.length data.side_infl) (HM.length data.var_messages) (HM.length data.rho_write) (HM.length data.dep);
-        Hooks.print_data ()
-=======
-        Printf.printf "%s:\n" str;
+        Logs.info "%s:" str;
         print_data data
->>>>>>> cbff5cb2
       )
 
     let verify_data data =
@@ -258,14 +252,8 @@
       let dep = data.dep in
 
       let () = print_solver_stats := fun () ->
-<<<<<<< HEAD
-          Logs.info "|rho|=%d\n|called|=%d\n|stable|=%d\n|infl|=%d\n|wpoint|=%d\n|side_dep|=%d\n|side_infl|=%d\n|var_messages|=%d\n|rho_write|=%d\n|dep|=%d"
-            (HM.length rho) (HM.length called) (HM.length stable) (HM.length infl) (HM.length wpoint) (HM.length side_dep) (HM.length side_infl) (HM.length var_messages) (HM.length rho_write) (HM.length dep);
-          Hooks.print_data ();
-=======
           print_data data;
-          Printf.printf "|called|=%d\n" (HM.length called);
->>>>>>> cbff5cb2
+          Logs.info "|called|=%d" (HM.length called);
           print_context_stats rho
       in
 
@@ -854,11 +842,7 @@
           HM.filteri_inplace (fun x _ -> HM.mem visited x) rho
         in
         Timing.wrap "restore" restore ();
-<<<<<<< HEAD
-        if GobConfig.get_bool "dbg.verbose" then Logs.debug "Solved %d vars. Total of %d vars after restore." !Goblintutil.vars (HM.length rho);
-=======
-        if GobConfig.get_bool "dbg.verbose" then ignore @@ Pretty.printf "Solved %d vars. Total of %d vars after restore.\n" !SolverStats.vars (HM.length rho);
->>>>>>> cbff5cb2
+        if GobConfig.get_bool "dbg.verbose" then Logs.debug "Solved %d vars. Total of %d vars after restore." !SolverStats.vars (HM.length rho);
         let avg xs = if List.is_empty !cache_sizes then 0.0 else float_of_int (BatList.sum xs) /. float_of_int (List.length xs) in
         if tracing && cache then trace "cache" "#caches: %d, max: %d, avg: %.2f\n" (List.length !cache_sizes) (List.max !cache_sizes) (avg !cache_sizes);
       );
