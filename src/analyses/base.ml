(** Value analysis.  *)

open Prelude.Ana
open Analyses
open GobConfig
open BaseUtil
module A = Analyses
module H = Hashtbl
module Q = Queries

module GU = Goblintutil
module ID = ValueDomain.ID
module FD = ValueDomain.FD
module IdxDom = ValueDomain.IndexDomain
module AD = ValueDomain.AD
module Addr = ValueDomain.Addr
module Offs = ValueDomain.Offs
module LF = LibraryFunctions
module CArrays = ValueDomain.CArrays
module BI = IntOps.BigIntOps
module PU = PrecisionUtil

module VD     = BaseDomain.VD
module CPA    = BaseDomain.CPA
module Dep    = BaseDomain.PartDeps
module WeakUpdates   = BaseDomain.WeakUpdates
module BaseComponents = BaseDomain.BaseComponents



module MainFunctor (Priv:BasePriv.S) (RVEval:BaseDomain.ExpEvaluator with type t = BaseComponents (Priv.D).t) =
struct
  include Analyses.DefaultSpec

  exception Top

  module Dom    = BaseDomain.DomFunctor (Priv.D) (RVEval)
  type t = Dom.t
  module D      = Dom
  module C      = Dom

  (* Two global invariants:
     1. Priv.V -> Priv.G  --  used for Priv
     2. thread -> VD  --  used for thread returns *)

  module V =
  struct
    include Printable.Either (Priv.V) (ThreadIdDomain.Thread)
    let priv x = `Left x
    let thread x = `Right x
    include StdV
  end

  module G =
  struct
    include Lattice.Lift2 (Priv.G) (VD) (Printable.DefaultNames)

    let priv = function
      | `Bot -> Priv.G.bot ()
      | `Lifted1 x -> x
      | _ -> failwith "Base.priv"
    let thread = function
      | `Bot -> VD.bot ()
      | `Lifted2 x -> x
      | _ -> failwith "Base.thread"
    let create_priv priv = `Lifted1 priv
    let create_thread thread = `Lifted2 thread
  end

  let priv_getg getg g = G.priv (getg (V.priv g))
  let priv_sideg sideg g d = sideg (V.priv g) (G.create_priv d)

  type extra = (varinfo * Offs.t * bool) list
  type store = D.t
  type value = VD.t
  type address = AD.t
  type glob_fun  = V.t -> G.t
  type glob_diff = (V.t * G.t) list

  let name () = "base"
  let startstate v: store = { cpa = CPA.bot (); deps = Dep.bot (); weak = WeakUpdates.bot (); priv = Priv.startstate ()}
  let exitstate  v: store = { cpa = CPA.bot (); deps = Dep.bot (); weak = WeakUpdates.bot (); priv = Priv.startstate ()}

  (**************************************************************************
   * Helpers
   **************************************************************************)

  let is_privglob v = GobConfig.get_bool "annotation.int.privglobs" && v.vglob

  let project_val p_opt value is_glob =
    match GobConfig.get_bool "annotation.int.enabled", is_glob, p_opt with
    | true, true, _ -> VD.project PU.max_int_precision value
    | true, false, Some p -> VD.project p value
    | _ -> value

  let project p_opt cpa =
    CPA.mapi (fun varinfo value -> project_val p_opt value (is_privglob varinfo)) cpa


  (**************************************************************************
   * Initializing my variables
   **************************************************************************)

  let return_varstore = ref dummyFunDec.svar
  let return_varinfo () = !return_varstore
  let return_var () = AD.from_var (return_varinfo ())
  let return_lval (): lval = (Var (return_varinfo ()), NoOffset)

  let heap_var ctx =
    let info = match (ctx.ask Q.HeapVar) with
      | `Lifted vinfo -> vinfo
      | _ -> failwith("Ran without a malloc analysis.") in
    info

  (* hack for char a[] = {"foo"} or {'f','o','o', '\000'} *)
  let char_array : (lval, bytes) Hashtbl.t = Hashtbl.create 500

  let init marshal =
    return_varstore := Goblintutil.create_var @@ makeVarinfo false "RETURN" voidType;
    Priv.init ()

  let finalize () =
    Priv.finalize ()

  (**************************************************************************
   * Abstract evaluation functions
   **************************************************************************)

  let iDtoIdx = ID.cast_to (Cilfacade.ptrdiff_ikind ())

  let unop_ID = function
    | Neg  -> ID.neg
    | BNot -> ID.bitnot
    | LNot -> ID.lognot

  let unop_FD = function
    | Neg  -> FD.neg
    (* other unary operators are not implemented on float values *)
    | _ -> (fun c -> FD.top_of (FD.get_fkind c))

  (* Evaluating Cil's unary operators. *)
  let evalunop op typ = function
    | `Int v1 -> `Int (ID.cast_to (Cilfacade.get_ikind typ) (unop_ID op v1))
    | `Float v -> `Float (unop_FD op v)
    | `Address a when op = LNot ->
      if AD.is_null a then
        `Int (ID.of_bool (Cilfacade.get_ikind typ) true)
      else if AD.is_not_null a then
        `Int (ID.of_bool (Cilfacade.get_ikind typ) false)
      else
        `Int (ID.top_of (Cilfacade.get_ikind typ))
    | `Bot -> `Bot
    | _ -> VD.top ()

  let binop_ID (result_ik: Cil.ikind) = function
    | PlusA -> ID.add
    | MinusA -> ID.sub
    | Mult -> ID.mul
    | Div -> ID.div
    | Mod -> ID.rem
    | Lt -> ID.lt
    | Gt -> ID.gt
    | Le -> ID.le
    | Ge -> ID.ge
    | Eq -> ID.eq
    (* TODO: This causes inconsistent results:
       def_exc and interval definitely in conflict:
         evalint: base eval_rv m -> (Not {0, 1}([-31,31]),[1,1])
         evalint: base eval_rv 1 -> (1,[1,1])
         evalint: base query_evalint m == 1 -> (0,[1,1]) *)
    | Ne -> ID.ne
    | BAnd -> ID.bitand
    | BOr -> ID.bitor
    | BXor -> ID.bitxor
    | Shiftlt -> ID.shift_left
    | Shiftrt -> ID.shift_right
    | LAnd -> ID.logand
    | LOr -> ID.logor
    | b -> (fun x y -> (ID.top_of result_ik))

  let binop_FD (result_fk: Cil.fkind) = function
    | PlusA -> FD.add
    | MinusA -> FD.sub
    | Mult -> FD.mul
    | Div -> FD.div
    | _ -> (fun _ _ -> FD.top_of result_fk)

  let int_returning_binop_FD = function
    | Lt -> FD.lt
    | Gt -> FD.gt
    | Le -> FD.le
    | Ge -> FD.ge
    | Eq -> FD.eq
    | Ne -> FD.ne
    | _ -> (fun _ _ -> ID.top ())

  let is_int_returning_binop_FD = function
    | Lt | Gt | Le | Ge | Eq | Ne -> true
    | _ -> false

  (* Evaluate binop for two abstract values: *)
  let evalbinop (a: Q.ask) (st: store) (op: binop) (t1:typ) (a1:value) (t2:typ) (a2:value) (t:typ) :value =
    if M.tracing then M.tracel "eval" "evalbinop %a %a %a\n" d_binop op VD.pretty a1 VD.pretty a2;
    (* We define a conversion function for the easy cases when we can just use
     * the integer domain operations. *)
    let bool_top ik = ID.(join (of_int ik BI.zero) (of_int ik BI.one)) in
    (* An auxiliary function for ptr arithmetic on array values. *)
    let addToAddr n (addr:Addr.t) =
      let typeOffsetOpt o t =
        try
          Some (Cilfacade.typeOffset t o)
        with Cilfacade.TypeOfError _ ->
          None
      in
      (* adds n to the last offset *)
      let rec addToOffset n (t:typ option) = function
        | `Index (i, `NoOffset) ->
          (* If we have arrived at the last Offset and it is an Index, we add our integer to it *)
          `Index(IdxDom.add i (iDtoIdx n), `NoOffset)
        | `Field (f, `NoOffset) ->
          (* If we have arrived at the last Offset and it is a Field,
           * then check if we're subtracting exactly its offsetof.
           * If so, n cancels out f exactly.
           * This is to better handle container_of hacks. *)
          let n_offset = iDtoIdx n in
          begin match t with
            | Some t ->
              let (f_offset_bits, _) = bitsOffset t (Field (f, NoOffset)) in
              let f_offset = IdxDom.of_int (Cilfacade.ptrdiff_ikind ()) (BI.of_int (f_offset_bits / 8)) in
              begin match IdxDom.(to_bool (eq f_offset (neg n_offset))) with
                | Some true -> `NoOffset
                | _ -> `Field (f, `Index (n_offset, `NoOffset))
              end
            | None -> `Field (f, `Index (n_offset, `NoOffset))
          end
        | `Index (i, o) ->
          let t' = BatOption.bind t (typeOffsetOpt (Index (integer 0, NoOffset))) in (* actual index value doesn't matter for typeOffset *)
          `Index(i, addToOffset n t' o)
        | `Field (f, o) ->
          let t' = BatOption.bind t (typeOffsetOpt (Field (f, NoOffset))) in
          `Field(f, addToOffset n t' o)
        | `NoOffset -> `Index(iDtoIdx n, `NoOffset)
      in
      let default = function
        | Addr.NullPtr when GobOption.exists (BI.equal BI.zero) (ID.to_int n) -> Addr.NullPtr
        | _ -> Addr.UnknownPtr
      in
      match Addr.to_var_offset addr with
      | Some (x, o) -> Addr.from_var_offset (x, addToOffset n (Some x.vtype) o)
      | None -> default addr
    in
    let addToAddrOp p n =
      match op with
      (* For array indexing e[i] and pointer addition e + i we have: *)
      | IndexPI | PlusPI ->
        `Address (AD.map (addToAddr n) p)
      (* Pointer subtracted by a value (e-i) is very similar *)
      (* Cast n to the (signed) ptrdiff_ikind, then add the its negated value. *)
      | MinusPI ->
        let n = ID.neg (ID.cast_to (Cilfacade.ptrdiff_ikind ()) n) in
        `Address (AD.map (addToAddr n) p)
      | Mod -> `Int (ID.top_of (Cilfacade.ptrdiff_ikind ())) (* we assume that address is actually casted to int first*)
      | _ -> `Address AD.top_ptr
    in
    (* The main function! *)
    match a1,a2 with
    (* For the integer values, we apply the int domain operator *)
    | `Int v1, `Int v2 ->
      let result_ik = Cilfacade.get_ikind t in
      `Int (ID.cast_to result_ik (binop_ID result_ik op v1 v2))
    (* For the float values, we apply the float domain operators *)
    | `Float v1, `Float v2 when is_int_returning_binop_FD op ->
      let result_ik = Cilfacade.get_ikind t in
      `Int (ID.cast_to result_ik (int_returning_binop_FD op v1 v2))
    | `Float v1, `Float v2 -> `Float (binop_FD (Cilfacade.get_fkind t) op v1 v2)
    (* For address +/- value, we try to do some elementary ptr arithmetic *)
    | `Address p, `Int n
    | `Int n, `Address p when op=Eq || op=Ne ->
      let ik = Cilfacade.get_ikind t in
      `Int (match ID.to_bool n, AD.to_bool p with
          | Some a, Some b -> ID.of_bool ik (op=Eq && a=b || op=Ne && a<>b)
          | _ -> bool_top ik)
    | `Address p, `Int n  ->
      addToAddrOp p n
    | `Address p, `Top ->
      (* same as previous, but with Unknown instead of int *)
      (* TODO: why does this even happen in zstd-thread-pool-add? *)
      let n = ID.top_of (Cilfacade.ptrdiff_ikind ()) in (* pretend to have unknown ptrdiff int instead *)
      addToAddrOp p n
    (* If both are pointer values, we can subtract them and well, we don't
     * bother to find the result in most cases, but it's an integer. *)
    | `Address p1, `Address p2 -> begin
        let ik = Cilfacade.get_ikind t in
        let eq x y =
          if AD.is_definite x && AD.is_definite y then
            let ax = AD.choose x in
            let ay = AD.choose y in
            if AD.Addr.equal ax ay then
              match AD.Addr.to_var ax with
              | Some v when a.f (Q.IsMultiple v) ->
                None
              | _ ->
                Some true
            else
              (* If they are unequal, it does not matter if the underlying var represents multiple concrete vars or not *)
              Some false
          else
            None
        in
        match op with
        (* TODO use ID.of_incl_list [0; 1] for all comparisons *)
        | MinusPP ->
          (* when subtracting pointers to arrays, per 6.5.6 of C-standard if we subtract two pointers to the same array, the difference *)
          (* between them is the difference in subscript *)
          begin
            let rec calculateDiffFromOffset x y =
              match x, y with
              | `Field ((xf:Cil.fieldinfo), xo), `Field((yf:Cil.fieldinfo), yo)
                when CilType.Fieldinfo.equal xf yf ->
                calculateDiffFromOffset xo yo
              | `Index (i, `NoOffset), `Index(j, `NoOffset) ->
                begin
                  let diff = ValueDomain.IndexDomain.sub i j in
                  match ValueDomain.IndexDomain.to_int diff with
                  | Some z -> `Int(ID.of_int ik z)
                  | _ -> `Int (ID.top_of ik)
                end
              | `Index (xi, xo), `Index(yi, yo) when xi = yi -> (* TODO: ID.equal? *)
                calculateDiffFromOffset xo yo
              | _ -> `Int (ID.top_of ik)
            in
            if AD.is_definite p1 && AD.is_definite p2 then
              match Addr.to_var_offset (AD.choose p1), Addr.to_var_offset (AD.choose p2) with
              | Some (x, xo), Some (y, yo) when CilType.Varinfo.equal x y ->
                calculateDiffFromOffset xo yo
              | _, _ ->
                `Int (ID.top_of ik)
            else
              `Int (ID.top_of ik)
          end
        | Eq ->
          `Int (if AD.is_bot (AD.meet p1 p2) then ID.of_int ik BI.zero else match eq p1 p2 with Some x when x -> ID.of_int ik BI.one | _ -> bool_top ik)
        | Ne ->
          `Int (if AD.is_bot (AD.meet p1 p2) then ID.of_int ik BI.one else match eq p1 p2 with Some x when x -> ID.of_int ik BI.zero | _ -> bool_top ik)
        | _ -> VD.top ()
      end
    (* For other values, we just give up! *)
    | `Bot, _ -> `Bot
    | _, `Bot -> `Bot
    | _ -> VD.top ()

  (* Auxiliary function to append an additional offset to a given offset. *)
  let rec add_offset ofs add =
    match ofs with
    | `NoOffset -> add
    | `Field (fld, `NoOffset) -> `Field (fld, add)
    | `Field (fld, ofs) -> `Field (fld, add_offset ofs add)
    | `Index (exp, `NoOffset) -> `Index (exp, add)
    | `Index (exp, ofs) -> `Index (exp, add_offset ofs add)

  (* We need the previous function with the varinfo carried along, so we can
   * map it on the address sets. *)
  let add_offset_varinfo add ad =
    match Addr.to_var_offset ad with
    | Some (x,ofs) -> Addr.from_var_offset (x, add_offset ofs add)
    | None -> ad


  (**************************************************************************
   * State functions
   **************************************************************************)

  let sync' reason ctx: D.t =
    let multi =
      match reason with
      | `Init
      | `Thread ->
        true
      | _ ->
        ThreadFlag.is_multi (Analyses.ask_of_ctx ctx)
    in
    if M.tracing then M.tracel "sync" "sync multi=%B earlyglobs=%B\n" multi !GU.earlyglobs;
    if !GU.earlyglobs || multi then Priv.sync (Analyses.ask_of_ctx ctx) (priv_getg ctx.global) (priv_sideg ctx.sideg) ctx.local reason else ctx.local

  let sync ctx reason = sync' (reason :> [`Normal | `Join | `Return | `Init | `Thread]) ctx

  let publish_all ctx reason =
    ignore (sync' reason ctx)

  let get_var (a: Q.ask) (gs: glob_fun) (st: store) (x: varinfo): value =
    if (!GU.earlyglobs || ThreadFlag.is_multi a) && is_global a x then
      Priv.read_global a (priv_getg gs) st x
    else begin
      if M.tracing then M.tracec "get" "Singlethreaded mode.\n";
      CPA.find x st.cpa
    end

  (** [get st addr] returns the value corresponding to [addr] in [st]
   *  adding proper dependencies.
   *  For the exp argument it is always ok to put None. This means not using precise information about
   *  which part of an array is involved.  *)
  let rec get ?(top=VD.top ()) ?(full=false) a (gs: glob_fun) (st: store) (addrs:address) (exp:exp option): value =
    let at = AD.get_type addrs in
    let firstvar = if M.tracing then match AD.to_var_may addrs with [] -> "" | x :: _ -> x.vname else "" in
    if M.tracing then M.traceli "get" ~var:firstvar "Address: %a\nState: %a\n" AD.pretty addrs CPA.pretty st.cpa;
    (* Finding a single varinfo*offset pair *)
    let res =
      let f_addr (x, offs) =
        (* get hold of the variable value, either from local or global state *)
        let var = get_var a gs st x in
        let v = VD.eval_offset a (fun x -> get a gs st x exp) var offs exp (Some (Var x, Offs.to_cil_offset offs)) x.vtype in
        if M.tracing then M.tracec "get" "var = %a, %a = %a\n" VD.pretty var AD.pretty (AD.from_var_offset (x, offs)) VD.pretty v;
        if full then v else match v with
          | `Blob (c,s,_) -> c
          | x -> x
      in
      let f = function
        | Addr.Addr (x, o) -> f_addr (x, o)
        | Addr.NullPtr ->
          begin match get_string "sem.null-pointer.dereference" with
            | "assume_none" -> VD.bot ()
            | "assume_top" -> top
            | _ -> assert false
          end
        | Addr.UnknownPtr -> top (* top may be more precise than VD.top, e.g. for address sets, such that known addresses are kept for soundness *)
        | Addr.StrPtr _ -> `Int (ID.top_of IChar)
      in
      (* We form the collecting function by joining *)
      let c x = match x with (* If address type is arithmetic, and our value is an int, we cast to the correct ik *)
        | `Int _ when Cil.isArithmeticType at -> VD.cast at x
        | _ -> x
      in
      let f x a = VD.join (c @@ f x) a in      (* Finally we join over all the addresses in the set. *)
      AD.fold f addrs (VD.bot ())
    in
    if M.tracing then M.traceu "get" "Result: %a\n" VD.pretty res;
    res


  (**************************************************************************
   * Auxiliary functions for function calls
   **************************************************************************)

  (* From a list of values, presumably arguments to a function, simply extract
   * the pointer arguments. *)
  let get_ptrs (vals: value list): address list =
    let f x acc = match x with
      | `Address adrs when AD.is_top adrs ->
        M.info ~category:Unsound "Unknown address given as function argument"; acc
      | `Address adrs when AD.to_var_may adrs = [] -> acc
      | `Address adrs ->
        let typ = AD.get_type adrs in
        if isFunctionType typ then acc else adrs :: acc
      | `Top -> M.info ~category:Unsound "Unknown value type given as function argument"; acc
      | _ -> acc
    in
    List.fold_right f vals []

  let rec reachable_from_value (ask: Q.ask) (gs:glob_fun) st (value: value) (t: typ) (description: string)  =
    let empty = AD.empty () in
    if M.tracing then M.trace "reachability" "Checking value %a\n" VD.pretty value;
    match value with
    | `Top ->
      if VD.is_immediate_type t then () else M.info ~category:Unsound "Unknown value in %s could be an escaped pointer address!" description; empty
    | `Bot -> (*M.debug ~category:Analyzer "A bottom value when computing reachable addresses!";*) empty
    | `Address adrs when AD.is_top adrs ->
      M.info ~category:Unsound "Unknown address in %s has escaped." description; AD.remove Addr.NullPtr adrs (* return known addresses still to be a bit more sane (but still unsound) *)
    (* The main thing is to track where pointers go: *)
    | `Address adrs -> AD.remove Addr.NullPtr adrs
    (* Unions are easy, I just ingore the type info. *)
    | `Union (f,e) -> reachable_from_value ask gs st e t description
    (* For arrays, we ask to read from an unknown index, this will cause it
     * join all its values. *)
    | `Array a -> reachable_from_value ask gs st (ValueDomain.CArrays.get ask a (ExpDomain.top (), ValueDomain.ArrIdxDomain.top ())) t description
    | `Blob (e,_,_) -> reachable_from_value ask gs st e t description
    | `Struct s -> ValueDomain.Structs.fold (fun k v acc -> AD.join (reachable_from_value ask gs st v t description) acc) s empty
    | `Int _ -> empty
    | `Float _ -> empty
    | `Thread _ -> empty (* thread IDs are abstract and nothing known can be reached from them *)
    | `Mutex -> empty (* mutexes are abstract and nothing known can be reached from them *)

  (* Get the list of addresses accessable immediately from a given address, thus
   * all pointers within a structure should be considered, but we don't follow
   * pointers. We return a flattend representation, thus simply an address (set). *)
  let reachable_from_address (ask: Q.ask) (gs:glob_fun) st (adr: address): address =
    if M.tracing then M.tracei "reachability" "Checking for %a\n" AD.pretty adr;
    let res = reachable_from_value ask gs st (get ask gs st adr None) (AD.get_type adr) (AD.show adr) in
    if M.tracing then M.traceu "reachability" "Reachable addresses: %a\n" AD.pretty res;
    res

  (* The code for getting the variables reachable from the list of parameters.
   * This section is very confusing, because I use the same construct, a set of
   * addresses, as both AD elements abstracting individual (ambiguous) addresses
   * and the workset of visited addresses. *)
  let reachable_vars (ask: Q.ask) (args: address list) (gs:glob_fun) (st: store): address list =
    if M.tracing then M.traceli "reachability" "Checking reachable arguments from [%a]!\n" (d_list ", " AD.pretty) args;
    let empty = AD.empty () in
    (* We begin looking at the parameters: *)
    let argset = List.fold_right (AD.join) args empty in
    let workset = ref argset in
    (* And we keep a set of already visited variables *)
    let visited = ref empty in
    while not (AD.is_empty !workset) do
      visited := AD.union !visited !workset;
      (* ok, let's visit all the variables in the workset and collect the new variables *)
      let visit_and_collect var (acc: address): address =
        let var = AD.singleton var in (* Very bad hack! Pathetic really! *)
        AD.union (reachable_from_address ask gs st var) acc in
      let collected = AD.fold visit_and_collect !workset empty in
      (* And here we remove the already visited variables *)
      workset := AD.diff collected !visited
    done;
    (* Return the list of elements that have been visited. *)
    if M.tracing then M.traceu "reachability" "All reachable vars: %a\n" AD.pretty !visited;
    List.map AD.singleton (AD.elements !visited)

  let drop_non_ptrs (st:CPA.t) : CPA.t =
    if CPA.is_top st then st else
      let rec replace_val = function
        | `Address _ as v -> v
        | `Blob (v,s,o) ->
          begin match replace_val v with
            | `Blob (`Top,_,_)
            | `Top -> `Top
            | t -> `Blob (t,s,o)
          end
        | `Struct s -> `Struct (ValueDomain.Structs.map replace_val s)
        | _ -> `Top
      in
      CPA.map replace_val st

  let drop_ints (st:CPA.t) : CPA.t =
    if CPA.is_top st then st else
      let rec replace_val = function
        | `Int _       -> `Top
        | `Array n     -> `Array (ValueDomain.CArrays.map replace_val n)
        | `Struct n    -> `Struct (ValueDomain.Structs.map replace_val n)
        | `Union (f,v) -> `Union (f,replace_val v)
        | `Blob (n,s,o)  -> `Blob (replace_val n,s,o)
        | `Address x -> `Address (ValueDomain.AD.map ValueDomain.Addr.drop_ints x)
        | x -> x
      in
      CPA.map replace_val st

  let drop_interval = CPA.map (function `Int x -> `Int (ID.no_interval x) | x -> x)

  let context (fd: fundec) (st: store): store =
    let f keep drop_fn (st: store) = if keep then st else { st with cpa = drop_fn st.cpa} in
    st |>
    (* Here earlyglobs only drops syntactic globals from the context and does not consider e.g. escaped globals. *)
    (* This is equivalent to having escaped globals excluded from earlyglobs for contexts *)
    f (not !GU.earlyglobs) (CPA.filter (fun k v -> (not k.vglob) || is_excluded_from_earlyglobs k))
    %> f (ContextUtil.should_keep ~isAttr:GobContext ~keepOption:"ana.base.context.non-ptr" ~removeAttr:"base.no-non-ptr" ~keepAttr:"base.non-ptr" fd) drop_non_ptrs
    %> f (ContextUtil.should_keep ~isAttr:GobContext ~keepOption:"ana.base.context.int" ~removeAttr:"base.no-int" ~keepAttr:"base.int" fd) drop_ints
    %> f (ContextUtil.should_keep ~isAttr:GobContext ~keepOption:"ana.base.context.interval" ~removeAttr:"base.no-interval" ~keepAttr:"base.interval" fd) drop_interval

  let context_cpa fd (st: store) = (context fd st).cpa

  let convertToQueryLval x =
    let rec offsNormal o =
      let ik = Cilfacade.ptrdiff_ikind () in
      let toInt i =
        match IdxDom.to_int @@ ID.cast_to ik i with
        | Some x -> Const (CInt (x,ik, None))
        | _ -> Cilfacade.mkCast ~e:(Const (CStr ("unknown",No_encoding))) ~newt:intType

      in
      match o with
      | `NoOffset -> `NoOffset
      | `Field (f,o) -> `Field (f,offsNormal o)
      | `Index (i,o) -> `Index (toInt i,offsNormal o)
    in
    match x with
    | ValueDomain.AD.Addr.Addr (v,o) ->[v,offsNormal o]
    | _ -> []

  let addrToLvalSet a =
    let add x y = Q.LS.add y x in
    try
      AD.fold (fun e c -> List.fold_left add c (convertToQueryLval e)) a (Q.LS.empty ())
    with SetDomain.Unsupported _ -> Q.LS.top ()

  let reachable_top_pointers_types ctx (ps: AD.t) : Queries.TS.t =
    let module TS = Queries.TS in
    let empty = AD.empty () in
    let reachable_from_address (adr: address) =
      let with_type t = function
        | (ad,ts,true) ->
          begin match unrollType t with
            | TPtr (p,_) ->
              (ad, TS.add (unrollType p) ts, false)
            | _ ->
              (ad, ts, false)
          end
        | x -> x
      in
      let with_field (a,t,b) = function
        | `Top -> (AD.empty (), TS.top (), false)
        | `Bot -> (a,t,false)
        | `Lifted f -> with_type f.ftype (a,t,b)
      in
      let rec reachable_from_value (value: value) =
        match value with
        | `Top -> (empty, TS.top (), true)
        | `Bot -> (empty, TS.bot (), false)
        | `Address adrs when AD.is_top adrs -> (empty,TS.bot (), true)
        | `Address adrs -> (adrs,TS.bot (), AD.has_unknown adrs)
        | `Union (t,e) -> with_field (reachable_from_value e) t
        | `Array a -> reachable_from_value (ValueDomain.CArrays.get (Analyses.ask_of_ctx ctx) a (ExpDomain.top(), ValueDomain.ArrIdxDomain.top ()))
        | `Blob (e,_,_) -> reachable_from_value e
        | `Struct s ->
          let join_tr (a1,t1,_) (a2,t2,_) = AD.join a1 a2, TS.join t1 t2, false in
          let f k v =
            join_tr (with_type k.ftype (reachable_from_value v))
          in
          ValueDomain.Structs.fold f s (empty, TS.bot (), false)
        | `Int _ -> (empty, TS.bot (), false)
        | `Float _ -> (empty, TS.bot (), false)
        | `Thread _ -> (empty, TS.bot (), false) (* TODO: is this right? *)
        | `Mutex -> (empty, TS.bot (), false) (* TODO: is this right? *)
      in
      reachable_from_value (get (Analyses.ask_of_ctx ctx) ctx.global ctx.local adr None)
    in
    let visited = ref empty in
    let work = ref ps in
    let collected = ref (TS.empty ()) in
    while not (AD.is_empty !work) do
      let next = ref empty in
      let do_one a =
        let (x,y,_) = reachable_from_address (AD.singleton a) in
        collected := TS.union !collected y;
        next := AD.union !next x
      in
      if not (AD.is_top !work) then
        AD.iter do_one !work;
      visited := AD.union !visited !work;
      work := AD.diff !next !visited
    done;
    !collected

  (* The evaluation function as mutually recursive eval_lv & eval_rv *)
  let rec eval_rv (a: Q.ask) (gs:glob_fun) (st: store) (exp:exp): value =
    if M.tracing then M.traceli "evalint" "base eval_rv %a\n" d_exp exp;
    let r =
      (* we have a special expression that should evaluate to top ... *)
      if exp = MyCFG.unknown_exp then
        VD.top ()
      else
        eval_rv_ask_evalint a gs st exp
    in
    if M.tracing then M.traceu "evalint" "base eval_rv %a -> %a\n" d_exp exp VD.pretty r;
    r

  (** Evaluate expression using EvalInt query.
      Base itself also answers EvalInt, so recursion goes indirectly through queries.
      This allows every subexpression to also meet more precise value from other analyses.
      Non-integer expression just delegate to next eval_rv function. *)
  and eval_rv_ask_evalint a gs st exp =
    let eval_next () = eval_rv_no_ask_evalint a gs st exp in
    if M.tracing then M.traceli "evalint" "base eval_rv_ask_evalint %a\n" d_exp exp;
    let r =
      match Cilfacade.typeOf exp with
      | typ when Cil.isIntegralType typ && not (Cil.isConstant exp) -> (* don't EvalInt integer constants, base can do them precisely itself *)
        if M.tracing then M.traceli "evalint" "base ask EvalInt %a\n" d_exp exp;
        let a = a.f (Q.EvalInt exp) in (* through queries includes eval_next, so no (exponential) branching is necessary *)
        if M.tracing then M.traceu "evalint" "base ask EvalInt %a -> %a\n" d_exp exp Queries.ID.pretty a;
        begin match a with
          | `Bot -> eval_next () (* Base EvalInt returns bot on incorrect type (e.g. pthread_t); ignore and continue. *)
          (* | x -> Some (`Int x) *)
          | `Lifted x -> `Int x (* cast should be unnecessary, EvalInt should guarantee right ikind already *)
          | `Top -> `Int (ID.top_of (Cilfacade.get_ikind typ)) (* query cycle *)
        end
      | exception Cilfacade.TypeOfError _ (* Bug: typeOffset: Field on a non-compound *)
      | _ -> eval_next ()
    in
    if M.tracing then M.traceu "evalint" "base eval_rv_ask_evalint %a -> %a\n" d_exp exp VD.pretty r;
    r

  (** Evaluate expression without EvalInt query on outermost expression.
      This is used by base responding to EvalInt to immediately directly avoid EvalInt query cycle, which would return top.
      Recursive [eval_rv] calls on subexpressions still go through [eval_rv_ask_evalint]. *)
  and eval_rv_no_ask_evalint a gs st exp =
    eval_rv_ask_mustbeequal a gs st exp (* just as alias, so query doesn't weirdly have to call eval_rv_ask_mustbeequal *)

  (** Evaluate expression using MustBeEqual query.
      Otherwise just delegate to next eval_rv function. *)
  and eval_rv_ask_mustbeequal a gs st exp =
    let eval_next () = eval_rv_base a gs st exp in
    if M.tracing then M.traceli "evalint" "base eval_rv_ask_mustbeequal %a\n" d_exp exp;
    let binop op e1 e2 =
      let must_be_equal () =
        let r = Q.must_be_equal a e1 e2 in
        if M.tracing then M.tracel "query" "MustBeEqual (%a, %a) = %b\n" d_exp e1 d_exp e2 r;
        r
      in
      match op with
      | MinusA when must_be_equal () ->
        let ik = Cilfacade.get_ikind_exp exp in
        `Int (ID.of_int ik BI.zero)
      | MinusPI (* TODO: untested *)
      | MinusPP when must_be_equal () ->
        let ik = Cilfacade.ptrdiff_ikind () in
        `Int (ID.of_int ik BI.zero)
      (* Eq case is unnecessary: Q.must_be_equal reconstructs BinOp (Eq, _, _, _) and repeats EvalInt query for that, yielding a top from query cycle and never being must equal *)
      | Le
      | Ge when must_be_equal () ->
        let ik = Cilfacade.get_ikind_exp exp in
        `Int (ID.of_bool ik true)
      | Ne
      | Lt
      | Gt when must_be_equal () ->
        let ik = Cilfacade.get_ikind_exp exp in
        `Int (ID.of_bool ik false)
      | _ -> eval_next ()
    in
    let r =
      match exp with
      | BinOp (op,arg1,arg2,_) when Cil.isIntegralType (Cilfacade.typeOf exp) -> binop op arg1 arg2
      | _ -> eval_next ()
    in
    if M.tracing then M.traceu "evalint" "base eval_rv_ask_mustbeequal %a -> %a\n" d_exp exp VD.pretty r;
    r

  and eval_rv_back_up a gs st exp =
    if get_bool "ana.base.eval.deep-query" then
      eval_rv a gs st exp
    else (
      (* duplicate unknown_exp check from eval_rv since we're bypassing it now *)
      if exp = MyCFG.unknown_exp then
        VD.top ()
      else
        eval_rv_base a gs st exp (* bypass all queries *)
    )

  (** Evaluate expression structurally by base.
      This handles constants directly and variables using CPA.
      Subexpressions delegate to [eval_rv], which may use queries on them. *)
  and eval_rv_base (a: Q.ask) (gs:glob_fun) (st: store) (exp:exp): value =
    let eval_rv = eval_rv_back_up in
    if M.tracing then M.traceli "evalint" "base eval_rv_base %a\n" d_exp exp;
    let rec do_offs def = function (* for types that only have one value *)
      | Field (fd, offs) -> begin
          match Goblintutil.is_blessed (TComp (fd.fcomp, [])) with
          | Some v -> do_offs (`Address (AD.singleton (Addr.from_var_offset (v,convert_offset a gs st (Field (fd, offs)))))) offs
          | None -> do_offs def offs
        end
      | Index (_, offs) -> do_offs def offs
      | NoOffset -> def
    in
    let binop_remove_same_casts ~extra_is_safe ~e1 ~e2 ~t1 ~t2 ~c1 ~c2 =
      let te1 = Cilfacade.typeOf e1 in
      let te2 = Cilfacade.typeOf e2 in
      let both_arith_type = isArithmeticType te1 && isArithmeticType te2 in
      let is_safe = (extra_is_safe || VD.is_safe_cast t1 te1 && VD.is_safe_cast t2 te2) && not both_arith_type in
      M.tracel "cast" "remove cast on both sides for %a? -> %b\n" d_exp exp is_safe;
      if is_safe then ( (* we can ignore the casts if the casts can't change the value *)
        let e1 = if isArithmeticType te1 then c1 else e1 in
        let e2 = if isArithmeticType te2 then c2 else e2 in
        (e1, e2)
      )
      else
        (c1, c2)
    in
    let binop_case ~arg1 ~arg2 ~op ~typ =
      let a1 = eval_rv a gs st arg1 in
      let a2 = eval_rv a gs st arg2 in
      let t1 = Cilfacade.typeOf arg1 in
      let t2 = Cilfacade.typeOf arg2 in
      evalbinop a st op t1 a1 t2 a2 typ
    in
    let r =
      (* query functions were no help ... now try with values*)
      match constFold true exp with
      (* Integer literals *)
      (* seems like constFold already converts CChr to CInt *)
      | Const (CChr x) -> eval_rv a gs st (Const (charConstToInt x)) (* char becomes int, see Cil doc/ISO C 6.4.4.4.10 *)
      | Const (CInt (num,ikind,str)) ->
        (match str with Some x -> M.tracel "casto" "CInt (%s, %a, %s)\n" (Cilint.string_of_cilint num) d_ikind ikind x | None -> ());
        `Int (ID.cast_to ikind (IntDomain.of_const (num,ikind,str)))
      | Const (CReal (_, (FFloat | FDouble | FLongDouble as fkind), Some str)) -> `Float (FD.of_string fkind str) (* prefer parsing from string due to higher precision *)
      | Const (CReal (num, (FFloat | FDouble | FLongDouble as fkind), None)) -> `Float (FD.of_const fkind num)
      (* String literals *)
      | Const (CStr (x,_)) -> `Address (AD.from_string x) (* normal 8-bit strings, type: char* *)
      | Const (CWStr (xs,_) as c) -> (* wide character strings, type: wchar_t* *)
        let x = Pretty.sprint ~width:80 (d_const () c) in (* escapes, see impl. of d_const in cil.ml *)
        let x = String.sub x 2 (String.length x - 3) in (* remove surrounding quotes: L"foo" -> foo *)
        `Address (AD.from_string x) (* `Address (AD.str_ptr ()) *)
      | Const _ -> VD.top ()
      (* Variables and address expressions *)
      | Lval (Var v, ofs) -> do_offs (get a gs st (eval_lv a gs st (Var v, ofs)) (Some exp)) ofs
      (*| Lval (Mem e, ofs) -> do_offs (get a gs st (eval_lv a gs st (Mem e, ofs))) ofs*)
      | Lval (Mem e, ofs) ->
        (*M.tracel "cast" "Deref: lval: %a\n" d_plainlval lv;*)
        let rec contains_vla (t:typ) = match t with
          | TPtr (t, _) -> contains_vla t
          | TArray(t, None, args) -> true
          | TArray(t, Some exp, args) when isConstant exp -> contains_vla t
          | TArray(t, Some exp, args) -> true
          | _ -> false
        in
        let b = Mem e, NoOffset in (* base pointer *)
        let t = Cilfacade.typeOfLval b in (* static type of base *)
        let p = eval_lv a gs st b in (* abstract base addresses *)
        let v = (* abstract base value *)
          let open Addr in
          (* pre VLA: *)
          (* let cast_ok = function Addr a -> sizeOf t <= sizeOf (get_type_addr a) | _ -> false in *)
          let cast_ok = function
            | Addr (x, o) ->
              begin
                let at = get_type_addr (x, o) in
                if M.tracing then M.tracel "evalint" "cast_ok %a %a %a\n" Addr.pretty (Addr (x, o)) CilType.Typ.pretty (Cil.unrollType x.vtype) CilType.Typ.pretty at;
                if at = TVoid [] then (* HACK: cast from alloc variable is always fine *)
                  true
                else
                  match Cil.getInteger (sizeOf t), Cil.getInteger (sizeOf at) with
                  | Some i1, Some i2 -> Cilint.compare_cilint i1 i2 <= 0
                  | _ ->
                    if contains_vla t || contains_vla (get_type_addr (x, o)) then
                      begin
                        (* TODO: Is this ok? *)
                        M.info ~category:Unsound "Casting involving a VLA is assumed to work";
                        true
                      end
                    else
                      false
              end
            | NullPtr | UnknownPtr -> true (* TODO: are these sound? *)
            | _ -> false
          in
          if AD.for_all cast_ok p then
            get ~top:(VD.top_value t) a gs st p (Some exp)  (* downcasts are safe *)
          else
            VD.top () (* upcasts not! *)
        in
        let v' = VD.cast t v in (* cast to the expected type (the abstract type might be something other than t since we don't change addresses upon casts!) *)
        if M.tracing then M.tracel "cast" "Ptr-Deref: cast %a to %a = %a!\n" VD.pretty v d_type t VD.pretty v';
        let v' = VD.eval_offset a (fun x -> get a gs st x (Some exp)) v' (convert_offset a gs st ofs) (Some exp) None t in (* handle offset *)
        let v' = do_offs v' ofs in (* handle blessed fields? *)
        v'
      (* Binary operators *)
      (* Eq/Ne when both values are equal and casted to the same type *)
      | BinOp (op, (CastE (t1, e1) as c1), (CastE (t2, e2) as c2), typ) when typeSig t1 = typeSig t2 && (op = Eq || op = Ne) ->
        let a1 = eval_rv a gs st e1 in
        let a2 = eval_rv a gs st e2 in
        let (e1, e2) = binop_remove_same_casts ~extra_is_safe:(VD.equal a1 a2) ~e1 ~e2 ~t1 ~t2 ~c1 ~c2 in
        let a1 = eval_rv a gs st e1 in (* re-evaluate because might be with cast *)
        let a2 = eval_rv a gs st e2 in
        evalbinop a st op t1 a1 t2 a2 typ
      | BinOp (LOr, arg1, arg2, typ) as exp ->
        let (let*) = Option.bind in
        (* split nested LOr Eqs to equality pairs, if possible *)
        let rec split = function
          (* copied from above to support pointer equalities with implicit casts inserted *)
          | BinOp (op, (CastE (t1, e1) as c1), (CastE (t2, e2) as c2), typ) when typeSig t1 = typeSig t2 && (op = Eq || op = Ne) ->
            Some [binop_remove_same_casts ~extra_is_safe:false ~e1 ~e2 ~t1 ~t2 ~c1 ~c2]
          | BinOp (Eq, arg1, arg2, _) ->
            Some [(arg1, arg2)]
          | BinOp (LOr, arg1, arg2, _) ->
            let* s1 = split arg1 in
            let* s2 = split arg2 in
            Some (s1 @ s2)
          | _ ->
            None
        in
        (* find common exp from all equality pairs and list of other sides, if possible *)
        let find_common = function
          | [] -> assert false
          | (e1, e2) :: eqs ->
            let eqs_for_all_mem e = List.for_all (fun (e1, e2) -> CilType.Exp.(equal e1 e || equal e2 e)) eqs in
            let eqs_map_remove e = List.map (fun (e1, e2) -> if CilType.Exp.equal e1 e then e2 else e1) eqs in
            if eqs_for_all_mem e1 then
              Some (e1, e2 :: eqs_map_remove e1)
            else if eqs_for_all_mem e2 then
              Some (e2, e1 :: eqs_map_remove e2)
            else
              None
        in
        let eqs_value =
          let* eqs = split exp in
          let* (e, es) = find_common eqs in
          let v = eval_rv a gs st e in (* value of common exp *)
          let vs = List.map (eval_rv a gs st) es in (* values of other sides *)
          let ik = Cilfacade.get_ikind typ in
          match v with
          | `Address a ->
            (* get definite addrs from vs *)
            let rec to_definite_ad = function
              | [] -> AD.empty ()
              | `Address a :: vs when AD.is_definite a ->
                AD.union a (to_definite_ad vs)
              | _ :: vs ->
                to_definite_ad vs
            in
            let definite_ad = to_definite_ad vs in
            if AD.leq a definite_ad then (* other sides cover common address *)
              Some (`Int (ID.of_bool ik true))
            else (* TODO: detect disjoint cases using may: https://github.com/goblint/analyzer/pull/757#discussion_r898105918 *)
              None
          | `Int i ->
            let module BISet = IntDomain.BISet in
            (* get definite ints from vs *)
            let rec to_int_set = function
              | [] -> BISet.empty ()
              | `Int i :: vs ->
                begin match ID.to_int i with
                  | Some i' -> BISet.add i' (to_int_set vs)
                  | None -> to_int_set vs
                end
              | _ :: vs ->
                to_int_set vs
            in
            let* incl_list = ID.to_incl_list i in
            let incl_set = BISet.of_list incl_list in
            let int_set = to_int_set vs in
            if BISet.leq incl_set int_set then (* other sides cover common int *)
              Some (`Int (ID.of_bool ik true))
            else (* TODO: detect disjoint cases using may: https://github.com/goblint/analyzer/pull/757#discussion_r898105918 *)
              None
          | _ ->
            None
        in
        begin match eqs_value with
          | Some x -> x
          | None -> binop_case ~arg1 ~arg2 ~op:LOr ~typ (* fallback to general case *)
        end
      | BinOp (op,arg1,arg2,typ) ->
        binop_case ~arg1 ~arg2 ~op ~typ
      (* Unary operators *)
      | UnOp (op,arg1,typ) ->
        let a1 = eval_rv a gs st arg1 in
        evalunop op typ a1
      (* The &-operator: we create the address abstract element *)
      | AddrOf lval -> `Address (eval_lv a gs st lval)
      (* CIL's very nice implicit conversion of an array name [a] to a pointer
        * to its first element [&a[0]]. *)
      | StartOf lval ->
        let array_ofs = `Index (IdxDom.of_int (Cilfacade.ptrdiff_ikind ()) BI.zero, `NoOffset) in
        let array_start ad =
          match Addr.to_var_offset ad with
          | Some (x, offs) -> Addr.from_var_offset (x, add_offset offs array_ofs)
          | None -> ad
        in
        `Address (AD.map array_start (eval_lv a gs st lval))
      | CastE (t, Const (CStr (x,e))) -> (* VD.top () *) eval_rv a gs st (Const (CStr (x,e))) (* TODO safe? *)
      | CastE  (t, exp) ->
        let v = eval_rv a gs st exp in
        VD.cast ~torg:(Cilfacade.typeOf exp) t v
      | SizeOf _
      | Real _
      | Imag _
      | SizeOfE _
      | SizeOfStr _
      | AlignOf _
      | AlignOfE _
      | Question _
      | AddrOfLabel _ ->
        VD.top ()
    in
    if M.tracing then M.traceu "evalint" "base eval_rv_base %a -> %a\n" d_exp exp VD.pretty r;
    r
  (* A hackish evaluation of expressions that should immediately yield an
   * address, e.g. when calling functions. *)
  and eval_fv a (gs:glob_fun) st (exp:exp): AD.t =
    match exp with
    | Lval lval -> eval_lv a gs st lval
    | _ -> eval_tv a gs st exp
  (* Used also for thread creation: *)
  and eval_tv a (gs:glob_fun) st (exp:exp): AD.t =
    match (eval_rv a gs st exp) with
    | `Address x -> x
    | _          -> failwith "Problems evaluating expression to function calls!"
  and eval_int a gs st exp =
    match eval_rv a gs st exp with
    | `Int x -> x
    | _ -> ID.top_of (Cilfacade.get_ikind_exp exp)
  (* A function to convert the offset to our abstract representation of
   * offsets, i.e.  evaluate the index expression to the integer domain. *)
  and convert_offset a (gs:glob_fun) (st: store) (ofs: offset) =
    let eval_rv = eval_rv_back_up in
    match ofs with
    | NoOffset -> `NoOffset
    | Field (fld, ofs) -> `Field (fld, convert_offset a gs st ofs)
    | Index (CastE (TInt(IInt,[]), Const (CStr ("unknown",No_encoding))), ofs) -> (* special offset added by convertToQueryLval *)
      `Index (IdxDom.top (), convert_offset a gs st ofs)
    | Index (exp, ofs) ->
      match eval_rv a gs st exp with
      | `Int i -> `Index (iDtoIdx i, convert_offset a gs st ofs)
      | `Address add -> `Index (AD.to_int (module IdxDom) add, convert_offset a gs st ofs)
      | `Top   -> `Index (IdxDom.top (), convert_offset a gs st ofs)
      | `Bot -> `Index (IdxDom.bot (), convert_offset a gs st ofs)
      | _ -> failwith "Index not an integer value"
  (* Evaluation of lvalues to our abstract address domain. *)
  and eval_lv (a: Q.ask) (gs:glob_fun) st (lval:lval): AD.t =
    let eval_rv = eval_rv_back_up in
    let rec do_offs def = function
      | Field (fd, offs) -> begin
          match Goblintutil.is_blessed (TComp (fd.fcomp, [])) with
          | Some v -> do_offs (AD.singleton (Addr.from_var_offset (v,convert_offset a gs st (Field (fd, offs))))) offs
          | None -> do_offs def offs
        end
      | Index (_, offs) -> do_offs def offs
      | NoOffset -> def
    in
    match lval with
    | Var x, NoOffset when (not x.vglob) && Goblintutil.is_blessed x.vtype<> None ->
      begin match Goblintutil.is_blessed x.vtype with
        | Some v -> AD.singleton (Addr.from_var v)
        | _ ->  AD.singleton (Addr.from_var_offset (x, convert_offset a gs st NoOffset))
      end
    (* The simpler case with an explicit variable, e.g. for [x.field] we just
     * create the address { (x,field) } *)
    | Var x, ofs ->
      if x.vglob
      then AD.singleton (Addr.from_var_offset (x, convert_offset a gs st ofs))
      else do_offs (AD.singleton (Addr.from_var_offset (x, convert_offset a gs st ofs))) ofs
    (* The more complicated case when [exp = & x.field] and we are asked to
     * evaluate [(\*exp).subfield]. We first evaluate [exp] to { (x,field) }
     * and then add the subfield to it: { (x,field.subfield) }. *)
    | Mem n, ofs -> begin
        match (eval_rv a gs st n) with
        | `Address adr ->
          (if AD.is_null adr
           then M.error ~category:M.Category.Behavior.Undefined.nullpointer_dereference ~tags:[CWE 476] "Must dereference NULL pointer"
           else if AD.may_be_null adr
           then M.warn ~category:M.Category.Behavior.Undefined.nullpointer_dereference ~tags:[CWE 476] "May dereference NULL pointer");
          do_offs (AD.map (add_offset_varinfo (convert_offset a gs st ofs)) adr) ofs
        | `Bot -> AD.bot ()
        | _ ->
          M.debug ~category:Analyzer "Failed evaluating %a to lvalue" d_lval lval; do_offs AD.unknown_ptr ofs
      end

  (* run eval_rv from above and keep a result that is bottom *)
  (* this is needed for global variables *)
  let eval_rv_keep_bot = eval_rv

  (* run eval_rv from above, but change bot to top to be sound for programs with undefined behavior. *)
  (* Previously we only gave sound results for programs without undefined behavior, so yielding bot for accessing an uninitialized array was considered ok. Now only [invariant] can yield bot/Deadcode if the condition is known to be false but evaluating an expression should not be bot. *)
  let eval_rv (a: Q.ask) (gs:glob_fun) (st: store) (exp:exp): value =
    try
      let r = eval_rv a gs st exp in
      if M.tracing then M.tracel "eval" "eval_rv %a = %a\n" d_exp exp VD.pretty r;
      if VD.is_bot r then VD.top_value (Cilfacade.typeOf exp) else r
    with IntDomain.ArithmeticOnIntegerBot _ ->
      ValueDomain.Compound.top_value (Cilfacade.typeOf exp)

  let query_evalint ask gs st e =
    if M.tracing then M.traceli "evalint" "base query_evalint %a\n" d_exp e;
    let r = match eval_rv_no_ask_evalint ask gs st e with
      | `Int i -> `Lifted i (* cast should be unnecessary, eval_rv should guarantee right ikind already *)
      | `Bot   -> Queries.ID.top () (* out-of-scope variables cause bot, but query result should then be unknown *)
      | `Top   -> Queries.ID.top () (* some float computations cause top (57-float/01-base), but query result should then be unknown *)
      | v      -> M.debug ~category:Analyzer "Base EvalInt %a query answering bot instead of %a" d_exp e VD.pretty v; Queries.ID.bot ()
    in
    if M.tracing then M.traceu "evalint" "base query_evalint %a -> %a\n" d_exp e Queries.ID.pretty r;
    r

  (* Evaluate an expression containing only locals. This is needed for smart joining the partitioned arrays where ctx is not accessible. *)
  (* This will yield `Top for expressions containing any access to globals, and does not make use of the query system. *)
  (* Wherever possible, don't use this but the query system or normal eval_rv instead. *)
  let eval_exp st (exp:exp) =
    (* Since ctx is not available here, we need to make some adjustments *)
    let rec query: type a. Queries.Set.t -> a Queries.t -> a Queries.result = fun asked q ->
      let anyq = Queries.Any q in
      if Queries.Set.mem anyq asked then
        Queries.Result.top q (* query cycle *)
      else (
        let asked' = Queries.Set.add anyq asked in
        match q with
        | EvalInt e -> query_evalint (ask asked') gs st e (* mimic EvalInt query since eval_rv needs it *)
        | _ -> Queries.Result.top q
      )
    and ask asked = { Queries.f = fun (type a) (q: a Queries.t) -> query asked q } (* our version of ask *)
    and gs = function `Left _ -> `Lifted1 (Priv.G.top ()) | `Right _ -> `Lifted2 (VD.top ()) in (* the expression is guaranteed to not contain globals *)
    match (eval_rv (ask Queries.Set.empty) gs st exp) with
    | `Int x -> ValueDomain.ID.to_int x
    | _ -> None

  let eval_funvar ctx fval: varinfo list =
    let exception OnlyUnknown in
    try
      let fp = eval_fv (Analyses.ask_of_ctx ctx) ctx.global ctx.local fval in
      if AD.mem Addr.UnknownPtr fp then begin
        let others = AD.to_var_may fp in
        if others = [] then raise OnlyUnknown;
        M.warn ~category:Imprecise "Function pointer %a may contain unknown functions." d_exp fval;
        dummyFunDec.svar :: others
      end else
        AD.to_var_may fp
    with SetDomain.Unsupported _ | OnlyUnknown ->
      M.warn ~category:Unsound "Unknown call to function %a." d_exp fval;
      [dummyFunDec.svar]

  (** Evaluate expression as address.
      Avoids expensive Apron EvalInt if the `Int result would be useless to us anyway. *)
  let eval_rv_address ask gs st e =
    (* no way to do eval_rv with expected type, so filter expression beforehand *)
    match Cilfacade.typeOf e with
    | t when Cil.isArithmeticType t -> (* definitely not address *)
      VD.top_value t
    | exception Cilfacade.TypeOfError _ (* something weird, might be address *)
    | _ ->
      eval_rv ask gs st e

  (* interpreter end *)

  let query_invariant ctx context =
    let cpa = ctx.local.BaseDomain.cpa in

<<<<<<< HEAD
    (* VS is used to detect and break cycles in deref_invariant calls *)
    let module VS = Set.Make (Basetype.Variables) in

    let rec ad_invariant ~vs ~offset ~lval x =
      let c_exp = Cil.(Lval (Option.get lval)) in
      let i_opt = AD.fold (fun addr acc_opt ->
          BatOption.bind acc_opt (fun acc ->
              match addr with
              | Addr.UnknownPtr ->
                None
              | Addr.Addr (vi, offs) when Addr.Offs.is_definite offs ->
                let rec offs_to_offset = function
                  | `NoOffset -> NoOffset
                  | `Field (f, offs) -> Field (f, offs_to_offset offs)
                  | `Index (i, offs) ->
                    (* Addr.Offs.is_definite implies Idx.is_int *)
                    let i_definite = BatOption.get (ValueDomain.IndexDomain.to_int i) in
                    let i_exp = Cil.(kinteger64 ILongLong (IntOps.BigIntOps.to_int64 i_definite)) in
                    Index (i_exp, offs_to_offset offs)
                in
                let offset = offs_to_offset offs in

                let i =
                  if InvariantCil.(not (exp_contains_tmp c_exp) && exp_is_in_scope scope c_exp && not (var_is_tmp vi) && var_is_in_scope scope vi && not (var_is_heap vi)) then
                    let addr_exp = AddrOf (Var vi, offset) in (* AddrOf or Lval? *)
                    Invariant.of_exp Cil.(BinOp (Eq, c_exp, addr_exp, intType))
                  else
                    Invariant.none
                in
                let i_deref = deref_invariant ~vs ~lval vi offset (Mem c_exp, NoOffset) in

                Some (Invariant.(acc || (i && i_deref)))
              | Addr.NullPtr ->
                let i =
                  let addr_exp = integer 0 in
                  if InvariantCil.(not (exp_contains_tmp c_exp) && exp_is_in_scope scope c_exp) then
                    Invariant.of_exp Cil.(BinOp (Eq, c_exp, addr_exp, intType))
                  else
                    Invariant.none
                in
                Some (Invariant.(acc || i))
              (* TODO: handle Addr.StrPtr? *)
              | _ ->
                None
            )
        ) x (Some (Invariant.bot ()))
      in
      match i_opt with
      | Some i -> i
      | None -> Invariant.none

    and blob_invariant ~vs ~offset ~lval (v, _, _) =
      vd_invariant ~vs ~offset ~lval v

    and vd_invariant ~vs ~offset ~lval = function
      | `Int n ->
        let e = Lval (Option.get lval) in
        if InvariantCil.(not (exp_contains_tmp e) && exp_is_in_scope scope e) then
          ID.invariant e n
        else
          Invariant.none
      | `Float n ->
        let e = Lval (Option.get lval) in
        if InvariantCil.(not (exp_contains_tmp e) && exp_is_in_scope scope e) then
          FD.invariant e n
        else
          Invariant.none
      | `Address n -> ad_invariant ~vs ~offset ~lval n
      | `Blob n -> blob_invariant ~vs ~offset ~lval n
      | `Struct n -> ValueDomain.Structs.invariant ~value_invariant:(vd_invariant ~vs) ~offset ~lval n
      | `Union n -> ValueDomain.Unions.invariant ~value_invariant:(vd_invariant ~vs) ~offset ~lval n
      | _ -> Invariant.none (* TODO *)

    (* TODO: remove duplicate lval arguments? *)
    and deref_invariant ~vs ~lval vi offset lval' =
      let v = CPA.find vi cpa in
      key_invariant_lval ~vs ~lval vi offset lval' v

    and key_invariant_lval ~vs ~lval k offset lval' v =
      if not (VS.mem k vs) then
        let vs' = VS.add k vs in
        vd_invariant ~vs:vs' ~offset ~lval:(Some lval') v
      else
        Invariant.none
=======
    let module Arg =
    struct
      let context = context
      let scope = Node.find_fundec ctx.node
      let find v = CPA.find v cpa
    end
>>>>>>> 9eb6bad5
    in
    let module I = ValueDomain.ValueInvariant (Arg) in

    let cpa_invariant =
<<<<<<< HEAD
      let key_invariant k ?(offset=NoOffset) v = key_invariant_lval ~vs:VS.empty ~lval:None k offset (var k) v in
      if CilLval.Set.is_top context.Invariant.lvals then (
=======
      match context.lval with
      | None ->
>>>>>>> 9eb6bad5
        CPA.fold (fun k v a ->
            let i =
              if not (InvariantCil.var_is_heap k) then
                I.key_invariant k v
              else
                Invariant.none
            in
            Invariant.(a && i)
          ) cpa Invariant.none
<<<<<<< HEAD
      )
      else (
        CilLval.Set.fold (fun k a ->
            let i =
              match k with
              | (Var k, offset) when not (InvariantCil.var_is_heap k) ->
                (try key_invariant k ~offset (CPA.find k cpa) with Not_found -> Invariant.none)
              | _ -> Invariant.none
            in
            Invariant.(a && i)
          ) context.lvals Invariant.none
      )
=======
      | Some (Var k, _) when not (InvariantCil.var_is_heap k) ->
        (try I.key_invariant k (CPA.find k cpa) with Not_found -> Invariant.none)
      | _ -> Invariant.none
>>>>>>> 9eb6bad5
    in

    cpa_invariant

  let query_invariant ctx context =
    if GobConfig.get_bool "ana.base.invariant.enabled" then
      query_invariant ctx context
    else
      Invariant.none

  let query_invariant_global ctx g =
    if GobConfig.get_bool "ana.base.invariant.enabled" && get_bool "exp.earlyglobs" then (
      (* Currently these global invariants are only sound with earlyglobs enabled for both single- and multi-threaded programs.
         Otherwise, the values of globals in single-threaded mode are not accounted for. *)
      (* TODO: account for single-threaded values without earlyglobs. *)
      match g with
      | `Left g' -> (* priv *)
        Priv.invariant_global (priv_getg ctx.global) g'
      | `Right _ -> (* thread return *)
        Invariant.none
    )
    else
      Invariant.none

  let query ctx (type a) (q: a Q.t): a Q.result =
    match q with
    | Q.EvalFunvar e ->
      begin
        let fs = eval_funvar ctx e in
        List.fold_left (fun xs v -> Q.LS.add (v,`NoOffset) xs) (Q.LS.empty ()) fs
      end
    | Q.EvalInt e ->
      query_evalint (Analyses.ask_of_ctx ctx) ctx.global ctx.local e
    | Q.EvalLength e -> begin
        match eval_rv_address (Analyses.ask_of_ctx ctx) ctx.global ctx.local e with
        | `Address a ->
          let slen = List.map String.length (AD.to_string a) in
          let lenOf = function
            | TArray (_, l, _) -> (try Some (lenOfArray l) with LenOfArray -> None)
            | _ -> None
          in
          let alen = List.filter_map (fun v -> lenOf v.vtype) (AD.to_var_may a) in
          let d = List.fold_left ID.join (ID.bot_of (Cilfacade.ptrdiff_ikind ())) (List.map (ID.of_int (Cilfacade.ptrdiff_ikind ()) %BI.of_int) (slen @ alen)) in
          (* ignore @@ printf "EvalLength %a = %a\n" d_exp e ID.pretty d; *)
          `Lifted d
        | `Bot -> Queries.Result.bot q (* TODO: remove *)
        | _ -> Queries.Result.top q
      end
    | Q.BlobSize e -> begin
        let p = eval_rv_address (Analyses.ask_of_ctx ctx) ctx.global ctx.local e in
        (* ignore @@ printf "BlobSize %a MayPointTo %a\n" d_plainexp e VD.pretty p; *)
        match p with
        | `Address a ->
          let r = get ~full:true (Analyses.ask_of_ctx ctx) ctx.global ctx.local a  None in
          (* ignore @@ printf "BlobSize %a = %a\n" d_plainexp e VD.pretty r; *)
          (match r with
           | `Blob (_,s,_) -> `Lifted s
           | _ -> Queries.Result.top q)
        | _ -> Queries.Result.top q
      end
    | Q.MayPointTo e -> begin
        match eval_rv_address (Analyses.ask_of_ctx ctx) ctx.global ctx.local e with
        | `Address a ->
          let s = addrToLvalSet a in
          if AD.mem Addr.UnknownPtr a
          then Q.LS.add (dummyFunDec.svar, `NoOffset) s
          else s
        | `Bot -> Queries.Result.bot q (* TODO: remove *)
        | _ -> Queries.Result.top q
      end
    | Q.EvalThread e -> begin
        let v = eval_rv (Analyses.ask_of_ctx ctx) ctx.global ctx.local e in
        (* ignore (Pretty.eprintf "evalthread %a (%a): %a" d_exp e d_plainexp e VD.pretty v); *)
        match v with
        | `Thread a -> a
        | `Bot -> Queries.Result.bot q (* TODO: remove *)
        | _ -> Queries.Result.top q
      end
    | Q.ReachableFrom e -> begin
        match eval_rv_address (Analyses.ask_of_ctx ctx) ctx.global ctx.local e with
        | `Top -> Queries.Result.top q
        | `Bot -> Queries.Result.bot q (* TODO: remove *)
        | `Address a ->
          let a' = AD.remove Addr.UnknownPtr a in (* run reachable_vars without unknown just to be safe *)
          let xs = List.map addrToLvalSet (reachable_vars (Analyses.ask_of_ctx ctx) [a'] ctx.global ctx.local) in
          let addrs = List.fold_left (Q.LS.join) (Q.LS.empty ()) xs in
          if AD.mem Addr.UnknownPtr a then
            Q.LS.add (dummyFunDec.svar, `NoOffset) addrs (* add unknown back *)
          else
            addrs
        | _ -> Q.LS.empty ()
      end
    | Q.ReachableUkTypes e -> begin
        match eval_rv_address (Analyses.ask_of_ctx ctx) ctx.global ctx.local e with
        | `Top -> Queries.Result.top q
        | `Bot -> Queries.Result.bot q (* TODO: remove *)
        | `Address a when AD.is_top a || AD.mem Addr.UnknownPtr a ->
          Q.TS.top ()
        | `Address a ->
          reachable_top_pointers_types ctx a
        | _ -> Q.TS.empty ()
      end
    | Q.EvalStr e -> begin
        match eval_rv_address (Analyses.ask_of_ctx ctx) ctx.global ctx.local e with
        (* exactly one string in the set (works for assignments of string constants) *)
        | `Address a when List.compare_length_with (AD.to_string a) 1 = 0 -> (* exactly one string *)
          `Lifted (List.hd (AD.to_string a))
        (* check if we have an array of chars that form a string *)
        (* TODO return may-points-to-set of strings *)
        | `Address a when List.compare_length_with (AD.to_string a) 1 > 0 -> (* oh oh *)
          M.debug "EvalStr (%a) returned %a" d_exp e AD.pretty a;
          Queries.Result.top q
        | `Address a when List.compare_length_with (AD.to_var_may a) 1 = 0 -> (* some other address *)
          (* Cil.varinfo * (AD.Addr.field, AD.Addr.idx) Lval.offs *)
          (* ignore @@ printf "EvalStr `Address: %a -> %s (must %i, may %i)\n" d_plainexp e (VD.short 80 (`Address a)) (List.length @@ AD.to_var_must a) (List.length @@ AD.to_var_may a); *)
          begin match unrollType (Cilfacade.typeOf e) with
            | TPtr(TInt(IChar, _), _) ->
              let v, offs = Q.LS.choose @@ addrToLvalSet a in
              let ciloffs = Lval.CilLval.to_ciloffs offs in
              let lval = Var v, ciloffs in
              (try `Lifted (Bytes.to_string (Hashtbl.find char_array lval))
               with Not_found -> Queries.Result.top q)
            | _ -> (* what about ISChar and IUChar? *)
              (* ignore @@ printf "Type %a\n" d_plaintype t; *)
              Queries.Result.top q
          end
        | x ->
          (* ignore @@ printf "EvalStr Unknown: %a -> %s\n" d_plainexp e (VD.short 80 x); *)
          Queries.Result.top q
      end
    | Q.IsMultiple v -> WeakUpdates.mem v ctx.local.weak
    | Q.IterSysVars (vq, vf) ->
      let vf' x = vf (Obj.repr (V.priv x)) in
      Priv.iter_sys_vars (priv_getg ctx.global) vq vf'
    | Q.Invariant context -> query_invariant ctx context
    | Q.InvariantGlobal g ->
      let g: V.t = Obj.obj g in
      query_invariant_global ctx g
    | _ -> Q.Result.top q

  let update_variable variable typ value cpa =
    if ((get_bool "exp.volatiles_are_top") && (is_always_unknown variable)) then
      CPA.add variable (VD.top_value typ) cpa
    else
      CPA.add variable value cpa

  (** Add dependencies between a value and the expression it (or any of its contents) are partitioned by *)
  let add_partitioning_dependencies (x:varinfo) (value:VD.t) (st:store):store =
    let add_one_dep (array:varinfo) (var:varinfo) dep =
      let vMap = Dep.find_opt var dep |? Dep.VarSet.empty () in
      let vMapNew = Dep.VarSet.add array vMap in
      Dep.add var vMapNew dep
    in
    match value with
    | `Array _
    | `Struct _
    | `Union _ ->
      begin
        let vars_in_partitioning = VD.affecting_vars value in
        let dep_new = List.fold_left (fun dep var -> add_one_dep x var dep) st.deps vars_in_partitioning in
        { st with deps = dep_new }
      end
    (* `Blob cannot contain arrays *)
    | _ ->  st

  (** [set st addr val] returns a state where [addr] is set to [val]
   * it is always ok to put None for lval_raw and rval_raw, this amounts to not using/maintaining
   * precise information about arrays. *)
  let set (a: Q.ask) ~(ctx: _ ctx) ?(invariant=false) ?lval_raw ?rval_raw ?t_override (gs:glob_fun) (st: store) (lval: AD.t) (lval_type: Cil.typ) (value: value) : store =
    let update_variable x t y z =
      if M.tracing then M.tracel "set" ~var:x.vname "update_variable: start '%s' '%a'\nto\n%a\n\n" x.vname VD.pretty y CPA.pretty z;
      let r = update_variable x t y z in (* refers to defintion that is outside of set *)
      if M.tracing then M.tracel "set" ~var:x.vname "update_variable: start '%s' '%a'\nto\n%a\nresults in\n%a\n" x.vname VD.pretty y CPA.pretty z CPA.pretty r;
      r
    in
    let firstvar = if M.tracing then match AD.to_var_may lval with [] -> "" | x :: _ -> x.vname else "" in
    let lval_raw = (Option.map (fun x -> Lval x) lval_raw) in
    if M.tracing then M.tracel "set" ~var:firstvar "lval: %a\nvalue: %a\nstate: %a\n" AD.pretty lval VD.pretty value CPA.pretty st.cpa;
    (* Updating a single varinfo*offset pair. NB! This function's type does
     * not include the flag. *)
    let update_one_addr (x, offs) (st: store): store =
      let cil_offset = Offs.to_cil_offset offs in
      let t = match t_override with
        | Some t -> t
        | None ->
          if a.f (Q.IsHeapVar x) then
            (* the vtype of heap vars will be TVoid, so we need to trust the pointer we got to this to be of the right type *)
            (* i.e. use the static type of the pointer here *)
            lval_type
          else
            try
              Cilfacade.typeOfLval (Var x, cil_offset)
            with Cilfacade.TypeOfError _ ->
              (* If we cannot determine the correct type here, we go with the one of the LVal *)
              (* This will usually lead to a type mismatch in the ValueDomain (and hence supertop) *)
              M.debug ~category:Analyzer "Cilfacade.typeOfLval failed Could not obtain the type of %a" d_lval (Var x, cil_offset);
              lval_type
      in
      let update_offset old_value =
        (* Projection to highest Precision *)
        let projected_value = project_val None value (is_global a x) in
        let new_value = VD.update_offset a old_value offs projected_value lval_raw ((Var x), cil_offset) t in
        if WeakUpdates.mem x st.weak then
          VD.join old_value new_value
        else if invariant then
          (* without this, invariant for ambiguous pointer might worsen precision for each individual address to their join *)
          VD.meet old_value new_value
        else
          new_value
      in
      if M.tracing then M.tracel "set" ~var:firstvar "update_one_addr: start with '%a' (type '%a') \nstate:%a\n\n" AD.pretty (AD.from_var_offset (x,offs)) d_type x.vtype D.pretty st;
      if isFunctionType x.vtype then begin
        if M.tracing then M.tracel "set" ~var:firstvar "update_one_addr: returning: '%a' is a function type \n" d_type x.vtype;
        st
      end else
      if get_bool "exp.globs_are_top" then begin
        if M.tracing then M.tracel "set" ~var:firstvar "update_one_addr: BAD? exp.globs_are_top is set \n";
        { st with cpa = CPA.add x `Top st.cpa }
      end else
        (* Check if we need to side-effect this one. We no longer generate
         * side-effects here, but the code still distinguishes these cases. *)
      if (!GU.earlyglobs || ThreadFlag.is_multi a) && is_global a x then begin
        if M.tracing then M.tracel "set" ~var:x.vname "update_one_addr: update a global var '%s' ...\n" x.vname;
        let priv_getg = priv_getg gs in
        (* Optimization to avoid evaluating integer values when setting them.
           The case when invariant = true requires the old_value to be sound for the meet.
           Allocated blocks are representend by Blobs with additional information, so they need to be looked-up. *)
        let old_value = if not invariant && Cil.isIntegralType x.vtype && not (a.f (IsHeapVar x)) && offs = `NoOffset then begin
            VD.bot_value lval_type
          end else
            Priv.read_global a priv_getg st x
        in
        let new_value = update_offset old_value in
        let r = Priv.write_global ~invariant a priv_getg (priv_sideg ctx.sideg) st x new_value in
        if M.tracing then M.tracel "set" ~var:x.vname "update_one_addr: updated a global var '%s' \nstate:%a\n\n" x.vname D.pretty r;
        r
      end else begin
        if M.tracing then M.tracel "set" ~var:x.vname "update_one_addr: update a local var '%s' ...\n" x.vname;
        (* Normal update of the local state *)
        let new_value = update_offset (CPA.find x st.cpa) in
        (* what effect does changing this local variable have on arrays -
           we only need to do this here since globals are not allowed in the
           expressions for partitioning *)
        let effect_on_arrays (a: Q.ask) (st: store) =
          let affected_arrays =
            let set = Dep.find_opt x st.deps |? Dep.VarSet.empty () in
            Dep.VarSet.elements set
          in
          let movement_for_expr l' r' currentE' =
            let are_equal = Q.must_be_equal a in
            let t = Cilfacade.typeOf currentE' in
            let ik = Cilfacade.get_ikind t in
            let newE = Basetype.CilExp.replace l' r' currentE' in
            let currentEPlusOne = BinOp (PlusA, currentE', Cil.kinteger ik 1, t) in
            if are_equal newE currentEPlusOne then
              Some 1
            else
              let currentEMinusOne = BinOp (MinusA, currentE', Cil.kinteger ik 1, t) in
              if are_equal newE currentEMinusOne then
                Some (-1)
              else
                None
          in
          let effect_on_array actually_moved arr (st: store):store =
            let v = CPA.find arr st.cpa in
            let nval =
              if actually_moved then
                match lval_raw, rval_raw with
                | Some (Lval(Var l',NoOffset)), Some r' ->
                  begin
                    let moved_by = movement_for_expr l' r' in
                    VD.affect_move a v x moved_by
                  end
                | _  ->
                  VD.affect_move a v x (fun x -> None)
              else
                let patched_ask =
                  (* The usual recursion trick for ctx. *)
                  (* Must change ctx used by ask to also use new st (not ctx.local), otherwise recursive EvalInt queries use outdated state. *)
                  (* Note: query is just called on base, but not any other analyses. Potentially imprecise, but seems to be sufficient for now. *)
                  let rec ctx' asked =
                    { ctx with
                      ask = (fun (type a) (q: a Queries.t) -> query' asked q)
                    ; local = st
                    }
                  and query': type a. Queries.Set.t -> a Queries.t -> a Queries.result = fun asked q ->
                    let anyq = Queries.Any q in
                    if Queries.Set.mem anyq asked then
                      Queries.Result.top q (* query cycle *)
                    else (
                      let asked' = Queries.Set.add anyq asked in
                      query (ctx' asked') q
                    )
                  in
                  Analyses.ask_of_ctx (ctx' Queries.Set.empty)
                in
                let moved_by = fun x -> Some 0 in (* this is ok, the information is not provided if it *)
                (* TODO: why does affect_move need general ask (of any query) instead of eval_exp? *)
                VD.affect_move patched_ask v x moved_by     (* was a set call caused e.g. by a guard *)
            in
            { st with cpa = update_variable arr arr.vtype nval st.cpa }
          in
          (* within invariant, a change to the way arrays are partitioned is not necessary *)
          List.fold_left (fun x y -> effect_on_array (not invariant) y x) st affected_arrays
        in
        let x_updated = update_variable x t new_value st.cpa in
        let with_dep = add_partitioning_dependencies x new_value {st with cpa = x_updated } in
        effect_on_arrays a with_dep
      end
    in
    let update_one x store =
      match Addr.to_var_offset x with
      | Some x -> update_one_addr x store
      | None -> store
    in try
      (* We start from the current state and an empty list of global deltas,
       * and we assign to all the the different possible places: *)
      let nst = AD.fold update_one lval st in
      (* if M.tracing then M.tracel "set" ~var:firstvar "new state1 %a\n" CPA.pretty nst; *)
      (* If the address was definite, then we just return it. If the address
       * was ambiguous, we have to join it with the initial state. *)
      let nst = if AD.cardinal lval > 1 then { nst with cpa = CPA.join st.cpa nst.cpa } else nst in
      (* if M.tracing then M.tracel "set" ~var:firstvar "new state2 %a\n" CPA.pretty nst; *)
      nst
    with
    (* If any of the addresses are unknown, we ignore it!?! *)
    | SetDomain.Unsupported x ->
      (* if M.tracing then M.tracel "set" ~var:firstvar "set got an exception '%s'\n" x; *)
      M.info ~category:Unsound "Assignment to unknown address, assuming no write happened."; st

  let set_many ~ctx a (gs:glob_fun) (st: store) lval_value_list: store =
    (* Maybe this can be done with a simple fold *)
    let f (acc: store) ((lval:AD.t),(typ:Cil.typ),(value:value)): store =
      set ~ctx a gs acc lval typ value
    in
    (* And fold over the list starting from the store turned wstore: *)
    List.fold_left f st lval_value_list

  let rem_many a (st: store) (v_list: varinfo list): store =
    let f acc v = CPA.remove v acc in
    let g dep v = Dep.remove v dep in
    { st with cpa = List.fold_left f st.cpa v_list; deps = List.fold_left g st.deps v_list }

  (* Removes all partitionings done according to this variable *)
  let rem_many_partitioning a (st:store) (v_list: varinfo list):store =
    (* Removes the partitioning information from all affected arrays, call before removing locals *)
    let rem_partitioning a (st:store) (x:varinfo):store =
      let affected_arrays =
        let set = Dep.find_opt x st.deps |? Dep.VarSet.empty () in
        Dep.VarSet.elements set
      in
      let effect_on_array arr st =
        let v = CPA.find arr st in
        let nval = VD.affect_move ~replace_with_const:(get_bool ("ana.base.partition-arrays.partition-by-const-on-return")) a v x (fun _ -> None) in (* Having the function for movement return None here is equivalent to forcing the partitioning to be dropped *)
        update_variable arr arr.vtype nval st
      in
      { st with cpa = List.fold_left (fun x y -> effect_on_array y x) st.cpa affected_arrays }
    in
    let f s v = rem_partitioning a s v in
    List.fold_left f st v_list

  (**************************************************************************
    * Auxillary functions
    **************************************************************************)

  let is_some_bot x =
    match x with
    | `Bot -> false (* HACK: bot is here due to typing conflict (we do not cast appropriately) *)
    | _ -> VD.is_bot_value x

  let invariant_fallback ctx a (gs:glob_fun) st exp tv =
    (* We use a recursive helper function so that x != 0 is false can be handled
     * as x == 0 is true etc *)
    let rec helper (op: binop) (lval: lval) (value: value) (tv: bool) =
      match (op, lval, value, tv) with
      (* The true-branch where x == value: *)
      | Eq, x, value, true ->
        if M.tracing then M.tracec "invariant" "Yes, %a equals %a\n" d_lval x VD.pretty value;
        (match value with
         | `Int n ->
           let ikind = Cilfacade.get_ikind_exp (Lval lval) in
           Some (x, `Int (ID.cast_to ikind n))
         | _ -> Some(x, value))
      (* The false-branch for x == value: *)
      | Eq, x, value, false -> begin
          match value with
          | `Int n -> begin
              match ID.to_int n with
              | Some n ->
                (* When x != n, we can return a singleton exclusion set *)
                if M.tracing then M.tracec "invariant" "Yes, %a is not %s\n" d_lval x (BI.to_string n);
                let ikind = Cilfacade.get_ikind_exp (Lval lval) in
                Some (x, `Int (ID.of_excl_list ikind [n]))
              | None -> None
            end
          | `Address n -> begin
              if M.tracing then M.tracec "invariant" "Yes, %a is not %a\n" d_lval x AD.pretty n;
              match eval_rv_address a gs st (Lval x) with
              | `Address a when AD.is_definite n ->
                Some (x, `Address (AD.diff a n))
              | `Top when AD.is_null n ->
                Some (x, `Address AD.not_null)
              | v ->
                if M.tracing then M.tracec "invariant" "No address invariant for: %a != %a\n" VD.pretty v AD.pretty n;
                None
            end
          (* | `Address a -> Some (x, value) *)
          | _ ->
            (* We can't say anything else, exclusion sets are finite, so not
             * being in one means an infinite number of values *)
            if M.tracing then M.tracec "invariant" "Failed! (not a definite value)\n";
            None
        end
      | Ne, x, value, _ -> helper Eq x value (not tv)
      | Lt, x, value, _ -> begin
          match value with
          | `Int n -> begin
              let ikind = Cilfacade.get_ikind_exp (Lval lval) in
              let n = ID.cast_to ikind n in
              let range_from x = if tv then ID.ending ikind (BI.sub x BI.one) else ID.starting ikind x in
              let limit_from = if tv then ID.maximal else ID.minimal in
              match limit_from n with
              | Some n ->
                if M.tracing then M.tracec "invariant" "Yes, success! %a is not %s\n\n" d_lval x (BI.to_string n);
                Some (x, `Int (range_from n))
              | None -> None
            end
          | _ -> None
        end
      | Le, x, value, _ -> begin
          match value with
          | `Int n -> begin
              let ikind = Cilfacade.get_ikind_exp (Lval lval) in
              let n = ID.cast_to ikind n in
              let range_from x = if tv then ID.ending ikind x else ID.starting ikind (BI.add x BI.one) in
              let limit_from = if tv then ID.maximal else ID.minimal in
              match limit_from n with
              | Some n ->
                if M.tracing then M.tracec "invariant" "Yes, success! %a is not %s\n\n" d_lval x (BI.to_string n);
                Some (x, `Int (range_from n))
              | None -> None
            end
          | _ -> None
        end
      | Gt, x, value, _ -> helper Le x value (not tv)
      | Ge, x, value, _ -> helper Lt x value (not tv)
      | _ ->
        if M.tracing then M.trace "invariant" "Failed! (operation not supported)\n\n";
        None
    in
    if M.tracing then M.traceli "invariant" "assume expression %a is %B\n" d_exp exp tv;
    let null_val typ =
      match Cil.unrollType typ with
      | TPtr _                    -> `Address AD.null_ptr
      | TEnum({ekind=_;_},_)
      | _                         -> `Int (ID.of_int (Cilfacade.get_ikind typ) BI.zero)
    in
    let rec derived_invariant exp tv =
      let switchedOp = function Lt -> Gt | Gt -> Lt | Le -> Ge | Ge -> Le | x -> x in (* a op b <=> b (switchedOp op) b *)
      match exp with
      (* Since we handle not only equalities, the order is important *)
      | BinOp(op, Lval x, rval, typ) -> helper op x (VD.cast (Cilfacade.typeOfLval x) (eval_rv a gs st rval)) tv
      | BinOp(op, rval, Lval x, typ) -> derived_invariant (BinOp(switchedOp op, Lval x, rval, typ)) tv
      | BinOp(op, CastE (t1, c1), CastE (t2, c2), t) when (op = Eq || op = Ne) && typeSig t1 = typeSig t2 && VD.is_safe_cast t1 (Cilfacade.typeOf c1) && VD.is_safe_cast t2 (Cilfacade.typeOf c2)
        -> derived_invariant (BinOp (op, c1, c2, t)) tv
      | BinOp(op, CastE (TInt (ik, _) as t1, Lval x), rval, typ) ->
        (match eval_rv a gs st (Lval x) with
         | `Int v ->
           (* This is tricky: It it is not sufficient to check that ID.cast_to_ik v = v
            * If there is one domain that knows this to be true and the other does not, we
            * should still impose the invariant. E.g. i -> ([1,5]; Not {0}[byte]) *)
           if VD.is_safe_cast t1 (Cilfacade.typeOfLval x) then
             derived_invariant (BinOp (op, Lval x, rval, typ)) tv
           else
             None
         | _ -> None)
      | BinOp(op, rval, CastE (TInt (_, _) as ti, Lval x), typ) ->
        derived_invariant (BinOp (switchedOp op, CastE(ti, Lval x), rval, typ)) tv
      (* Cases like if (x) are treated like if (x != 0) *)
      | Lval x ->
        (* There are two correct ways of doing it: "if ((int)x != 0)" or "if (x != (typeof(x))0))"
         * Because we try to avoid casts (and use a more precise address domain) we use the latter *)
        helper Ne x (null_val (Cilfacade.typeOf exp)) tv
      | UnOp (LNot,uexp,typ) -> derived_invariant uexp (not tv)
      | _ ->
        if M.tracing then M.tracec "invariant" "Failed! (expression %a not understood)\n\n" d_plainexp exp;
        None
    in
    let apply_invariant oldv newv =
      match oldv, newv with
      (* | `Address o, `Address n when AD.mem (Addr.unknown_ptr ()) o && AD.mem (Addr.unknown_ptr ()) n -> *)
      (*   `Address (AD.join o n) *)
      (* | `Address o, `Address n when AD.mem (Addr.unknown_ptr ()) o -> `Address n *)
      (* | `Address o, `Address n when AD.mem (Addr.unknown_ptr ()) n -> `Address o *)
      | _ -> VD.meet oldv newv
    in
    match derived_invariant exp tv with
    | Some (lval, value) ->
      if M.tracing then M.tracec "invariant" "Restricting %a with %a\n" d_lval lval VD.pretty value;
      let addr = eval_lv a gs st lval in
      if (AD.is_top addr) then st
      else
        let oldval = get a gs st addr None in (* None is ok here, we could try to get more precise, but this is ok (reading at unknown position in array) *)
        let oldval = if is_some_bot oldval then (M.tracec "invariant" "%a is bot! This should not happen. Will continue with top!" d_lval lval; VD.top ()) else oldval in
        let t_lval = Cilfacade.typeOfLval lval in
        let state_with_excluded = set a gs st addr t_lval value ~invariant:true ~ctx in
        let value =  get a gs state_with_excluded addr None in
        let new_val = apply_invariant oldval value in
        if M.tracing then M.traceu "invariant" "New value is %a\n" VD.pretty new_val;
        (* make that address meet the invariant, i.e exclusion sets will be joined *)
        if is_some_bot new_val then (
          if M.tracing then M.tracel "branch" "C The branch %B is dead!\n" tv;
          raise Analyses.Deadcode
        )
        else if VD.is_bot new_val
        then set a gs st addr t_lval value ~invariant:true ~ctx (* no *_raw because this is not a real assignment *)
        else set a gs st addr t_lval new_val ~invariant:true ~ctx (* no *_raw because this is not a real assignment *)
    | None ->
      if M.tracing then M.traceu "invariant" "Doing nothing.\n";
      M.debug ~category:Analyzer "Invariant failed: expression \"%a\" not understood." d_plainexp exp;
      st

  let invariant ctx a gs st exp tv: store =
    let fallback reason st =
      if M.tracing then M.tracel "inv" "Can't handle %a.\n%s\n" d_plainexp exp reason;
      invariant_fallback ctx a gs st exp tv
    in
    (* inverse values for binary operation a `op` b == c *)
    (* ikind is the type of a for limiting ranges of the operands a, b. The only binops which can have different types for a, b are Shiftlt, Shiftrt (not handled below; don't use ikind to limit b there). *)
    let inv_bin_int (a, b) ikind c op =
      let warn_and_top_on_zero x =
        if GobOption.exists (BI.equal BI.zero) (ID.to_int x) then
          (M.error ~category:M.Category.Integer.div_by_zero ~tags:[CWE 369] "Must Undefined Behavior: Second argument of div or mod is 0, continuing with top";
           ID.top_of ikind)
        else
          x
      in
      let meet_bin a' b'  = ID.meet a a', ID.meet b b' in
      let meet_com oi = (* commutative *)
        try
          meet_bin (oi c b) (oi c a)
        with
          IntDomain.ArithmeticOnIntegerBot _ -> raise Deadcode in
      let meet_non oi oo = (* non-commutative *)
        try
          meet_bin (oi c b) (oo a c)
        with IntDomain.ArithmeticOnIntegerBot _ -> raise Deadcode in
      match op with
      | PlusA  -> meet_com ID.sub
      | Mult   ->
        (* Only multiplication with odd numbers is an invertible operation in (mod 2^n) *)
        (* refine x by information about y, using x * y == c *)
        let refine_by x y = (match ID.to_int y with
            | None -> x
            | Some v when BI.equal (BI.rem v (BI.of_int 2)) BI.zero (* v % 2 = 0 *) -> x (* A refinement would still be possible here, but has to take non-injectivity into account. *)
            | Some v (* when Int64.rem v 2L = 1L *) -> ID.meet x (ID.div c y)) (* Div is ok here, c must be divisible by a and b *)
        in
        (refine_by a b, refine_by b a)
      | MinusA -> meet_non ID.add ID.sub
      | Div    ->
        (* If b must be zero, we have must UB *)
        let b = warn_and_top_on_zero b in
        (* Integer division means we need to add the remainder, so instead of just `a = c*b` we have `a = c*b + a%b`.
         * However, a%b will give [-b+1, b-1] for a=top, but we only want the positive/negative side depending on the sign of c*b.
         * If c*b = 0 or it can be positive or negative, we need the full range for the remainder. *)
        let rem =
          let is_pos = ID.to_bool @@ ID.gt (ID.mul b c) (ID.of_int ikind BI.zero) = Some true in
          let is_neg = ID.to_bool @@ ID.lt (ID.mul b c) (ID.of_int ikind BI.zero) = Some true in
          let full = ID.rem a b in
          if is_pos then ID.meet (ID.starting ikind BI.zero) full
          else if is_neg then ID.meet (ID.ending ikind BI.zero) full
          else full
        in
        meet_bin (ID.add (ID.mul b c) rem) (ID.div (ID.sub a rem) c)
      | Mod    -> (* a % b == c *)
        (* If b must be zero, we have must UB *)
        let b = warn_and_top_on_zero b in
        (* a' = a/b*b + c and derived from it b' = (a-c)/(a/b)
         * The idea is to formulate a' as quotient * divisor + remainder. *)
        let a' = ID.add (ID.mul (ID.div a b) b) c in
        let b' = ID.div (ID.sub a c) (ID.div a b) in
        (* However, for [2,4]%2 == 1 this only gives [3,4].
         * If the upper bound of a is divisible by b, we can also meet with the result of a/b*b - c to get the precise [3,3].
         * If b is negative we have to look at the lower bound. *)
        let is_divisible bound =
          match bound a with
          | Some ba -> ID.rem (ID.of_int ikind ba) b |> ID.to_int = Some BI.zero
          | None -> false
        in
        let max_pos = match ID.maximal b with None -> true | Some x -> BI.compare x BI.zero >= 0 in
        let min_neg = match ID.minimal b with None -> true | Some x -> BI.compare x BI.zero < 0 in
        let implies a b = not a || b in
        let a'' =
          if implies max_pos (is_divisible ID.maximal) && implies min_neg (is_divisible ID.minimal) then
            ID.meet a' (ID.sub (ID.mul (ID.div a b) b) c)
          else a'
        in
        let a''' =
          (* if both b and c are definite, we can get a precise value in the congruence domain *)
          match ID.to_int b, ID.to_int c with
          | Some b, Some c ->
            (* a%b == c  -> a: c+bℤ *)
            let t = ID.of_congruence ikind (c, b) in
            ID.meet a'' t
          | _, _ -> a''
        in
        meet_bin a''' b'
      | Eq | Ne as op ->
        let both x = x, x in
        let m = ID.meet a b in
        (match op, ID.to_bool c with
         | Eq, Some true
         | Ne, Some false -> both m (* def. equal: if they compare equal, both values must be from the meet *)
         | Eq, Some false
         | Ne, Some true -> (* def. unequal *)
           (* Both values can not be in the meet together, but it's not sound to exclude the meet from both.
            * e.g. a=[0,1], b=[1,2], meet a b = [1,1], but (a != b) does not imply a=[0,0], b=[2,2] since others are possible: a=[1,1], b=[2,2]
            * Only if a is a definite value, we can exclude it from b: *)
           (* TODO: This causes inconsistent results:
              interval not sufficiently refined:
                inv_bin_int: unequal: (Unknown int([-31,31]),[0,1]) and (0,[0,0]); ikind: int; a': (Not {0}([-31,31]),[-2147483648,2147483647]), b': (0,[0,0])
                binop: m == 0, a': (Not {0}([-31,31]),[0,1]), b': (0,[0,0]) *)
           let excl a b = match ID.to_int a with Some x -> ID.of_excl_list ikind [x] | None -> b in
           let a' = excl b a in
           let b' = excl a b in
           if M.tracing then M.tracel "inv" "inv_bin_int: unequal: %a and %a; ikind: %a; a': %a, b': %a\n" ID.pretty a ID.pretty b d_ikind ikind ID.pretty a' ID.pretty b';
           meet_bin a' b'
         | _, _ -> a, b
        )
      | Lt | Le | Ge | Gt as op ->
        let pred x = BI.sub x BI.one in
        let succ x = BI.add x BI.one in
        (match ID.minimal a, ID.maximal a, ID.minimal b, ID.maximal b with
         | Some l1, Some u1, Some l2, Some u2 ->
           (* if M.tracing then M.tracel "inv" "Op: %s, l1: %Ld, u1: %Ld, l2: %Ld, u2: %Ld\n" (show_binop op) l1 u1 l2 u2; *)
           (* TODO: This causes inconsistent results:
              def_exc and interval in conflict:
                binop m < 0 with (Not {-1}([-31,31]),[-1,0]) < (0,[0,0]) == (1,[1,1])
                binop: m < 0, a': (Not {-1, 0}([-31,31]),[-1,-1]), b': (0,[0,0]) *)
           (match op, ID.to_bool c with
            | Le, Some true
            | Gt, Some false -> meet_bin (ID.ending ikind u2) (ID.starting ikind l1)
            | Ge, Some true
            | Lt, Some false -> meet_bin (ID.starting ikind l2) (ID.ending ikind u1)
            | Lt, Some true
            | Ge, Some false -> meet_bin (ID.ending ikind (pred u2)) (ID.starting ikind (succ l1))
            | Gt, Some true
            | Le, Some false -> meet_bin (ID.starting ikind (succ l2)) (ID.ending ikind (pred u1))
            | _, _ -> a, b)
         | _ -> a, b)
      | BOr | BXor as op->
        if M.tracing then M.tracel "inv" "Unhandled operator %a\n" d_binop op;
        (* Be careful: inv_exp performs a meet on both arguments of the BOr / BXor. *)
        a, b
      | op ->
        if M.tracing then M.tracel "inv" "Unhandled operator %a\n" d_binop op;
        a, b
    in
    let inv_bin_float (a, b) c op =
      let open Stdlib in
      let meet_bin a' b'  = FD.meet a a', FD.meet b b' in
      (* Refining the abstract values based on branching is roughly based on the idea in [Symbolic execution of floating-point computations](https://hal.inria.fr/inria-00540299/document)
         However, their approach is only applicable to the "nearest" rounding mode. Here we use a more general approach covering all possible rounding modes and therefore
         use the actual `pred c_min`/`succ c_max` for the outer-bounds instead of the middles between `c_min` and `pred c_min`/`c_max` and `succ c_max` as suggested in the paper.
         This also removes the necessity of computing those expressions with higher precise than in the concrete.
      *)
      try
        match op with
        | PlusA  ->
          (* A + B = C, \forall a \in A. a + b_min > pred c_min \land a + b_max < succ c_max
              \land a + b_max > pred c_min \land a + b_min < succ c_max
             \rightarrow A = [min(pred c_min - b_min, pred c_min - b_max), max(succ c_max - b_max, succ c_max - b_min)]
             \rightarrow A = [pred c_min - b_max, succ c_max - b_min]
          *)
          let reverse_add v v' = (match FD.minimal c, FD.maximal c, FD.minimal v, FD.maximal v with
              | Some c_min, Some c_max, Some v_min, Some v_max when Float.is_finite (Float.pred c_min) && Float.is_finite (Float.succ c_max) ->
                let l = Float.pred c_min -. v_max in
                let h =  Float.succ c_max -. v_min in
                FD.of_interval (FD.get_fkind c) (l, h)
              | _ -> v') in
          meet_bin (reverse_add b a) (reverse_add a b)
        | MinusA ->
          (* A - B = C \ forall a \in A. a - b_max > pred c_min \land a - b_min < succ c_max
              \land a - b_min > pred c_min \land a - b_max < succ c_max
             \rightarrow A = [min(pred c_min + b_max, pred c_min + b_min), max(succ c_max + b_max, succ c_max + b_max)]
             \rightarrow A = [pred c_min + b_min, succ c_max + b_max]
          *)
          let a' = (match FD.minimal c, FD.maximal c, FD.minimal b, FD.maximal b with
              | Some c_min, Some c_max, Some b_min, Some b_max when Float.is_finite (Float.pred c_min) && Float.is_finite (Float.succ c_max) ->
                let l = Float.pred c_min +. b_min in
                let h =  Float.succ c_max +. b_max in
                FD.of_interval (FD.get_fkind c) (l, h)
              | _ -> a) in
          (* A - B = C \ forall b \in B. a_min - b > pred c_min \land a_max - b < succ c_max
              \land a_max - b > pred c_min \land a_min - b < succ c_max
             \rightarrow B = [min(a_max - succ c_max, a_min - succ c_max), max(a_min - pred c_min, a_max - pred c_min)]
             \rightarrow B = [a_min - succ c_max, a_max - pred c_min]
          *)
          let b' = (match FD.minimal c, FD.maximal c, FD.minimal a, FD.maximal a with
              | Some c_min, Some c_max, Some a_min, Some a_max when Float.is_finite (Float.pred c_min) && Float.is_finite (Float.succ c_max) ->
                let l = a_min -. Float.succ c_max in
                let h =  a_max -. Float.pred c_min in
                FD.of_interval (FD.get_fkind c) (l, h)
              | _ -> b) in
          meet_bin a'  b'
        | Mult   ->
          (* A * B = C \forall a \in A, a > 0. a * b_min > pred c_min \land a * b_max < succ c_max
             A * B = C \forall a \in A, a < 0. a * b_max > pred c_min \land a * b_min < succ c_max
             (with negative b reversed <>)
             \rightarrow A = [min(pred c_min / b_min, pred c_min / b_max, succ c_max / b_min, succ c_max /b_max),
                              max(succ c_max / b_min, succ c_max /b_max, pred c_min / b_min, pred c_min / b_max)]
          *)
          let reverse_mul v v' = (match FD.minimal c, FD.maximal c, FD.minimal v, FD.maximal v with
              | Some c_min, Some c_max, Some v_min, Some v_max when Float.is_finite (Float.pred c_min) && Float.is_finite (Float.succ c_max) ->
                let v1, v2, v3, v4 = (Float.pred c_min /. v_min), (Float.pred c_min /. v_max), (Float.succ c_max /. v_min), (Float.succ c_max /. v_max) in
                let l = Float.min (Float.min v1 v2) (Float.min v3 v4) in
                let h =  Float.max (Float.max v1 v2) (Float.max v3 v4) in
                FD.of_interval (FD.get_fkind c) (l, h)
              | _ -> v') in
          meet_bin (reverse_mul b a) (reverse_mul a b)
        | Div ->
          (* A / B = C \forall a \in A, a > 0, b_min > 1. a / b_max > pred c_min \land a / b_min < succ c_max
             A / B = C \forall a \in A, a < 0, b_min > 1. a / b_min > pred c_min \land a / b_max < succ c_max
             A / B = C \forall a \in A, a > 0, 0 < b_min, b_max < 1. a / b_max > pred c_min \land a / b_min < succ c_max
             A / B = C \forall a \in A, a < 0, 0 < b_min, b_max < 1. a / b_min > pred c_min \land a / b_max < succ c_max
             ... same for negative b
             \rightarrow A = [min(b_max * pred c_min, b_min * pred c_min, b_min * succ c_max, b_max * succ c_max),
                              max(b_max * succ c_max, b_min * succ c_max, b_max * pred c_min, b_min * pred c_min)]
          *)
          let a' = (match FD.minimal c, FD.maximal c, FD.minimal b, FD.maximal b with
              | Some c_min, Some c_max, Some b_min, Some b_max when Float.is_finite (Float.pred c_min) && Float.is_finite (Float.succ c_max) ->
                let v1, v2, v3, v4 = (Float.pred c_min *. b_max), (Float.pred c_min *. b_min), (Float.succ c_max *. b_max), (Float.succ c_max *. b_min) in
                let l = Float.min (Float.min v1 v2) (Float.min v3 v4) in
                let h =  Float.max (Float.max v1 v2) (Float.max v3 v4) in
                FD.of_interval (FD.get_fkind c) (l, h)
              | _ -> a) in
          (* A / B = C \forall b \in B, b > 0, a_min / b > pred c_min \land a_min / b < succ c_max
              \land a_max / b > pred c_min \land a_max / b < succ c_max
             A / B = C \forall b \in B, b < 0, a_min / b > pred c_min \land a_min / b < succ c_max
              \land a_max / b > pred c_min \land a_max / b < succ c_max
             \rightarrow (b != 0) B = [min(a_min / succ c_max, a_max / succ c_max, a_min / pred c_min, a_max / pred c_min),
                                      max(a_min / pred c_min, a_max / pred c_min, a_min / succ c_max, a_max / succ c_max)]
          *)
          let b' = (match FD.minimal c, FD.maximal c, FD.minimal a, FD.maximal a with
              | Some c_min, Some c_max, Some a_min, Some a_max when Float.is_finite (Float.pred c_min) && Float.is_finite (Float.succ c_max) ->
                let v1, v2, v3, v4 = (a_min /. Float.pred c_min), (a_max /. Float.pred c_min), (a_min /. Float.succ c_max), (a_max /. Float.succ c_max) in
                let l = Float.min (Float.min v1 v2) (Float.min v3 v4) in
                let h =  Float.max (Float.max v1 v2) (Float.max v3 v4) in
                FD.of_interval (FD.get_fkind c) (l, h)
              | _ -> b) in
          meet_bin a' b'
        | Eq | Ne as op ->
          let both x = x, x in
          (match op, ID.to_bool (FD.to_int IBool c) with
           | Eq, Some true
           | Ne, Some false -> both (FD.meet a b) (* def. equal: if they compare equal, both values must be from the meet *)
           | Eq, Some false
           | Ne, Some true -> (* def. unequal *)
             (* M.debug ~category:Analyzer "Can't use unequal information about float value in expression \"%a\"." d_plainexp exp; *)
             a, b
           | _, _ -> a, b
          )
        | Lt | Le | Ge | Gt as op ->
          (match FD.minimal a, FD.maximal a, FD.minimal b, FD.maximal b with
           | Some l1, Some u1, Some l2, Some u2 ->
             (match op, ID.to_bool (FD.to_int IBool c) with
              | Le, Some true
              | Gt, Some false -> meet_bin (FD.ending (FD.get_fkind a) u2) (FD.starting (FD.get_fkind b) l1)
              | Ge, Some true
              | Lt, Some false -> meet_bin (FD.starting (FD.get_fkind a) l2) (FD.ending (FD.get_fkind b) u1)
              | Lt, Some true
              | Ge, Some false -> meet_bin (FD.ending_before (FD.get_fkind a) u2) (FD.starting_after (FD.get_fkind b) l1)
              | Gt, Some true
              | Le, Some false -> meet_bin (FD.starting_after (FD.get_fkind a) l2) (FD.ending_before (FD.get_fkind b) u1)
              | _, _ -> a, b)
           | _ -> a, b)
        | op ->
          if M.tracing then M.tracel "inv" "Unhandled operator %a\n" d_binop op;
          a, b
      with FloatDomain.ArithmeticOnFloatBot _ -> raise Deadcode
    in
    let eval e st = eval_rv a gs st e in
    let eval_bool e st = match eval e st with `Int i -> ID.to_bool i | _ -> None in
    let set' lval v st = set a gs st (eval_lv a gs st lval) (Cilfacade.typeOfLval lval) v ~invariant:true ~ctx in
    let rec inv_exp c_typed exp (st:store): store =
      (* trying to improve variables in an expression so it is bottom means dead code *)
      if VD.is_bot_value c_typed then raise Deadcode;
      match exp, c_typed with
      | UnOp (LNot, e, _), `Int c ->
        let ikind = Cilfacade.get_ikind_exp e in
        let c' =
          match ID.to_bool (unop_ID LNot c) with
          | Some true ->
            (* i.e. e should evaluate to [1,1] *)
            (* LNot x is 0 for any x != 0 *)
            ID.of_excl_list ikind [BI.zero]
          | Some false -> ID.of_bool ikind false
          | _ -> ID.top_of ikind
        in
        inv_exp (`Int c') e st
      | UnOp (Neg, e, _), `Float c -> inv_exp (`Float (unop_FD Neg c)) e st
      | UnOp ((BNot|Neg) as op, e, _), `Int c -> inv_exp (`Int (unop_ID op c)) e st
      (* no equivalent for `Float, as VD.is_safe_cast fails for all float types anyways *)
      | BinOp(op, CastE (t1, c1), CastE (t2, c2), t), `Int c when (op = Eq || op = Ne) && typeSig (Cilfacade.typeOf c1) = typeSig (Cilfacade.typeOf c2) && VD.is_safe_cast t1 (Cilfacade.typeOf c1) && VD.is_safe_cast t2 (Cilfacade.typeOf c2) ->
        inv_exp (`Int c) (BinOp (op, c1, c2, t)) st
      | (BinOp (op, e1, e2, _) as e, `Float _)
      | (BinOp (op, e1, e2, _) as e, `Int _) ->
        let invert_binary_op c pretty c_int c_float =
          if M.tracing then M.tracel "inv" "binop %a with %a %a %a == %a\n" d_exp e VD.pretty (eval e1 st) d_binop op VD.pretty (eval e2 st) pretty c;
          (match eval e1 st, eval e2 st with
           | `Int a, `Int b ->
             let ikind = Cilfacade.get_ikind_exp e1 in (* both operands have the same type (except for Shiftlt, Shiftrt)! *)
             let a', b' = inv_bin_int (a, b) ikind (c_int ikind) op in
             if M.tracing then M.tracel "inv" "binop: %a, a': %a, b': %a\n" d_exp e ID.pretty a' ID.pretty b';
             let st' = inv_exp (`Int a') e1 st in
             let st'' = inv_exp (`Int b') e2 st' in
             st''
           | `Float a, `Float b ->
             let fkind = Cilfacade.get_fkind_exp e1 in (* both operands have the same type *)
             let a', b' = inv_bin_float (a, b) (c_float fkind) op in
             if M.tracing then M.tracel "inv" "binop: %a, a': %a, b': %a\n" d_exp e FD.pretty a' FD.pretty b';
             let st' = inv_exp (`Float a') e1 st in
             let st'' = inv_exp (`Float b') e2 st' in
             st''
           (* Mixed `Float and `Int cases should never happen, as there are no binary operators with one float and one int parameter ?!*)
           | `Int _, `Float _ | `Float _, `Int _ -> failwith "ill-typed program";
             (* | `Address a, `Address b -> ... *)
           | a1, a2 -> fallback ("binop: got abstract values that are not `Int: " ^ sprint VD.pretty a1 ^ " and " ^ sprint VD.pretty a2) st)
          (* use closures to avoid unused casts *)
        in (match c_typed with
            | `Int c -> invert_binary_op c ID.pretty (fun ik -> ID.cast_to ik c) (fun fk -> FD.of_int fk c)
            | `Float c -> invert_binary_op c FD.pretty (fun ik -> FD.to_int ik c) (fun fk -> FD.cast_to fk c)
            | _ -> failwith "unreachable")
      | Lval x, `Int _(* meet x with c *)
      | Lval x, `Float _ -> (* meet x with c *)
        let update_lval c x c' pretty = (match x with
            | Var var, o ->
              (* For variables, this is done at to the level of entire variables to benefit e.g. from disjunctive struct domains *)
              let oldv = get_var a gs st var in
              let offs = convert_offset a gs st o in
              let newv = VD.update_offset a oldv offs c' (Some exp) x (var.vtype) in
              let v = VD.meet oldv newv in
              if is_some_bot v then raise Deadcode
              else (
                if M.tracing then M.tracel "inv" "improve variable %a from %a to %a (c = %a, c' = %a)\n" d_varinfo var VD.pretty oldv VD.pretty v pretty c VD.pretty c';
                set' (Var var,NoOffset) v st
              )
            | Mem _, _ ->
              (* For accesses via pointers, not yet *)
              let oldv = eval (Lval x) st in
              let v = VD.meet oldv c' in
              if is_some_bot v then raise Deadcode
              else (
                if M.tracing then M.tracel "inv" "improve lval %a from %a to %a (c = %a, c' = %a)\n" d_lval x VD.pretty oldv VD.pretty v pretty c VD.pretty c';
                set' x v st
              )) in
        let t = Cil.unrollType (Cilfacade.typeOfLval x) in  (* unroll type to deal with TNamed *)
        (match c_typed with
         | `Int c -> update_lval c x (match t with
             | TPtr _ -> `Address (AD.of_int (module ID) c)
             | TInt (ik, _)
             | TEnum ({ekind = ik; _}, _) -> `Int (ID.cast_to ik c)
             | TFloat (fk, _) -> `Float (FD.of_int fk c)
             | _ -> `Int c) ID.pretty
         | `Float c -> update_lval c x (match t with
             (* | TPtr _ -> ..., pointer conversion from/to float is not supported *)
             | TInt (ik, _) -> `Int (FD.to_int ik c)
             (* this is theoretically possible and should be handled correctly, however i can't imagine an actual piece of c code producing this?! *)
             | TEnum ({ekind = ik; _}, _) -> `Int (FD.to_int ik c)
             | TFloat (fk, _) -> `Float (FD.cast_to fk c)
             | _ -> `Float c) FD.pretty
         | _ -> failwith "unreachable")
      | Const _ , _ -> st (* nothing to do *)
      | CastE ((TFloat (_, _)), e), `Float c ->
        (match Cilfacade.typeOf e, FD.get_fkind c with
         | TFloat (FLongDouble as fk, _), FFloat
         | TFloat (FDouble as fk, _), FFloat
         | TFloat (FLongDouble as fk, _), FDouble
         | TFloat (fk, _), FLongDouble
         | TFloat (FDouble as fk, _), FDouble
         | TFloat (FFloat as fk, _), FFloat -> inv_exp (`Float (FD.cast_to fk c)) e st
         | _ -> fallback ("CastE: incompatible types") st)
      | CastE ((TInt (ik, _)) as t, e), `Int c
      | CastE ((TEnum ({ekind = ik; _ }, _)) as t, e), `Int c -> (* Can only meet the t part of an Lval in e with c (unless we meet with all overflow possibilities)! Since there is no good way to do this, we only continue if e has no values outside of t. *)
        (match eval e st with
         | `Int i ->
           if ID.leq i (ID.cast_to ik i) then
             match Cilfacade.typeOf e with
             | TInt(ik_e, _)
             | TEnum ({ekind = ik_e; _ }, _) ->
               let c' = ID.cast_to ik_e c in
               if M.tracing then M.tracel "inv" "cast: %a from %a to %a: i = %a; cast c = %a to %a = %a\n" d_exp e d_ikind ik_e d_ikind ik ID.pretty i ID.pretty c d_ikind ik_e ID.pretty c';
               inv_exp (`Int c') e st
             | x -> fallback ("CastE: e did evaluate to `Int, but the type did not match" ^ sprint d_type t) st
           else
             fallback ("CastE: " ^ sprint d_plainexp e ^ " evaluates to " ^ sprint ID.pretty i ^ " which is bigger than the type it is cast to which is " ^ sprint d_type t) st
         | v -> fallback ("CastE: e did not evaluate to `Int, but " ^ sprint VD.pretty v) st)
      | e, _ -> fallback (sprint d_plainexp e ^ " not implemented") st
    in
    if eval_bool exp st = Some (not tv) then raise Deadcode (* we already know that the branch is dead *)
    else
      let is_cmp = function
        | BinOp ((Lt | Gt | Le | Ge | Eq | Ne), _, _, t) -> true
        | _ -> false
      in
      try
        let ik = Cilfacade.get_ikind_exp exp in
        let itv = if not tv || is_cmp exp then (* false is 0, but true can be anything that is not 0, except for comparisons which yield 1 *)
            ID.of_bool ik tv (* this will give 1 for true which is only ok for comparisons *)
          else
            ID.of_excl_list ik [BI.zero] (* Lvals, Casts, arithmetic operations etc. should work with true = non_zero *)
        in
        inv_exp (`Int itv) exp st
      with Invalid_argument _ ->
        let fk = Cilfacade.get_fkind_exp exp in
        let ftv = if not tv then (* false is 0, but true can be anything that is not 0, except for comparisons which yield 1 *)
            FD.of_const fk 0.
          else
            FD.top_of fk
        in
        inv_exp (`Float ftv) exp st


  let set_savetop ~ctx ?lval_raw ?rval_raw ask (gs:glob_fun) st adr lval_t v : store =
    if M.tracing then M.tracel "set" "savetop %a %a %a\n" AD.pretty adr d_type lval_t VD.pretty v;
    match v with
    | `Top -> set ~ctx ask gs st adr lval_t (VD.top_value (AD.get_type adr)) ?lval_raw ?rval_raw
    | v -> set ~ctx ask gs st adr lval_t v ?lval_raw ?rval_raw


  (**************************************************************************
   * Simple defs for the transfer functions
   **************************************************************************)
  let assign ctx (lval:lval) (rval:exp):store  =
    let lval_t = Cilfacade.typeOfLval lval in
    let char_array_hack () =
      let rec split_offset = function
        | Index(Const(CInt(i, _, _)), NoOffset) -> (* ...[i] *)
          Index(zero, NoOffset), Some i (* all i point to StartOf(string) *)
        | NoOffset -> NoOffset, None
        | Index(exp, offs) ->
          let offs', r = split_offset offs in
          Index(exp, offs'), r
        | Field(fi, offs) ->
          let offs', r = split_offset offs in
          Field(fi, offs'), r
      in
      let last_index (lhost, offs) =
        match split_offset offs with
        | offs', Some i -> Some ((lhost, offs'), i)
        | _ -> None
      in
      match last_index lval, stripCasts rval with
      | Some (lv, i), Const(CChr c) when c<>'\000' -> (* "abc" <> "abc\000" in OCaml! *)
        let i = Cilint.int_of_cilint i in
        (* ignore @@ printf "%a[%i] = %c\n" d_lval lv i c; *)
        let s = try Hashtbl.find char_array lv with Not_found -> Bytes.empty in (* current string for lv or empty string *)
        if i >= Bytes.length s then ((* optimized b/c Out_of_memory *)
          let dst = Bytes.make (i+1) '\000' in
          Bytes.blit s 0 dst 0 (Bytes.length s); (* dst[0:len(s)] = s *)
          Bytes.set dst i c; (* set character i to c inplace *)
          Hashtbl.replace char_array lv dst
        ) else (
          Bytes.set s i c; (* set character i to c inplace *)
          Hashtbl.replace char_array lv s
        )
      (*BatHashtbl.modify_def "" lv (fun s -> Bytes.set s i c) char_array*)
      | _ -> ()
    in
    char_array_hack ();
    let rval_val = eval_rv (Analyses.ask_of_ctx ctx) ctx.global ctx.local rval in
    let lval_val = eval_lv (Analyses.ask_of_ctx ctx) ctx.global ctx.local lval in
    (* let sofa = AD.short 80 lval_val^" = "^VD.short 80 rval_val in *)
    (* M.debug ~category:Analyzer @@ sprint ~width:80 @@ dprintf "%a = %a\n%s" d_plainlval lval d_plainexp rval sofa; *)
    let not_local xs =
      let not_local x =
        match Addr.to_var_may x with
        | Some x -> is_global (Analyses.ask_of_ctx ctx) x
        | None -> x = Addr.UnknownPtr
      in
      AD.is_top xs || AD.exists not_local xs
    in
    (match rval_val, lval_val with
     | `Address adrs, lval
       when (not !GU.global_initialization) && get_bool "kernel" && not_local lval && not (AD.is_top adrs) ->
       let find_fps e xs = match Addr.to_var_must e with
         | Some x -> x :: xs
         | None -> xs
       in
       let vars = AD.fold find_fps adrs [] in (* filter_map from AD to list *)
       let funs = List.filter (fun x -> isFunctionType x.vtype) vars in
       List.iter (fun x -> ctx.spawn None x []) funs
     | _ -> ()
    );
    match lval with (* this section ensure global variables contain bottom values of the proper type before setting them  *)
    | (Var v, offs) when AD.is_definite lval_val && v.vglob ->
      (* Optimization: In case of simple integral types, we not need to evaluate the old value.
          v is not an allocated block, as v directly appears as a variable in the program;
          so no explicit check is required here (unlike in set) *)
      let current_val = if Cil.isIntegralType v.vtype then begin
          assert (offs = NoOffset);
          `Bot
        end else
          eval_rv_keep_bot (Analyses.ask_of_ctx ctx) ctx.global ctx.local (Lval (Var v, NoOffset))
      in
      begin match current_val with
        | `Bot -> (* current value is VD `Bot *)
          begin match Addr.to_var_offset (AD.choose lval_val) with
            | Some (x,offs) ->
              let t = v.vtype in
              let iv = VD.bot_value t in (* correct bottom value for top level variable *)
              if M.tracing then M.tracel "set" "init bot value: %a\n" VD.pretty iv;
              let nv = VD.update_offset (Analyses.ask_of_ctx ctx) iv offs rval_val (Some  (Lval lval)) lval t in (* do desired update to value *)
              set_savetop ~ctx (Analyses.ask_of_ctx ctx) ctx.global ctx.local (AD.from_var v) lval_t nv ~lval_raw:lval ~rval_raw:rval (* set top-level variable to updated value *)
            | None ->
              set_savetop ~ctx (Analyses.ask_of_ctx ctx) ctx.global ctx.local lval_val lval_t rval_val ~lval_raw:lval ~rval_raw:rval
          end
        | _ ->
          set_savetop ~ctx (Analyses.ask_of_ctx ctx) ctx.global ctx.local lval_val lval_t rval_val ~lval_raw:lval ~rval_raw:rval
      end
    | _ ->
      set_savetop ~ctx (Analyses.ask_of_ctx ctx) ctx.global ctx.local lval_val lval_t rval_val ~lval_raw:lval ~rval_raw:rval


  let branch ctx (exp:exp) (tv:bool) : store =
    let valu = eval_rv (Analyses.ask_of_ctx ctx) ctx.global ctx.local exp in
    let refine () =
      let res = invariant ctx (Analyses.ask_of_ctx ctx) ctx.global ctx.local exp tv in
      if M.tracing then M.tracec "branch" "EqualSet result for expression %a is %a\n" d_exp exp Queries.ES.pretty (ctx.ask (Queries.EqualSet exp));
      if M.tracing then M.tracec "branch" "CondVars result for expression %a is %a\n" d_exp exp Queries.ES.pretty (ctx.ask (Queries.CondVars exp));
      if M.tracing then M.traceu "branch" "Invariant enforced!\n";
      match ctx.ask (Queries.CondVars exp) with
      | s when Queries.ES.cardinal s = 1 ->
        let e = Queries.ES.choose s in
        invariant ctx (Analyses.ask_of_ctx ctx) ctx.global res e tv
      | _ -> res
    in
    if M.tracing then M.traceli "branch" ~subsys:["invariant"] "Evaluating branch for expression %a with value %a\n" d_exp exp VD.pretty valu;
    (* First we want to see, if we can determine a dead branch: *)
    match valu with
    (* For a boolean value: *)
    | `Int value ->
      if M.tracing then M.traceu "branch" "Expression %a evaluated to %a\n" d_exp exp ID.pretty value;
      begin match ID.to_bool value with
        | Some v ->
          (* Eliminate the dead branch and just propagate to the true branch *)
          if v = tv then
            refine ()
          else (
            if M.tracing then M.tracel "branch" "A The branch %B is dead!\n" tv;
            raise Deadcode
          )
        | None ->
          refine () (* like fallback below *)
      end
    (* for some reason refine () can refine these, but not raise Deadcode in struct *)
    | `Address ad when tv && AD.is_null ad ->
      raise Deadcode
    | `Address ad when not tv && AD.is_not_null ad ->
      raise Deadcode
    | `Bot ->
      if M.tracing then M.traceu "branch" "The branch %B is dead!\n" tv;
      raise Deadcode
    (* Otherwise we try to impose an invariant: *)
    | _ ->
      (* Sometimes invariant may be more precise than eval_rv and also raise Deadcode, making the branch dead.
         For example, 50-juliet/08-CWE570_Expression_Always_False__02. *)
      refine ()

  let body ctx f =
    (* First we create a variable-initvalue pair for each variable *)
    let init_var v = (AD.from_var v, v.vtype, VD.init_value v.vtype) in
    (* Apply it to all the locals and then assign them all *)
    let inits = List.map init_var f.slocals in
    set_many ~ctx (Analyses.ask_of_ctx ctx) ctx.global ctx.local inits

  let return ctx exp fundec: store =
    let st: store = ctx.local in
    match fundec.svar.vname with
    | "__goblint_dummy_init" ->
      if M.tracing then M.trace "init" "dummy init: %a\n" D.pretty st;
      publish_all ctx `Init;
      (* otherfun uses __goblint_dummy_init, where we can properly side effect global initialization *)
      (* TODO: move into sync `Init *)
      Priv.enter_multithreaded (Analyses.ask_of_ctx ctx) (priv_getg ctx.global) (priv_sideg ctx.sideg) st
    | _ ->
      let locals = List.filter (fun v -> not (WeakUpdates.mem v st.weak)) (fundec.sformals @ fundec.slocals) in
      let nst_part = rem_many_partitioning (Analyses.ask_of_ctx ctx) ctx.local locals in
      let nst: store = rem_many (Analyses.ask_of_ctx ctx) nst_part locals in
      match exp with
      | None -> nst
      | Some exp ->
        let t_override = match Cilfacade.fundec_return_type fundec with
          | TVoid _ -> M.warn ~category:M.Category.Program "Returning a value from a void function"; assert false
          | ret -> ret
        in
        let rv = eval_rv (Analyses.ask_of_ctx ctx) ctx.global ctx.local exp in
        let st' = set ~ctx ~t_override (Analyses.ask_of_ctx ctx) ctx.global nst (return_var ()) t_override rv in
        match ThreadId.get_current (Analyses.ask_of_ctx ctx) with
        | `Lifted tid when ThreadReturn.is_current (Analyses.ask_of_ctx ctx) ->
          (* Evaluate exp and cast the resulting value to the void-pointer-type.
              Casting to the right type here avoids precision loss on joins. *)
          let rv = VD.cast ~torg:(Cilfacade.typeOf exp) Cil.voidPtrType rv in
          ctx.sideg (V.thread tid) (G.create_thread rv);
          Priv.thread_return (Analyses.ask_of_ctx ctx) (priv_getg ctx.global) (priv_sideg ctx.sideg) tid st'
        | _ -> st'

  let vdecl ctx (v:varinfo) =
    if not (Cil.isArrayType v.vtype) then
      ctx.local
    else
      let lval = eval_lv (Analyses.ask_of_ctx ctx) ctx.global ctx.local (Var v, NoOffset) in
      let current_value = eval_rv (Analyses.ask_of_ctx ctx) ctx.global ctx.local (Lval (Var v, NoOffset)) in
      let new_value = VD.update_array_lengths (eval_rv (Analyses.ask_of_ctx ctx) ctx.global ctx.local) current_value v.vtype in
      set ~ctx (Analyses.ask_of_ctx ctx) ctx.global ctx.local lval v.vtype new_value

  (**************************************************************************
   * Function calls
   **************************************************************************)

  (** From a list of expressions, collect a list of addresses that they might point to, or contain pointers to. *)
  let collect_funargs ask ?(warn=false) (gs:glob_fun) (st:store) (exps: exp list) =
    let do_exp e =
      let immediately_reachable = reachable_from_value ask gs st (eval_rv ask gs st e) (Cilfacade.typeOf e) (CilType.Exp.show e) in
      reachable_vars ask [immediately_reachable] gs st
    in
    List.concat_map do_exp exps

  let collect_invalidate ~deep ask ?(warn=false) (gs:glob_fun) (st:store) (exps: exp list) =
    if deep then
      collect_funargs ask ~warn gs st exps
    else (
      let mpt e = match eval_rv_address ask gs st e with
        | `Address a -> AD.remove NullPtr a
        | _ -> AD.empty ()
      in
      List.map mpt exps
    )

  let invalidate ?(deep=true) ~ctx ask (gs:glob_fun) (st:store) (exps: exp list): store =
    if M.tracing && exps <> [] then M.tracel "invalidate" "Will invalidate expressions [%a]\n" (d_list ", " d_plainexp) exps;
    if exps <> [] then M.info ~category:Imprecise "Invalidating expressions: %a" (d_list ", " d_plainexp) exps;
    (* To invalidate a single address, we create a pair with its corresponding
     * top value. *)
    let invalidate_address st a =
      let t = AD.get_type a in
      let v = get ask gs st a None in (* None here is ok, just causes us to be a bit less precise *)
      let nv =  VD.invalidate_value ask t v in
      (a, t, nv)
    in
    (* We define the function that invalidates all the values that an address
     * expression e may point to *)
    let invalidate_exp exps =
      let args = collect_invalidate ~deep ~warn:true ask gs st exps in
      List.map (invalidate_address st) args
    in
    let invalids = invalidate_exp exps in
    let is_fav_addr x =
      List.exists BaseUtil.is_excluded_from_invalidation (AD.to_var_may x)
    in
    let invalids' = List.filter (fun (x,_,_) -> not (is_fav_addr x)) invalids in
    if M.tracing && exps <> [] then (
      let addrs = List.map (Tuple3.first) invalids' in
      let vs = List.map (Tuple3.third) invalids' in
      M.tracel "invalidate" "Setting addresses [%a] to values [%a]\n" (d_list ", " AD.pretty) addrs (d_list ", " VD.pretty) vs
    );
    set_many ~ctx ask gs st invalids'


  let make_entry ?(thread=false) (ctx:(D.t, G.t, C.t, V.t) Analyses.ctx) fundec args: D.t =
    let st: store = ctx.local in
    (* Evaluate the arguments. *)
    let vals = List.map (eval_rv (Analyses.ask_of_ctx ctx) ctx.global st) args in
    (* generate the entry states *)
    (* If we need the globals, add them *)
    (* TODO: make this is_private PrivParam dependent? PerMutexOplusPriv should keep *)
    let st' =
      if thread then (
        (* TODO: HACK: Simulate enter_multithreaded for first entering thread to publish global inits before analyzing thread.
           Otherwise thread is analyzed with no global inits, reading globals gives bot, which turns into top, which might get published...
           sync `Thread doesn't help us here, it's not specific to entering multithreaded mode.
           EnterMultithreaded events only execute after threadenter and threadspawn. *)
        if not (ThreadFlag.is_multi (Analyses.ask_of_ctx ctx)) then
          ignore (Priv.enter_multithreaded (Analyses.ask_of_ctx ctx) (priv_getg ctx.global) (priv_sideg ctx.sideg) st);
        Priv.threadenter (Analyses.ask_of_ctx ctx) st
      ) else
        (* use is_global to account for values that became globals because they were saved into global variables *)
        let globals = CPA.filter (fun k v -> is_global (Analyses.ask_of_ctx ctx) k) st.cpa in
        (* let new_cpa = if !GU.earlyglobs || ThreadFlag.is_multi ctx.ask then CPA.filter (fun k v -> is_private ctx.ask ctx.local k) globals else globals in *)
        let new_cpa = globals in
        {st with cpa = new_cpa}
    in
    (* Assign parameters to arguments *)
    let pa = GobList.combine_short fundec.sformals vals in (* TODO: is it right to ignore missing formals/args? *)
    let new_cpa = CPA.add_list pa st'.cpa in
    (* List of reachable variables *)
    let reachable = List.concat_map AD.to_var_may (reachable_vars (Analyses.ask_of_ctx ctx) (get_ptrs vals) ctx.global st) in
    let reachable = List.filter (fun v -> CPA.mem v st.cpa) reachable in
    let new_cpa = CPA.add_list_fun reachable (fun v -> CPA.find v st.cpa) new_cpa in

    (* Projection to Precision of the Callee *)
    let p = PU.int_precision_from_fundec fundec in
    let new_cpa = project (Some p) new_cpa in

    (* Identify locals of this fundec for which an outer copy (from a call down the callstack) is reachable *)
    let reachable_other_copies = List.filter (fun v -> match Cilfacade.find_scope_fundec v with Some scope -> CilType.Fundec.equal scope fundec | None -> false) reachable in
    (* Add to the set of weakly updated variables *)
    let new_weak = WeakUpdates.join st.weak (WeakUpdates.of_list reachable_other_copies) in
    {st' with cpa = new_cpa; weak = new_weak}

  let enter ctx lval fn args : (D.t * D.t) list =
    [ctx.local, make_entry ctx fn args]



  let forkfun (ctx:(D.t, G.t, C.t, V.t) Analyses.ctx) (lv: lval option) (f: varinfo) (args: exp list) : (lval option * varinfo * exp list) list =
    let create_thread lval arg v =
      try
        (* try to get function declaration *)
        let fd = Cilfacade.find_varinfo_fundec v in
        let args =
          match arg with
          | Some x -> [x]
          | None -> List.map (fun x -> MyCFG.unknown_exp) fd.sformals
        in
        Some (lval, v, args)
      with Not_found ->
        if LF.use_special f.vname then None (* we handle this function *)
        else if isFunctionType v.vtype then
          (* FromSpec warns about unknown thread creation, so we don't do it here any more *)
          let args = match arg with
            | Some x -> [x]
            | None -> []
          in
          Some (lval, v, args)
        else (
          M.debug ~category:Analyzer "Not creating a thread from %s because its type is %a" v.vname d_type v.vtype;
          None
        )
    in
    let desc = LF.find f in
    match desc.special args, f.vname with
    (* handling thread creations *)
    | ThreadCreate { thread = id; start_routine = start; arg = ptc_arg }, _ -> begin
        (* extra sync so that we do not analyze new threads with bottom global invariant *)
        publish_all ctx `Thread;
        (* Collect the threads. *)
        let start_addr = eval_tv (Analyses.ask_of_ctx ctx) ctx.global ctx.local start in
        let start_funvars = AD.to_var_may start_addr in
        let start_funvars_with_unknown =
          if AD.mem Addr.UnknownPtr start_addr then
            dummyFunDec.svar :: start_funvars
          else
            start_funvars
        in
        List.filter_map (create_thread (Some (Mem id, NoOffset)) (Some ptc_arg)) start_funvars_with_unknown
      end
    | _, _ when get_bool "sem.unknown_function.spawn" ->
      (* TODO: Remove sem.unknown_function.spawn check because it is (and should be) really done in LibraryFunctions.
         But here we consider all non-ThreadCrate functions also unknown, so old-style LibraryFunctions access
         definitions using `Write would still spawn because they are not truly unknown functions (missing from LibraryFunctions).
         Need this to not have memmove spawn in SV-COMP. *)
      let shallow_args = LibraryDesc.Accesses.find desc.accs { kind = Spawn; deep = false } args in
      let deep_args = LibraryDesc.Accesses.find desc.accs { kind = Spawn; deep = true } args in
      let shallow_flist = collect_invalidate ~deep:false (Analyses.ask_of_ctx ctx) ctx.global ctx.local shallow_args in
      let deep_flist = collect_invalidate ~deep:true (Analyses.ask_of_ctx ctx) ctx.global ctx.local deep_args in
      let flist = shallow_flist @ deep_flist in
      let addrs = List.concat_map AD.to_var_may flist in
      if addrs <> [] then M.debug ~category:Analyzer "Spawning functions from unknown function: %a" (d_list ", " d_varinfo) addrs;
      List.filter_map (create_thread None None) addrs
    | _, _ -> []

  let assert_fn ctx e refine =
    (* make the state meet the assertion in the rest of the code *)
    if not refine then ctx.local else begin
      let newst = invariant ctx (Analyses.ask_of_ctx ctx) ctx.global ctx.local e true in
      (* if check_assert e newst <> `Lifted true then
          M.warn ~category:Assert ~msg:("Invariant \"" ^ expr ^ "\" does not stick.") (); *)
      newst
    end

  let special_unknown_invalidate ctx ask gs st f args =
    (if CilType.Varinfo.equal f dummyFunDec.svar then M.warn ~category:Imprecise "Unknown function ptr called");
    let desc = LF.find f in
    let shallow_addrs = LibraryDesc.Accesses.find desc.accs { kind = Write; deep = false } args in
    let deep_addrs = LibraryDesc.Accesses.find desc.accs { kind = Write; deep = true } args in
    let deep_addrs =
      if List.mem LibraryDesc.InvalidateGlobals desc.attrs then (
        M.info ~category:Imprecise "INVALIDATING ALL GLOBALS!";
        foldGlobals !Cilfacade.current_file (fun acc global ->
            match global with
            | GVar (vi, _, _) when not (is_static vi) ->
              mkAddrOf (Var vi, NoOffset) :: acc
            (* TODO: what about GVarDecl? *)
            | _ -> acc
          ) deep_addrs
      )
      else
        deep_addrs
    in
    (* TODO: what about escaped local variables? *)
    (* invalidate arguments and non-static globals for unknown functions *)
    let st' = invalidate ~deep:false ~ctx (Analyses.ask_of_ctx ctx) gs st shallow_addrs in
    invalidate ~deep:true ~ctx (Analyses.ask_of_ctx ctx) gs st' deep_addrs

  let special ctx (lv:lval option) (f: varinfo) (args: exp list) =
    let invalidate_ret_lv st = match lv with
      | Some lv ->
        if M.tracing then M.tracel "invalidate" "Invalidating lhs %a for function call %s\n" d_plainlval lv f.vname;
        invalidate ~ctx (Analyses.ask_of_ctx ctx) ctx.global st [Cil.mkAddrOrStartOf lv]
      | None -> st
    in
    let addr_type_of_exp exp =
      let lval = mkMem ~addr:(Cil.stripCasts exp) ~off:NoOffset in
      let addr = eval_lv (Analyses.ask_of_ctx ctx) ctx.global ctx.local lval in
      (addr, AD.get_type addr)
    in
    let forks = forkfun ctx lv f args in
    if M.tracing then if not (List.is_empty forks) then M.tracel "spawn" "Base.special %s: spawning functions %a\n" f.vname (d_list "," d_varinfo) (List.map BatTuple.Tuple3.second forks);
    List.iter (BatTuple.Tuple3.uncurry ctx.spawn) forks;
    let st: store = ctx.local in
    let gs = ctx.global in
    let desc = LF.find f in
    match desc.special args, f.vname with
    | Memset { dest; ch; count; }, _ ->
      (* TODO: check count *)
      let eval_ch = eval_rv (Analyses.ask_of_ctx ctx) gs st ch in
      let dest_a, dest_typ = addr_type_of_exp dest in
      let value =
        match eval_ch with
        | `Int i when ID.to_int i = Some Z.zero ->
          VD.zero_init_value dest_typ
        | _ ->
          VD.top_value dest_typ
      in
      set ~ctx (Analyses.ask_of_ctx ctx) gs st dest_a dest_typ value
    | Bzero { dest; count; }, _ ->
      (* TODO: share something with memset special case? *)
      (* TODO: check count *)
      let dest_a, dest_typ = addr_type_of_exp dest in
      let value = VD.zero_init_value dest_typ in
      set ~ctx (Analyses.ask_of_ctx ctx) gs st dest_a dest_typ value
    | Unknown, "strcpy"
    | Unknown, "strncpy"
    | Unknown, "memcpy"
    | Unknown, "__builtin___memcpy_chk" ->
      begin match f.vname, args with
        | _, [dst; src]
        | _, [dst; src; _]
        | "__builtin___memcpy_chk", [dst; src; _; _] ->
          (* invalidating from interactive *)
          (* let dest_a, dest_typ = addr_type_of_exp dst in
             let value = VD.top_value dest_typ in
             set ~ctx (Analyses.ask_of_ctx ctx) gs st dest_a dest_typ value *)
          (* TODO: reuse addr_type_of_exp for master *)
          (* assigning from master *)
          let get_type lval =
            let address = eval_lv (Analyses.ask_of_ctx ctx) gs st lval in
            AD.get_type address
          in
          let dst_lval = mkMem ~addr:(Cil.stripCasts dst) ~off:NoOffset in
          let src_lval = mkMem ~addr:(Cil.stripCasts src) ~off:NoOffset in

          let dest_typ = get_type dst_lval in
          let src_typ = get_type src_lval in

          (* When src and destination type coincide, take value from the source, otherwise use top *)
          let value = if typeSig dest_typ = typeSig src_typ then
              let src_cast_lval = mkMem ~addr:(Cilfacade.mkCast ~e:src ~newt:(TPtr (dest_typ, []))) ~off:NoOffset in
              eval_rv (Analyses.ask_of_ctx ctx) gs st (Lval src_cast_lval)
            else
              VD.top_value (unrollType dest_typ)
          in
          let dest_a = eval_lv (Analyses.ask_of_ctx ctx) gs st dst_lval in
          set ~ctx (Analyses.ask_of_ctx ctx) gs st dest_a dest_typ value
        | _ -> failwith "strcpy arguments are strange/complicated."
      end
    | Unknown, "__builtin" ->
      begin match args with
        | Const (CStr ("invariant",_)) :: ((_ :: _) as args) ->
          List.fold_left (fun d e -> invariant ctx (Analyses.ask_of_ctx ctx) ctx.global d e true) ctx.local args
        | _ -> failwith "Unknown __builtin."
      end
    | Abort, _ -> raise Deadcode
    | Unknown, "__builtin_unreachable" when get_bool "sem.builtin_unreachable.dead_code" -> raise Deadcode (* https://github.com/sosy-lab/sv-benchmarks/issues/1296 *)
    | ThreadExit { ret_val = exp }, _ ->
      begin match ThreadId.get_current (Analyses.ask_of_ctx ctx) with
        | `Lifted tid ->
          (
            let rv = eval_rv (Analyses.ask_of_ctx ctx) ctx.global ctx.local exp in
            ctx.sideg (V.thread tid) (G.create_thread rv);
            (* TODO: emit thread return event so other analyses are aware? *)
            (* TODO: publish still needed? *)
            publish_all ctx `Return; (* like normal return *)
            match ThreadId.get_current (Analyses.ask_of_ctx ctx) with
            | `Lifted tid when ThreadReturn.is_current (Analyses.ask_of_ctx ctx) ->
              ignore @@ Priv.thread_return (Analyses.ask_of_ctx ctx) (priv_getg ctx.global) (priv_sideg ctx.sideg) tid st
            | _ -> ())
        | _ -> ()
      end;
      raise Deadcode
    | Unknown, "__builtin_expect" ->
      begin match lv with
        | Some v -> assign ctx v (List.hd args)
        | None -> ctx.local (* just calling __builtin_expect(...) without assigning is a nop, since the arguments are CIl exp and therefore have no side-effects *)
      end
    | Unknown, "spinlock_check" ->
      begin match lv with
        | Some x -> assign ctx x (List.hd args)
        | None -> ctx.local
      end
    (**Floating point classification and trigonometric functions defined in c99*)
    | Math { fun_args; }, _ ->
      let apply_unary fk float_fun x =
        let eval_x = eval_rv (Analyses.ask_of_ctx ctx) gs st x in
        begin match eval_x with
          | `Float float_x -> float_fun (FD.cast_to fk float_x)
          | _ -> failwith ("non-floating-point argument in call to function "^f.vname)
        end
      in
      let apply_binary fk float_fun x y =
        let eval_x = eval_rv (Analyses.ask_of_ctx ctx) gs st x in
        let eval_y = eval_rv (Analyses.ask_of_ctx ctx) gs st y in
        begin match eval_x, eval_y with
          | `Float float_x, `Float float_y -> float_fun (FD.cast_to fk float_x) (FD.cast_to fk float_y)
          | _ -> failwith ("non-floating-point argument in call to function "^f.vname)
        end
      in
      let result =
        begin match fun_args with
          | Nan (fk, str) when Cil.isPointerType (Cilfacade.typeOf str) -> `Float (FD.top_of fk)
          | Nan _ -> failwith ("non-pointer argument in call to function "^f.vname)
          | Inf fk -> `Float (FD.top_of fk)
          | Isfinite x -> `Int (ID.cast_to IInt (apply_unary FDouble FD.isfinite x))
          | Isinf x -> `Int (ID.cast_to IInt (apply_unary FDouble FD.isinf x))
          | Isnan x -> `Int (ID.cast_to IInt (apply_unary FDouble FD.isnan x))
          | Isnormal x -> `Int (ID.cast_to IInt (apply_unary FDouble FD.isnormal x))
          | Signbit x -> `Int (ID.cast_to IInt (apply_unary FDouble FD.signbit x))
          | Fabs (fk, x) -> `Float (apply_unary fk FD.fabs x)
          | Acos (fk, x) -> `Float (apply_unary fk FD.acos x)
          | Asin (fk, x) -> `Float (apply_unary fk FD.asin x)
          | Atan (fk, x) -> `Float (apply_unary fk FD.atan x)
          | Atan2 (fk, y, x) -> `Float (apply_binary fk (fun y' x' -> FD.atan (FD.div y' x')) y x)
          | Cos (fk, x) -> `Float (apply_unary fk FD.cos x)
          | Sin (fk, x) -> `Float (apply_unary fk FD.sin x)
          | Tan (fk, x) -> `Float (apply_unary fk FD.tan x)
        end
      in
      begin match lv with
        | Some lv_val -> set ~ctx (Analyses.ask_of_ctx ctx) gs st (eval_lv (Analyses.ask_of_ctx ctx) ctx.global st lv_val) (Cilfacade.typeOfLval lv_val) result
        | None -> st
      end
    (* handling thread creations *)
    | ThreadCreate _, _ ->
      invalidate_ret_lv ctx.local (* actual results joined via threadspawn *)
    (* handling thread joins... sort of *)
    | ThreadJoin { thread = id; ret_var }, _ ->
      let st' =
        match (eval_rv (Analyses.ask_of_ctx ctx) gs st ret_var) with
        | `Int n when GobOption.exists (BI.equal BI.zero) (ID.to_int n) -> st
        | `Address ret_a ->
          begin match eval_rv (Analyses.ask_of_ctx ctx) gs st id with
            | `Thread a ->
              let v = List.fold VD.join (VD.bot ()) (List.map (fun x -> G.thread (ctx.global (V.thread x))) (ValueDomain.Threads.elements a)) in
              (* TODO: is this type right? *)
              set ~ctx (Analyses.ask_of_ctx ctx) gs st ret_a (Cilfacade.typeOf ret_var) v
            | _      -> invalidate ~ctx (Analyses.ask_of_ctx ctx) gs st [ret_var]
          end
        | _      -> invalidate ~ctx (Analyses.ask_of_ctx ctx) gs st [ret_var]
      in
      let st' = invalidate_ret_lv st' in
      Priv.thread_join (Analyses.ask_of_ctx ctx) (priv_getg ctx.global) id st'
    | Unknown, "__goblint_assume_join" ->
      let id = List.hd args in
      Priv.thread_join ~force:true (Analyses.ask_of_ctx ctx) (priv_getg ctx.global) id st
    | Malloc size, _ -> begin
        match lv with
        | Some lv ->
          let heap_var =
            if (get_bool "sem.malloc.fail")
            then AD.join (AD.from_var (heap_var ctx)) AD.null_ptr
            else AD.from_var (heap_var ctx)
          in
          (* ignore @@ printf "malloc will allocate %a bytes\n" ID.pretty (eval_int ctx.ask gs st size); *)
          set_many ~ctx (Analyses.ask_of_ctx ctx) gs st [(heap_var, TVoid [], `Blob (VD.bot (), eval_int (Analyses.ask_of_ctx ctx) gs st size, true));
                                                         (eval_lv (Analyses.ask_of_ctx ctx) gs st lv, (Cilfacade.typeOfLval lv), `Address heap_var)]
        | _ -> st
      end
    | Calloc { count = n; size }, _ ->
      begin match lv with
        | Some lv -> (* array length is set to one, as num*size is done when turning into `Calloc *)
          let heap_var = heap_var ctx in
          let add_null addr =
            if get_bool "sem.malloc.fail"
            then AD.join addr AD.null_ptr (* calloc can fail and return NULL *)
            else addr in
          let ik = Cilfacade.ptrdiff_ikind () in
          let blobsize = ID.mul (ID.cast_to ik @@ eval_int (Analyses.ask_of_ctx ctx) gs st size) (ID.cast_to ik @@ eval_int (Analyses.ask_of_ctx ctx) gs st n) in
          (* the memory that was allocated by calloc is set to bottom, but we keep track that it originated from calloc, so when bottom is read from memory allocated by calloc it is turned to zero *)
          set_many ~ctx (Analyses.ask_of_ctx ctx) gs st [(add_null (AD.from_var heap_var), TVoid [], `Array (CArrays.make (IdxDom.of_int (Cilfacade.ptrdiff_ikind ()) BI.one) (`Blob (VD.bot (), blobsize, false))));
                                                         (eval_lv (Analyses.ask_of_ctx ctx) gs st lv, (Cilfacade.typeOfLval lv), `Address (add_null (AD.from_var_offset (heap_var, `Index (IdxDom.of_int  (Cilfacade.ptrdiff_ikind ()) BI.zero, `NoOffset)))))]
        | _ -> st
      end
    | Realloc { ptr = p; size }, _ ->
      begin match lv with
        | Some lv ->
          let ask = Analyses.ask_of_ctx ctx in
          let p_rv = eval_rv ask gs st p in
          let p_addr =
            match p_rv with
            | `Address a -> a
            (* TODO: don't we already have logic for this? *)
            | `Int i when ID.to_int i = Some BI.zero -> AD.null_ptr
            | `Int i -> AD.top_ptr
            | _ -> AD.top_ptr (* TODO: why does this ever happen? *)
          in
          let p_addr' = AD.remove NullPtr p_addr in (* realloc with NULL is same as malloc, remove to avoid unknown value from NullPtr access *)
          let p_addr_get = get ask gs st p_addr' None in (* implicitly includes join of malloc value (VD.bot) *)
          let size_int = eval_int ask gs st size in
          let heap_val = `Blob (p_addr_get, size_int, true) in (* copy old contents with new size *)
          let heap_addr = AD.from_var (heap_var ctx) in
          let heap_addr' =
            if get_bool "sem.malloc.fail" then
              AD.join heap_addr AD.null_ptr
            else
              heap_addr
          in
          let lv_addr = eval_lv ask gs st lv in
          set_many ~ctx ask gs st [
            (heap_addr, TVoid [], heap_val);
            (lv_addr, Cilfacade.typeOfLval lv, `Address heap_addr');
          ] (* TODO: free (i.e. invalidate) old blob if successful? *)
        | None ->
          st
      end
    (* Handling the assertions *)
    | Unknown, "__assert_rtn" -> raise Deadcode (* gcc's built-in assert *)
    | Assert { exp; refine; _ }, _ -> assert_fn ctx exp refine
    | _, _ -> begin
        let st =
          special_unknown_invalidate ctx (Analyses.ask_of_ctx ctx) gs st f args
          (*
           *  TODO: invalidate vars reachable via args
           *  publish globals
           *  if single-threaded: *call f*, privatize globals
           *  else: spawn f
           *)
        in
        (* invalidate lhs in case of assign *)
        let st = invalidate_ret_lv st in
        (* apply all registered abstract effects from other analysis on the base value domain *)
        LibraryFunctionEffects.effects_for f.vname args
        |> List.map (fun sets ->
            List.fold_left (fun acc (lv, x) ->
                set ~ctx (Analyses.ask_of_ctx ctx) ctx.global acc (eval_lv (Analyses.ask_of_ctx ctx) ctx.global acc lv) (Cilfacade.typeOfLval lv) x
              ) st sets
          )
        |> BatList.fold_left D.meet st

        (* List.map (fun f -> f (fun lv -> (fun x -> set ~ctx:(Some ctx) ctx.ask ctx.global st (eval_lv ctx.ask ctx.global st lv) (Cilfacade.typeOfLval lv) x))) (LF.effects_for f.vname args) |> BatList.fold_left D.meet st *)
      end

  let combine ctx (lval: lval option) fexp (f: fundec) (args: exp list) fc (after: D.t) : D.t =
    let combine_one (st: D.t) (fun_st: D.t) =
      if M.tracing then M.tracel "combine" "%a\n%a\n" CPA.pretty st.cpa CPA.pretty fun_st.cpa;
      (* This function does miscellaneous things, but the main task was to give the
       * handle to the global state to the state return from the function, but now
       * the function tries to add all the context variables back to the callee.
       * Note that, the function return above has to remove all the local
       * variables of the called function from cpa_s. *)
      let add_globals (st: store) (fun_st: store) =
        (* Remove the return value as this is dealt with separately. *)
        let cpa_noreturn = CPA.remove (return_varinfo ()) fun_st.cpa in
        let cpa_local = CPA.filter (fun x _ -> not (is_global (Analyses.ask_of_ctx ctx) x)) st.cpa in
        let cpa' = CPA.fold CPA.add cpa_noreturn cpa_local in (* add cpa_noreturn to cpa_local *)
        { fun_st with cpa = cpa' }
      in
      let return_var = return_var () in
      let return_val =
        if CPA.mem (return_varinfo ()) fun_st.cpa
        then get (Analyses.ask_of_ctx ctx) ctx.global fun_st return_var None
        else VD.top ()
      in
      let nst = add_globals st fun_st in

      (* Projection to Precision of the Caller *)
      let p = PrecisionUtil.int_precision_from_node () in (* Since f is the fundec of the Callee we have to get the fundec of the current Node instead *)
      let return_val = project_val (Some p) return_val (is_privglob (return_varinfo ())) in
      let cpa' = project (Some p) nst.cpa in

      let st = { nst with cpa = cpa'; weak = st.weak } in (* keep weak from caller *)
      match lval with
      | None      -> st
      | Some lval -> set_savetop ~ctx (Analyses.ask_of_ctx ctx) ctx.global st (eval_lv (Analyses.ask_of_ctx ctx) ctx.global st lval) (Cilfacade.typeOfLval lval) return_val
    in
    combine_one ctx.local after

  let threadenter ctx (lval: lval option) (f: varinfo) (args: exp list): D.t list =
    match Cilfacade.find_varinfo_fundec f with
    | fd ->
      [make_entry ~thread:true ctx fd args]
    | exception Not_found ->
      (* Unknown functions *)
      let st = ctx.local in
      let st = special_unknown_invalidate ctx (Analyses.ask_of_ctx ctx) ctx.global st f args in
      [st]

  let threadspawn ctx (lval: lval option) (f: varinfo) (args: exp list) fctx: D.t =
    begin match lval with
      | Some lval ->
        begin match ThreadId.get_current (Analyses.ask_of_ctx fctx) with
          | `Lifted tid ->
            (* Cannot set here, because ctx isn't in multithreaded mode and set wouldn't side-effect if lval is global. *)
            ctx.emit (Events.AssignSpawnedThread (lval, tid))
          | _ -> ()
        end
      | None -> ()
    end;
    (* D.join ctx.local @@ *)
    ctx.local

  let event ctx e octx =
    let st: store = ctx.local in
    match e with
    | Events.Lock (addr, _) when ThreadFlag.is_multi (Analyses.ask_of_ctx ctx) -> (* TODO: is this condition sound? *)
      if M.tracing then M.tracel "priv" "LOCK EVENT %a\n" LockDomain.Addr.pretty addr;
      Priv.lock (Analyses.ask_of_ctx ctx) (priv_getg ctx.global) st addr
    | Events.Unlock addr when ThreadFlag.is_multi (Analyses.ask_of_ctx ctx) -> (* TODO: is this condition sound? *)
      if addr = UnknownPtr then
        M.info ~category:Unsound "Unknown mutex unlocked, base privatization unsound"; (* TODO: something more sound *)
      Priv.unlock (Analyses.ask_of_ctx ctx) (priv_getg ctx.global) (priv_sideg ctx.sideg) st addr
    | Events.Escape escaped ->
      Priv.escape (Analyses.ask_of_ctx ctx) (priv_getg ctx.global) (priv_sideg ctx.sideg) st escaped
    | Events.EnterMultiThreaded ->
      Priv.enter_multithreaded (Analyses.ask_of_ctx ctx) (priv_getg ctx.global) (priv_sideg ctx.sideg) st
    | Events.AssignSpawnedThread (lval, tid) ->
      (* TODO: is this type right? *)
      set ~ctx (Analyses.ask_of_ctx ctx) ctx.global ctx.local (eval_lv (Analyses.ask_of_ctx ctx) ctx.global ctx.local lval) (Cilfacade.typeOfLval lval) (`Thread (ValueDomain.Threads.singleton tid))
    | _ ->
      ctx.local
end

module type MainSpec = sig
  include MCPSpec
  include BaseDomain.ExpEvaluator
  val return_lval: unit -> Cil.lval
  val return_varinfo: unit -> Cil.varinfo
  type extra = (varinfo * Offs.t * bool) list
  val context_cpa: fundec -> D.t -> BaseDomain.CPA.t
end

let main_module: (module MainSpec) Lazy.t =
  lazy (
    let module Priv = (val BasePriv.get_priv ()) in
    let module Main =
    struct
      (* Only way to locally define a recursive module. *)
      module rec Main:MainSpec with type t = BaseComponents (Priv.D).t = MainFunctor (Priv) (Main)
      include Main
    end
    in
    (module Main)
  )

let get_main (): (module MainSpec) =
  Lazy.force main_module

let after_config () =
  let module Main = (val get_main ()) in
  (* add ~dep:["expRelation"] after modifying test cases accordingly *)
  MCP.register_analysis ~dep:["mallocWrapper"] (module Main : MCPSpec)

let _ =
  AfterConfig.register after_config<|MERGE_RESOLUTION|>--- conflicted
+++ resolved
@@ -1107,110 +1107,17 @@
   let query_invariant ctx context =
     let cpa = ctx.local.BaseDomain.cpa in
 
-<<<<<<< HEAD
-    (* VS is used to detect and break cycles in deref_invariant calls *)
-    let module VS = Set.Make (Basetype.Variables) in
-
-    let rec ad_invariant ~vs ~offset ~lval x =
-      let c_exp = Cil.(Lval (Option.get lval)) in
-      let i_opt = AD.fold (fun addr acc_opt ->
-          BatOption.bind acc_opt (fun acc ->
-              match addr with
-              | Addr.UnknownPtr ->
-                None
-              | Addr.Addr (vi, offs) when Addr.Offs.is_definite offs ->
-                let rec offs_to_offset = function
-                  | `NoOffset -> NoOffset
-                  | `Field (f, offs) -> Field (f, offs_to_offset offs)
-                  | `Index (i, offs) ->
-                    (* Addr.Offs.is_definite implies Idx.is_int *)
-                    let i_definite = BatOption.get (ValueDomain.IndexDomain.to_int i) in
-                    let i_exp = Cil.(kinteger64 ILongLong (IntOps.BigIntOps.to_int64 i_definite)) in
-                    Index (i_exp, offs_to_offset offs)
-                in
-                let offset = offs_to_offset offs in
-
-                let i =
-                  if InvariantCil.(not (exp_contains_tmp c_exp) && exp_is_in_scope scope c_exp && not (var_is_tmp vi) && var_is_in_scope scope vi && not (var_is_heap vi)) then
-                    let addr_exp = AddrOf (Var vi, offset) in (* AddrOf or Lval? *)
-                    Invariant.of_exp Cil.(BinOp (Eq, c_exp, addr_exp, intType))
-                  else
-                    Invariant.none
-                in
-                let i_deref = deref_invariant ~vs ~lval vi offset (Mem c_exp, NoOffset) in
-
-                Some (Invariant.(acc || (i && i_deref)))
-              | Addr.NullPtr ->
-                let i =
-                  let addr_exp = integer 0 in
-                  if InvariantCil.(not (exp_contains_tmp c_exp) && exp_is_in_scope scope c_exp) then
-                    Invariant.of_exp Cil.(BinOp (Eq, c_exp, addr_exp, intType))
-                  else
-                    Invariant.none
-                in
-                Some (Invariant.(acc || i))
-              (* TODO: handle Addr.StrPtr? *)
-              | _ ->
-                None
-            )
-        ) x (Some (Invariant.bot ()))
-      in
-      match i_opt with
-      | Some i -> i
-      | None -> Invariant.none
-
-    and blob_invariant ~vs ~offset ~lval (v, _, _) =
-      vd_invariant ~vs ~offset ~lval v
-
-    and vd_invariant ~vs ~offset ~lval = function
-      | `Int n ->
-        let e = Lval (Option.get lval) in
-        if InvariantCil.(not (exp_contains_tmp e) && exp_is_in_scope scope e) then
-          ID.invariant e n
-        else
-          Invariant.none
-      | `Float n ->
-        let e = Lval (Option.get lval) in
-        if InvariantCil.(not (exp_contains_tmp e) && exp_is_in_scope scope e) then
-          FD.invariant e n
-        else
-          Invariant.none
-      | `Address n -> ad_invariant ~vs ~offset ~lval n
-      | `Blob n -> blob_invariant ~vs ~offset ~lval n
-      | `Struct n -> ValueDomain.Structs.invariant ~value_invariant:(vd_invariant ~vs) ~offset ~lval n
-      | `Union n -> ValueDomain.Unions.invariant ~value_invariant:(vd_invariant ~vs) ~offset ~lval n
-      | _ -> Invariant.none (* TODO *)
-
-    (* TODO: remove duplicate lval arguments? *)
-    and deref_invariant ~vs ~lval vi offset lval' =
-      let v = CPA.find vi cpa in
-      key_invariant_lval ~vs ~lval vi offset lval' v
-
-    and key_invariant_lval ~vs ~lval k offset lval' v =
-      if not (VS.mem k vs) then
-        let vs' = VS.add k vs in
-        vd_invariant ~vs:vs' ~offset ~lval:(Some lval') v
-      else
-        Invariant.none
-=======
     let module Arg =
     struct
       let context = context
       let scope = Node.find_fundec ctx.node
       let find v = CPA.find v cpa
     end
->>>>>>> 9eb6bad5
     in
     let module I = ValueDomain.ValueInvariant (Arg) in
 
     let cpa_invariant =
-<<<<<<< HEAD
-      let key_invariant k ?(offset=NoOffset) v = key_invariant_lval ~vs:VS.empty ~lval:None k offset (var k) v in
       if CilLval.Set.is_top context.Invariant.lvals then (
-=======
-      match context.lval with
-      | None ->
->>>>>>> 9eb6bad5
         CPA.fold (fun k v a ->
             let i =
               if not (InvariantCil.var_is_heap k) then
@@ -1220,24 +1127,18 @@
             in
             Invariant.(a && i)
           ) cpa Invariant.none
-<<<<<<< HEAD
       )
       else (
         CilLval.Set.fold (fun k a ->
             let i =
               match k with
               | (Var k, offset) when not (InvariantCil.var_is_heap k) ->
-                (try key_invariant k ~offset (CPA.find k cpa) with Not_found -> Invariant.none)
+                (try I.key_invariant k ~offset (CPA.find k cpa) with Not_found -> Invariant.none)
               | _ -> Invariant.none
             in
             Invariant.(a && i)
           ) context.lvals Invariant.none
       )
-=======
-      | Some (Var k, _) when not (InvariantCil.var_is_heap k) ->
-        (try I.key_invariant k (CPA.find k cpa) with Not_found -> Invariant.none)
-      | _ -> Invariant.none
->>>>>>> 9eb6bad5
     in
 
     cpa_invariant
