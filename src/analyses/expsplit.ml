open Prelude.Ana
open Analyses

module M = Messages

module ID = Queries.ID

module Spec : Analyses.MCPSpec =
struct
  let name () = "expsplit"

  module D = MapDomain.MapBot (Basetype.CilExp) (ID)
  module C = D

  let startstate v = D.bot ()
  let exitstate = startstate

  include Analyses.DefaultSpec

  let should_join = D.equal

  let emit_splits ctx d =
    D.iter (fun e _ ->
        ctx.emit (UpdateExpSplit e)
      ) d;
    d

  let emit_splits_ctx ctx =
    emit_splits ctx ctx.local

  let assign ctx (lval:lval) (rval:exp) =
    emit_splits_ctx ctx

  let vdecl ctx (var:varinfo) =
    emit_splits_ctx ctx

  let branch ctx (exp:exp) (tv:bool) =
    emit_splits_ctx ctx

  let enter ctx (lval: lval option) (f:fundec) (args:exp list) =
    [ctx.local, ctx.local]

  let body ctx (f:fundec) =
    emit_splits_ctx ctx

  let return ctx (exp:exp option) (f:fundec) =
    emit_splits_ctx ctx

<<<<<<< HEAD
  let combine ctx ?(longjmpthrough = false) (lval:lval option) fexp (f:fundec) (args:exp list) fc au =
=======
  let combine ctx (lval:lval option) fexp (f:fundec) (args:exp list) fc au (f_ask: Queries.ask) =
>>>>>>> fe667243
    let d = D.join ctx.local au in
    emit_splits ctx d

  let special ctx (lval: lval option) (f:varinfo) (arglist:exp list) =
    let d = match f.vname with
      | "__goblint_split_begin" ->
        let exp = List.hd arglist in
        let ik = Cilfacade.get_ikind_exp exp in
        (* TODO: something different for pointers, currently casts pointers to ints and loses precision (other than NULL) *)
        D.add exp (ID.top_of ik) ctx.local (* split immediately follows *)
      | "__goblint_split_end" ->
        let exp = List.hd arglist in
        D.remove exp ctx.local
      | _ ->
        ctx.local
    in
    emit_splits ctx d

  let threadenter ctx lval f args = [ctx.local]

  let threadspawn ctx lval f args fctx =
    emit_splits_ctx ctx

  let event ctx (event: Events.t) octx =
    match event with
    | UpdateExpSplit exp ->
      let value = ctx.ask (EvalInt exp) in
      D.add exp value ctx.local
    | _ ->
      ctx.local
end

let () =
  MCP.register_analysis (module Spec : MCPSpec)<|MERGE_RESOLUTION|>--- conflicted
+++ resolved
@@ -46,11 +46,7 @@
   let return ctx (exp:exp option) (f:fundec) =
     emit_splits_ctx ctx
 
-<<<<<<< HEAD
-  let combine ctx ?(longjmpthrough = false) (lval:lval option) fexp (f:fundec) (args:exp list) fc au =
-=======
-  let combine ctx (lval:lval option) fexp (f:fundec) (args:exp list) fc au (f_ask: Queries.ask) =
->>>>>>> fe667243
+  let combine ctx ?(longjmpthrough = false) (lval:lval option) fexp (f:fundec) (args:exp list) fc au (f_ask: Queries.ask) =
     let d = D.join ctx.local au in
     emit_splits ctx d
 
