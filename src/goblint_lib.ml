(** Main library. *)

(** {1 Framework} *)

module Maingoblint = Maingoblint
module Control = Control
module Server = Server

(** {2 CFG}

    Control-flow graphs (CFGs) are used to represent each function. *)

module Node = Node
module Edge = Edge
module MyCFG = MyCFG
module CfgTools = CfgTools

(** {2 Specification}

    Analyses are specified by domains and transfer functions.
    A dynamic composition of analyses is combined with CFGs to produce a constraint system. *)

module Analyses = Analyses
module ConstrSys = ConstrSys
module Constraints = Constraints
module AnalysisState = AnalysisState
module AnalysisStateUtil = AnalysisStateUtil
module ControlSpecC = ControlSpecC

(** Master control program (MCP) is the analysis specification for the dynamic product of activated analyses. *)

module MCP = MCP
module MCPRegistry = MCPRegistry
module MCPAccess = MCPAccess

(** MCP allows activated analyses to query each other during the analysis.
    Query results from different analyses for the same query are {{!Lattice.S.meet} met} for precision. *)

module Queries = Queries

(** MCP allows activated analyses to emit events to each other during the analysis. *)

module Events = Events

(** {2 Results}

    The following modules help query the constraint system solution using semantic information. *)

module AnalysisResult = AnalysisResult
module ResultQuery = ResultQuery
module VarQuery = VarQuery

(** {2 Configuration}

    Runtime configuration is represented as JSON.
    Options are specified and documented by the JSON schema [src/config/options.schema.json]. *)

module GobConfig = GobConfig
module AfterConfig = AfterConfig

module AutoTune = AutoTune

module JsonSchema = JsonSchema
module Options = Options


(** {1 Analyses}

    Analyses activatable under MCP. *)

(** {2 Value}

    Analyses related to values of program variables. *)

module Base = Base
module RelationAnalysis = RelationAnalysis
module ApronAnalysis = ApronAnalysis
module AffineEqualityAnalysis = AffineEqualityAnalysis
module VarEq = VarEq
module CondVars = CondVars
module TmpSpecial = TmpSpecial

(** {2 Heap}

    Analyses related to the heap. *)

module Region = Region
module MallocFresh = MallocFresh
module Malloc_null = Malloc_null
module MemLeak = MemLeak
module UseAfterFree = UseAfterFree
module MemOutOfBounds = MemOutOfBounds

(** {2 Concurrency}

    Analyses related to concurrency. *)

(** {3 Locks}

    Analyses related to locking. *)

module MutexEventsAnalysis = MutexEventsAnalysis
module LocksetAnalysis = LocksetAnalysis
module MutexTypeAnalysis = MutexTypeAnalysis
module MutexAnalysis = MutexAnalysis
module MayLocks = MayLocks
module SymbLocks = SymbLocks
module Deadlock = Deadlock

(** {3 Threads}

    Analyses related to threads. *)

module ThreadFlag = ThreadFlag
module ThreadId = ThreadId
module ThreadAnalysis = ThreadAnalysis
module ThreadJoins = ThreadJoins
module MHPAnalysis = MHPAnalysis
module ThreadReturn = ThreadReturn

(** {3 Other} *)

module RaceAnalysis = RaceAnalysis
module BasePriv = BasePriv
module RelationPriv = RelationPriv
module ThreadEscape = ThreadEscape
module PthreadSignals = PthreadSignals
module ExtractPthread = ExtractPthread

(** {2 Longjmp}

    Analyses related to [longjmp] and [setjmp]. *)

module ActiveSetjmp = ActiveSetjmp
module ModifiedSinceSetjmp = ModifiedSinceSetjmp
module ActiveLongjmp = ActiveLongjmp
module PoisonVariables = PoisonVariables
module Vla = Vla

(** {2 Tutorial}

    Analyses for didactic purposes. *)

module Constants = Constants
module Signs = Signs
module Taint = Taint
module UnitAnalysis = UnitAnalysis

(** {2 Other} *)

module Assert = Assert
module LoopTermination = LoopTermination
module Uninit = Uninit
module Expsplit = Expsplit
module StackTrace = StackTrace

(** {2 Helper}

    Analyses which only support other analyses. *)

module AccessAnalysis = AccessAnalysis
module WrapperFunctionAnalysis = WrapperFunctionAnalysis
module TaintPartialContexts = TaintPartialContexts
module UnassumeAnalysis = UnassumeAnalysis
module ExpRelation = ExpRelation
module AbortUnless = AbortUnless


(** {1 Domains}

    Domains used by analysis specifications and constraint systems are {{!Lattice.S} lattices}.

    Besides lattice operations, their elements can also be compared and output (in various formats).
    Those operations are specified by {!Printable.S}. *)

module Printable = Printable
module Lattice = Lattice

(** {2 General}

    Standard general-purpose domains and domain functors. *)

module BoolDomain = BoolDomain
module SetDomain = SetDomain
module MapDomain = MapDomain
module TrieDomain = TrieDomain
module DisjointDomain = DisjointDomain
module HoareDomain = HoareDomain
module PartitionDomain = PartitionDomain
module FlagHelper = FlagHelper

(** {2 Analysis-specific}

    Domains for specific analyses. *)

(** {3 Value} *)

(** {4 Non-relational}

    Domains for {!Base} analysis. *)

(** {5 Numeric} *)

module IntDomain = IntDomain
module FloatDomain = FloatDomain

(** {5 Addresses}

    Memory locations are identified by {{!Mval} mvalues}, which consist of a {{!GoblintCil.varinfo} variable} and an {{!Offset.t} offset}.
    Mvalues are used throughout Goblint, not just the {!Base} analysis.

    Addresses extend mvalues with [NULL], unknown pointers and string literals. *)

module Mval = Mval
module Offset = Offset
module StringDomain = StringDomain
module AddressDomain = AddressDomain

(** {5 Complex} *)

module StructDomain = StructDomain
module UnionDomain = UnionDomain
module ArrayDomain = ArrayDomain
module NullByteSet = NullByteSet
module JmpBufDomain = JmpBufDomain

(** {5 Combined}

    These combine the above domains together for {!Base} analysis. *)

module BaseDomain = BaseDomain
module ValueDomain = ValueDomain
module ValueDomainQueries = ValueDomainQueries

(** {4 Relational}

    Domains for {!RelationAnalysis}. *)

module RelationDomain = RelationDomain
module ApronDomain = ApronDomain
module AffineEqualityDomain = AffineEqualityDomain

(** {3 Concurrency} *)

module MutexAttrDomain = MutexAttrDomain
module LockDomain = LockDomain
module SymbLocksDomain = SymbLocksDomain
module DeadlockDomain = DeadlockDomain

module ThreadFlagDomain = ThreadFlagDomain
module ThreadIdDomain = ThreadIdDomain
module ConcDomain = ConcDomain
module MHP = MHP

module EscapeDomain = EscapeDomain
module PthreadDomain = PthreadDomain

(** {3 Other} *)

module Basetype = Basetype
module Lval = Lval
module Access = Access
module AccessDomain = AccessDomain

module MusteqDomain = MusteqDomain
module RegionDomain = RegionDomain
module StackDomain = StackDomain

(** {2 Testing}

    Modules related to (property-based) testing of domains. *)

module DomainProperties = DomainProperties
module AbstractionDomainProperties = AbstractionDomainProperties
module IntDomainProperties = IntDomainProperties


(** {1 Incremental}

    Incremental analysis is for analyzing multiple versions of the same program and reusing as many results as possible. *)

module CompareCIL = CompareCIL
module CompareAST = CompareAST
module CompareCFG = CompareCFG
module UpdateCil = UpdateCil
module MaxIdUtil = MaxIdUtil
module Serialize = Serialize
module CilMaps = CilMaps


(** {1 I/O}

    Various input/output interfaces and formats. *)

module Messages = Messages
<<<<<<< HEAD
module Logs = Logs
module Tracing = Tracing
=======
>>>>>>> 910b1522

(** {2 Front-end}

    The following modules handle program input. *)

module Preprocessor = Preprocessor
module CompilationDatabase = CompilationDatabase
module MakefileUtil = MakefileUtil
module TerminationPreprocessing = TerminationPreprocessing

(** {2 Witnesses}

    Witnesses are an exchangeable format for analysis results. *)

module Svcomp = Svcomp
module SvcompSpec = SvcompSpec

module Invariant = Invariant
module InvariantCil = InvariantCil
module WitnessUtil = WitnessUtil

(** {3 GraphML}

    Automaton-based GraphML witnesses used in SV-COMP. *)

module MyARG = MyARG
module WitnessConstraints = WitnessConstraints
module ArgTools = ArgTools
module Witness = Witness
module Graphml = Graphml

(** {3 YAML}

    Entry-based YAML witnesses to be used in SV-COMP. *)

module YamlWitness = YamlWitness
module YamlWitnessType = YamlWitnessType
module WideningTokens = WideningTokens

(** {3 Violation}

    Experimental generation of violation witness automata or refinement with observer automata. *)

module Violation = Violation
module ViolationZ3 = ViolationZ3
module ObserverAutomaton = ObserverAutomaton
module ObserverAnalysis = ObserverAnalysis
module Refinement = Refinement

(** {2 SARIF} *)

module Sarif = Sarif
module SarifType = SarifType
module SarifRules = SarifRules


(** {1 Transformations}

    Transformations can be activated to transform the program using analysis results. *)

module Transform = Transform
module DeadCode = DeadCode
module EvalAssert = EvalAssert
module ExpressionEvaluation = ExpressionEvaluation


(** {1 Utilities} *)

module Timing = Timing
module GoblintDir = GoblintDir

(** {2 General} *)

module IntOps = IntOps
module FloatOps = FloatOps

module LazyEval = LazyEval
module ResettableLazy = ResettableLazy

module ProcessPool = ProcessPool
module Timeout = Timeout

module TimeUtil = TimeUtil
module MessageUtil = MessageUtil
module XmlUtil = XmlUtil

(** {2 CIL} *)

module CilType = CilType
module Cilfacade = Cilfacade
module RichVarinfo = RichVarinfo

module CilCfg = CilCfg
module LoopUnrolling = LoopUnrolling

(** {2 Library specification}

    For more precise analysis of C standard library, etc functions, whose definitions are not available, custom specifications can be added. *)

module AccessKind = AccessKind
module LibraryDesc = LibraryDesc
module LibraryDsl = LibraryDsl
module LibraryFunctions = LibraryFunctions

(** {2 Analysis-specific} *)

module BaseUtil = BaseUtil
module PrecisionUtil = PrecisionUtil
module ContextUtil = ContextUtil
module BaseInvariant = BaseInvariant
module CommonPriv = CommonPriv
module WideningThresholds = WideningThresholds

module VectorMatrix = VectorMatrix
module SharedFunctions = SharedFunctions
module GobApron = GobApron

(** {2 Precision comparison} *)

module PrecCompare = PrecCompare
module PrecCompareUtil = PrecCompareUtil
module PrivPrecCompareUtil = PrivPrecCompareUtil
module RelationPrecCompareUtil = RelationPrecCompareUtil
module ApronPrecCompareUtil = ApronPrecCompareUtil

(** {1 Library extensions}

    OCaml library extensions which are completely independent of Goblint.

    See {!Goblint_std}. *)

(** {2 Standard library}

    OCaml standard library extensions which are not provided by {!Batteries}. *)

module GobFormat = GobFormat<|MERGE_RESOLUTION|>--- conflicted
+++ resolved
@@ -293,11 +293,7 @@
     Various input/output interfaces and formats. *)
 
 module Messages = Messages
-<<<<<<< HEAD
 module Logs = Logs
-module Tracing = Tracing
-=======
->>>>>>> 910b1522
 
 (** {2 Front-end}
 
