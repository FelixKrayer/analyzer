(** Relational value domain utilities. *)
open GoblintCil
open Batteries

open GobApron

module M = Messages

let int_of_scalar ?round (scalar: Scalar.t) =
  if Scalar.is_infty scalar <> 0 then (* infinity means unbounded *)
    None
  else
    let open GobOption.Syntax in
    match scalar with
    | Float f -> (* octD, boxD *)
      (* bound_texpr on bottom also gives Float even with MPQ *)
      let+ f = match round with
        | Some `Floor -> Some (Float.floor f)
        | Some `Ceil -> Some (Float.ceil f)
        | None when Stdlib.Float.is_integer f -> Some f
        | None -> None
      in
      Z.of_float f
    | Mpqf scalar -> (* octMPQ, boxMPQ, polkaMPQ *)
      let n = Mpqf.get_num scalar in
      let d = Mpqf.get_den scalar in
      let+ z =
        if Mpzf.cmp_int d 1 = 0 then (* exact integer (denominator 1) *)
          Some n
        else
          begin match round with
            | Some `Floor -> Some (Mpzf.fdiv_q n d) (* floor division *)
            | Some `Ceil -> Some (Mpzf.cdiv_q n d) (* ceiling division *)
            | None -> None
          end
      in
      Z_mlgmpidl.z_of_mpzf z
    | _ ->
      failwith ("int_of_scalar: unsupported: " ^ Scalar.to_string scalar)


module type ConvertArg =
sig
  val allow_global: bool
end

module type SV =  RelationDomain.RV with type t = Var.t

type unsupported_cilExp =
  | Var_not_found of CilType.Varinfo.t (** Variable not found in Apron environment. *)
  | Cast_not_injective of CilType.Typ.t (** Cast is not injective, i.e. may under-/overflow. *)
  | Exp_not_supported (** Expression constructor not supported. *)
  | Overflow (** May overflow according to Apron bounds. *)
  | Exp_typeOf of exn [@printer fun ppf e -> Format.pp_print_string ppf (Printexc.to_string e)] (** Expression type could not be determined. *)
  | BinOp_not_supported (** BinOp constructor not supported. *)
[@@deriving show { with_path = false }]


(** Interface for Bounds which calculates bounds for expressions and is used inside the - Convert module. *)
module type ConvBounds =
sig
  type t
  val bound_texpr: t -> Texpr1.t -> Z.t option * Z.t option
end

(** Conversion from CIL expressions to Apron.
    This is used by the domains "affine equalities" and "linear two variable equalities".
    It also handles the overflow through the flag "no_ov".
    For this reason it was divided from the Convert module for the pure apron domains "ApronOfCilForApronDomains",
*)
module ApronOfCil (V: SV) (Bounds: ConvBounds) (Arg: ConvertArg) (Tracked: RelationDomain.Tracked) =
struct
  open Texpr1
  open Tcons1

  exception Unsupported_CilExp of unsupported_cilExp

  let () = Printexc.register_printer (function
      | Unsupported_CilExp reason -> Some (show_unsupported_cilExp reason)
      | _ -> None (* for other exception *)
    )

  (** This still tries to establish bounds via Bounds.bound_texpr, which may be more precise in case ana.int.interval
      is disabled and the relational analysis manages to evaluate a value to an interval, which can then not be represented
      as the result of an EvalInt query. This is a workaround and works as long as only one relational domain is used.
      With multiple domains and disabled interval domain, the queries will not be able to exchange interval information,
      and each analysis will only be able to establish constant bounds, but only its own interval bounds and not interval bounds
      established by other analyses.*)
  let overflow_handling no_ov ik env expr d exp =
    match Cilfacade.get_ikind_exp exp with
    | exception Invalid_argument e ->  raise (Unsupported_CilExp Exp_not_supported)       (* expression is not an integer expression, i.e. float *)
    | ik ->
      if IntDomain.should_wrap ik || not (Lazy.force no_ov) then (
        let (type_min, type_max) = IntDomain.Size.range ik in
        let texpr1 = Texpr1.of_expr env expr in
        match Bounds.bound_texpr d texpr1 with
        | Some min, Some max when Z.compare type_min min <= 0 && Z.compare max type_max <= 0 ->
          ()
        | min_opt, max_opt ->
          if M.tracing then M.trace "apron" "may overflow: %a (%a, %a)\n" CilType.Exp.pretty exp (Pretty.docOpt (IntOps.BigIntOps.pretty ())) min_opt (Pretty.docOpt (IntOps.BigIntOps.pretty ())) max_opt;
          raise (Unsupported_CilExp Overflow)
      )

  let texpr1_expr_of_cil_exp (ask:Queries.ask) d env exp no_ov =
    let conv exp  =
      let query e ik =
        let res =
        match ask.f (EvalInt e) with
        | `Bot -> raise (Unsupported_CilExp Exp_not_supported) (* This should never happen according to Michael Schwarz *)
        | `Top -> IntDomain.IntDomTuple.top_of ik
        | `Lifted x -> x (* Cast should be unnecessary because it should be taken care of by EvalInt. *) in
        if M.tracing then M.trace "relation" "texpr1_expr_of_cil_exp/query: %a -> %a\n" d_plainexp e IntDomain.IntDomTuple.pretty res;
        res
      in
      (* recurse without env and ask arguments *)
      let rec texpr1_expr_of_cil_exp = function
        | Lval (Var v, NoOffset) when Tracked.varinfo_tracked v ->
          if not v.vglob || Arg.allow_global then
            let var =
              if v.vglob then
                V.global v
              else
                V.local v
            in
            if Environment.mem_var env var then
              Var var
            else
              raise (Unsupported_CilExp (Var_not_found v))
          else
<<<<<<< HEAD
            raise (Unsupported_CilExp (Var_not_found v))
        else
          failwith "texpr1_expr_of_cil_exp: globals must be replaced with temporary locals"
      | Const (CInt (i, _, _)) ->
        Cst (Coeff.s_of_mpqf (Mpqf.of_mpz (Z_mlgmpidl.mpz_of_z i)))
      | exp ->
        match Cilfacade.get_ikind_exp exp with
        | ik ->
          let expr =
            match exp with
            | UnOp (Neg, e, _) ->
              Unop (Neg, texpr1_expr_of_cil_exp e, Int, Near)
            | BinOp (PlusA, e1, e2, _) ->
              Binop (Add, texpr1_expr_of_cil_exp e1, texpr1_expr_of_cil_exp e2, Int, Near)
            | BinOp (MinusA, e1, e2, _) ->
              Binop (Sub, texpr1_expr_of_cil_exp e1, texpr1_expr_of_cil_exp e2, Int, Near)
            | BinOp (Mult, e1, e2, _) ->
              Binop (Mul, texpr1_expr_of_cil_exp e1, texpr1_expr_of_cil_exp e2, Int, Near)
            | BinOp (Div, e1, e2, _) ->
              Binop (Div, texpr1_expr_of_cil_exp e1, texpr1_expr_of_cil_exp e2, Int, Zero)
            | BinOp (Mod, e1, e2, _) ->
              Binop (Mod, texpr1_expr_of_cil_exp e1, texpr1_expr_of_cil_exp e2, Int, Near)
            | CastE (TInt (t_ik, _) as t, e) ->
              begin match IntDomain.should_ignore_overflow t_ik || IntDomain.Size.is_cast_injective ~from_type:(Cilfacade.typeOf e) ~to_type:t with (* TODO: unnecessary cast check due to overflow check below? or maybe useful in general to also assume type bounds based on argument types? *)
                | true ->
                  Unop (Cast, texpr1_expr_of_cil_exp e, Int, Zero) (* TODO: what does Apron Cast actually do? just for floating point and rounding? *)
                | false
                | exception Cilfacade.TypeOfError _ (* typeOf inner e, not outer exp *)
                | exception Invalid_argument _ -> (* get_ikind in is_cast_injective *)
                  raise (Unsupported_CilExp (Cast_not_injective t))
              end
            | _ ->
              raise (Unsupported_CilExp Exp_not_supported)
          in
          if not no_ov then (
            let (type_min, type_max) = IntDomain.Size.range ik in
            let texpr1 = Texpr1.of_expr env expr in
            match Bounds.bound_texpr d texpr1 with
            | Some min, Some max when Z.compare type_min min <= 0 && Z.compare max type_max <= 0 -> ()
            | min_opt, max_opt ->
              if M.tracing then M.trace "apron" "may overflow: %a (%a, %a)" CilType.Exp.pretty exp (Pretty.docOpt (IntOps.BigIntOps.pretty ())) min_opt (Pretty.docOpt (IntOps.BigIntOps.pretty ())) max_opt;
              raise (Unsupported_CilExp Overflow)
          );
          expr
        | exception (Cilfacade.TypeOfError _ as e)
        | exception (Invalid_argument _ as e) ->
          raise (Unsupported_CilExp (Exp_typeOf e))
=======
            failwith "texpr1_expr_of_cil_exp: globals must be replaced with temporary locals"
        | Const (CInt (i, _, _)) ->
          Cst (Coeff.s_of_mpqf (Mpqf.of_mpz (Z_mlgmpidl.mpz_of_z i)))
        | exp ->
          match Cilfacade.get_ikind_exp exp with
          | ik ->
            let expr =
              (** simplify asks for a constant value of some subexpression e, similar to a constant fold. In particular but not exclusively
                  this query is answered by the 2 var equalities domain itself. This normalizes arbitrary expressions to a point where they
                  might be able to be represented by means of 2 var equalities *)
              let simplify e =
                let ikind = try (Cilfacade.get_ikind_exp e) with Invalid_argument _ -> raise (Unsupported_CilExp Exp_not_supported)   in
                let simp = query e ikind in
                let const = IntDomain.IntDomTuple.to_int @@ IntDomain.IntDomTuple.cast_to ikind simp in
                if M.tracing then M.trace "relation" "texpr1_expr_of_cil_exp/simplify: %a -> %a\n" d_plainexp e IntDomain.IntDomTuple.pretty simp;
                BatOption.map_default (fun c -> Const (CInt (c, ikind, None))) e const
              in
              let texpr1 e = texpr1_expr_of_cil_exp (simplify e) in
              let bop_near op e1 e2 =  Binop (op, texpr1 e1, texpr1 e2, Int, Near) in
              match exp with
              | UnOp (Neg, e, _) -> Unop (Neg, texpr1 e, Int, Near)
              | BinOp (PlusA, e1, e2, _) -> bop_near Add e1 e2
              | BinOp (MinusA, e1, e2, _) -> bop_near Sub e1 e2
              | BinOp (Mult, e1, e2, _) -> bop_near Mul e1 e2
              | BinOp (Mod, e1, e2, _) -> bop_near Mod e1 e2
              | BinOp (Div, e1, e2, _) ->
                Binop (Div, texpr1 e1, texpr1 e2, Int, Zero)
              | CastE (TInt (t_ik, _) as t, e) ->
                begin match  IntDomain.Size.is_cast_injective ~from_type:(Cilfacade.typeOf e) ~to_type:t with (* TODO: unnecessary cast check due to overflow check below? or maybe useful in general to also assume type bounds based on argument types? *)
                  | exception Invalid_argument _ -> raise (Unsupported_CilExp Exp_not_supported)
                  | true -> texpr1 e
                  | false -> (* Cast is not injective - we now try to establish suitable ranges manually  *)
                    (* try to evaluate e by EvalInt Query *)
                    let res = try (query e @@ Cilfacade.get_ikind_exp e) with Invalid_argument _ -> raise (Unsupported_CilExp Exp_not_supported)  in
                    (* convert response to a constant *)
                    let const = IntDomain.IntDomTuple.to_int @@ IntDomain.IntDomTuple.cast_to t_ik res in
                    match const with
                    | Some c -> Cst (Coeff.s_of_mpqf (Mpqf.of_mpz (Z_mlgmpidl.mpz_of_z c))) (* Got a constant value -> use it straight away *)
                    (* I gotten top, we can not guarantee injectivity *)
                    | None -> if IntDomain.IntDomTuple.is_top_of t_ik res then raise (Unsupported_CilExp (Cast_not_injective t))
                      else ( (* Got a ranged value different from top, so let's check bounds manually *)
                        let (ik_min, ik_max) = IntDomain.Size.range t_ik in
                        match IntDomain.IntDomTuple.minimal res, IntDomain.IntDomTuple.maximal res with
                        | Some min, Some max when min >= ik_min && max <= ik_max -> texpr1_expr_of_cil_exp e
                        | _ -> raise (Unsupported_CilExp (Cast_not_injective t)))
                    | exception Cilfacade.TypeOfError _ (* typeOf inner e, not outer exp *)
                    | exception Invalid_argument _ ->
                      raise (Unsupported_CilExp (Cast_not_injective t))
                end
              | _ ->
                raise (Unsupported_CilExp Exp_not_supported)
            in
            overflow_handling no_ov ik env expr d exp;
            expr
          | exception (Cilfacade.TypeOfError _ as e)
          | exception (Invalid_argument _ as e) ->
            raise (Unsupported_CilExp (Exp_typeOf e))
      in
      texpr1_expr_of_cil_exp exp
>>>>>>> 423ecb60
    in
    let exp = Cil.constFold false exp in
    let res = conv exp in
    if M.tracing then M.trace "relation" "texpr1_expr_of_cil_exp: %a -> %s (%b)\n" d_plainexp exp (Format.asprintf "%a" Texpr1.print_expr res) (Lazy.force no_ov);
    res

  let texpr1_of_cil_exp ask d env e no_ov =
    let res = texpr1_expr_of_cil_exp ask d env e no_ov in
    Texpr1.of_expr env res

  let tcons1_of_cil_exp ask d env e negate no_ov =
    let e = Cil.constFold false e in
    let (texpr1_plus, texpr1_minus, typ) =
      match e with
      | BinOp (r, e1, e2, _) ->
        let texpr1_1 = texpr1_expr_of_cil_exp ask d env e1 no_ov in
        let texpr1_2 = texpr1_expr_of_cil_exp ask d env e2 no_ov in
        (* Apron constraints always compare with 0 and only have comparisons one way *)
        begin match r with
          | Lt -> (texpr1_2, texpr1_1, SUP)   (* e1 < e2   ==>  e2 - e1 > 0  *)
          | Gt -> (texpr1_1, texpr1_2, SUP)   (* e1 > e2   ==>  e1 - e2 > 0  *)
          | Le -> (texpr1_2, texpr1_1, SUPEQ) (* e1 <= e2  ==>  e2 - e1 >= 0 *)
          | Ge -> (texpr1_1, texpr1_2, SUPEQ) (* e1 >= e2  ==>  e1 - e2 >= 0 *)
          | Eq -> (texpr1_1, texpr1_2, EQ)    (* e1 == e2  ==>  e1 - e2 == 0 *)
          | Ne -> (texpr1_1, texpr1_2, DISEQ) (* e1 != e2  ==>  e1 - e2 != 0 *)
          | _ -> raise (Unsupported_CilExp BinOp_not_supported)
        end
      | _ -> raise (Unsupported_CilExp Exp_not_supported)
    in
    let inverse_typ = function
      | EQ -> DISEQ
      | DISEQ -> EQ
      | SUPEQ -> SUP
      | SUP -> SUPEQ
      | EQMOD _ -> failwith "tcons1_of_cil_exp: cannot invert EQMOD"
    in
    let (texpr1_plus, texpr1_minus, typ) =
      if negate then
        (texpr1_minus, texpr1_plus, inverse_typ typ)
      else
        (texpr1_plus, texpr1_minus, typ)
    in
    let texpr1' = Binop (Sub, texpr1_plus, texpr1_minus, Int, Near) in
    Tcons1.make (Texpr1.of_expr env texpr1') typ

end

(** Conversion from Apron to CIL expressions. *)
module CilOfApron (V: SV) =
struct
  exception Unsupported_Linexpr1

  let cil_exp_of_linexpr1 (linexpr1:Linexpr1.t) =
    let longlong = TInt(ILongLong,[]) in
    let coeff_to_const consider_flip (c:Coeff.union_5) = match c with
      | Scalar c ->
        (match int_of_scalar c with
         | Some i ->
           let ci,truncation = truncateCilint ILongLong i in
           if truncation = NoTruncation then
             if not consider_flip || Z.compare i Z.zero >= 0 then
               Const (CInt(i,ILongLong,None)), false
             else
               (* attempt to negate if that does not cause an overflow *)
               let cneg, truncation = truncateCilint ILongLong (Z.neg i) in
               if truncation = NoTruncation then
                 Const (CInt((Z.neg i),ILongLong,None)), true
               else
                 Const (CInt(i,ILongLong,None)), false
           else
             (M.warn ~category:Analyzer "Invariant Apron: coefficient is not int: %s" (Scalar.to_string c); raise Unsupported_Linexpr1)
         | None -> raise Unsupported_Linexpr1)
      | _ -> raise Unsupported_Linexpr1
    in
    let expr = ref (fst @@ coeff_to_const false (Linexpr1.get_cst linexpr1)) in
    let append_summand (c:Coeff.union_5) v =
      match V.to_cil_varinfo v with
      | Some vinfo ->
        (* TODO: What to do with variables that have a type that cannot be stored into ILongLong to avoid overflows? *)
        let var = Cilfacade.mkCast ~e:(Lval(Var vinfo,NoOffset)) ~newt:longlong in
        let coeff, flip = coeff_to_const true c in
        let prod = BinOp(Mult, coeff, var, longlong) in
        if flip then
          expr := BinOp(MinusA,!expr,prod,longlong)
        else
          expr := BinOp(PlusA,!expr,prod,longlong)
      | None -> M.warn ~category:Analyzer "Invariant Apron: cannot convert to cil var: %s"  (Var.to_string v); raise Unsupported_Linexpr1
    in
    Linexpr1.iter append_summand linexpr1;
    !expr


  let cil_exp_of_lincons1 (lincons1:Lincons1.t) =
    let zero = Cil.kinteger ILongLong 0 in
    try
      let linexpr1 = Lincons1.get_linexpr1 lincons1 in
      let cilexp = cil_exp_of_linexpr1 linexpr1 in
      match Lincons1.get_typ lincons1 with
      | EQ -> Some (Cil.constFold false @@ BinOp(Eq, cilexp, zero, TInt(IInt,[])))
      | SUPEQ -> Some (Cil.constFold false @@ BinOp(Ge, cilexp, zero, TInt(IInt,[])))
      | SUP -> Some (Cil.constFold false @@ BinOp(Gt, cilexp, zero, TInt(IInt,[])))
      | DISEQ -> Some (Cil.constFold false @@ BinOp(Ne, cilexp, zero, TInt(IInt,[])))
      | EQMOD _ -> None
    with
      Unsupported_Linexpr1 -> None
end

(** Conversion between CIL expressions and Apron. *)
module Convert (V: SV) (Bounds: ConvBounds) (Arg: ConvertArg) (Tracked: RelationDomain.Tracked)=
struct
  include ApronOfCil (V) (Bounds) (Arg) (Tracked)
  include CilOfApron (V)
end


(* Abstraction for the domain representations of the relational analyses:
   affineEqualityDomain (uses a matrix) and linearTwoVarEqualityDomain (uses an Array)*)
module type AbstractRelationalDomainRepresentation =
sig
  type t
  val equal : t -> t -> bool
  val compare : t -> t -> int
  val hash : t -> int
  val empty : unit -> t
  val copy : t -> t
  val is_empty : t -> bool
  val dim_add : Apron.Dim.change -> t -> t
  val dim_remove : Apron.Dim.change -> t -> del:bool-> t
end

(* Shared operations for the management of the Matrix or Array representations of the domains,
   used by affineEqualityDomain and linearTwoVarEqualityDomain *)
module VarManagementOps (RelDomain : AbstractRelationalDomainRepresentation) =
struct
  type t = {
    mutable d :  RelDomain.t option;
    mutable env : Environment.t
  }
  [@@deriving eq, ord, hash]

  let empty_env = Environment.make [||] [||]

  let bot () =
    {d = Some (RelDomain.empty ()); env = empty_env}

  let get_env t = t.env
  let bot_env = {d = None; env = empty_env}

  let is_bot_env t = t.d = None

  let copy t = {t with d = Option.map RelDomain.copy t.d}

  let change_d t new_env ~add ~del =
    if Environment.equal t.env new_env then
      t
    else
      match t.d with
      | None -> bot_env
      | Some m ->
        let dim_change =
          if add then
            Environment.dimchange t.env new_env
          else
            Environment.dimchange new_env t.env
        in
        {d = Some (if add then RelDomain.dim_add dim_change m else RelDomain.dim_remove dim_change m ~del:del); env = new_env}

  let change_d t new_env ~add ~del = VectorMatrix.timing_wrap "dimension change" (fun del -> change_d t new_env ~add:add ~del:del) del

  let vars x = Environment.ivars_only x.env

  let add_vars t vars =
    let t = copy t in
    let env' = Environment.add_vars t.env vars in
    change_d t env' ~add:true ~del:false

  let add_vars t vars = VectorMatrix.timing_wrap "add_vars" (add_vars t) vars

  let drop_vars t vars ~del =
    let t = copy t in
    let env' = Environment.remove_vars t.env vars in
    change_d t env' ~add:false ~del:del

  let drop_vars t vars = VectorMatrix.timing_wrap "drop_vars" (drop_vars t) vars

  let remove_vars t vars = drop_vars t vars ~del:false

  let remove_vars t vars = VectorMatrix.timing_wrap "remove_vars" (remove_vars t) vars

  let remove_vars_with t vars =
    let t' = remove_vars t vars in
    t.d <- t'.d;
    t.env <- t'.env

  let remove_filter t f =
    let env' = Environment.remove_filter t.env f in
    change_d t env' ~add:false ~del:false

  let remove_filter t f = VectorMatrix.timing_wrap "remove_filter" (remove_filter t) f

  let remove_filter_with t f =
    let t' = remove_filter t f in
    t.d <- t'.d;
    t.env <- t'.env

  let keep_filter t f =
    let t = copy t in
    let env' = Environment.keep_filter t.env f in
    change_d t env' ~add:false ~del:false

  let keep_filter t f = VectorMatrix.timing_wrap "keep_filter" (keep_filter t) f

  let keep_vars t vs =
    let t = copy t in
    let env' = Environment.keep_vars t.env vs in
    change_d t env' ~add:false ~del:false

  let keep_vars t vs = VectorMatrix.timing_wrap "keep_vars" (keep_vars t) vs

  let mem_var t var = Environment.mem_var t.env var

end



(** A more specific module type for RelationDomain.RelD2 with various apron elements.
    It is designed to be the interface for the D2 modules in affineEqualityDomain and apronDomain and serves as a functor argument for AssertionModule. *)
module type AssertionRelS =
sig
  type t

  module Bounds: ConvBounds with type t = t
  val is_bot_env: t -> bool

  val env: t -> Environment.t

  val assert_constraint: Queries.ask -> t -> exp -> bool -> bool Lazy.t -> t
  val eval_interval : Queries.ask -> t -> Texpr1.t -> Z.t option * Z.t option
end

module Tracked: RelationDomain.Tracked =
struct
  let is_pthread_int_type = function
    | TNamed ({tname = ("pthread_t" | "pthread_key_t" | "pthread_once_t" | "pthread_spinlock_t"); _}, _) -> true (* on Linux these pthread types are integral *)
    | _ -> false

  let type_tracked typ =
    isIntegralType typ && not (is_pthread_int_type typ)

  let varinfo_tracked vi =
    (* no vglob check here, because globals are allowed in relation, but just have to be handled separately *)
    let hasTrackAttribute = List.exists (fun (Attr(s,_)) -> s = "goblint_relation_track") in
    type_tracked vi.vtype && (not @@ GobConfig.get_bool "annotation.goblint_relation_track" || hasTrackAttribute vi.vattr)
end

module AssertionModule (V: SV) (AD: AssertionRelS) (Arg: ConvertArg) =
struct
  include AD
  type nonrec var = V.t
  module Tracked = Tracked
  module Convert = Convert (V) (Bounds) (Arg) (Tracked)

  let rec exp_is_constraint = function
    (* constraint *)
    | BinOp ((Lt | Gt | Le | Ge | Eq | Ne), _, _, _) -> true
    | BinOp ((LAnd | LOr), e1, e2, _) -> exp_is_constraint e1 && exp_is_constraint e2
    | UnOp (LNot,e,_) -> exp_is_constraint e
    (* expression *)
    | _ -> false

  (* TODO: move logic-handling assert_constraint from Apron back to here, after fixing affeq bot-bot join *)

  (** Assert any expression. *)
  let assert_inv ask d e negate no_ov =
    let e' =
      if exp_is_constraint e then
        e
      else
        (* convert non-constraint expression, such that we assert(e != 0) *)
        BinOp (Ne, e, zero, intType)
    in
    assert_constraint ask d e' negate no_ov

  let check_assert ask d e no_ov =
    if is_bot_env (assert_inv ask d e false no_ov) then
      `False
    else if is_bot_env (assert_inv ask d e true no_ov) then
      `True
    else
      `Top

  (** Evaluate non-constraint expression as interval. *)
  let eval_interval_expr ask d e no_ov =
    match Convert.texpr1_of_cil_exp ask d (env d) e no_ov with
    | texpr1 ->
      eval_interval ask d texpr1
    | exception Convert.Unsupported_CilExp _ ->
      (None, None)

  (** Evaluate constraint or non-constraint expression as integer. *)
  let eval_int ask d e no_ov =
    let module ID = Queries.ID in
    match Cilfacade.get_ikind_exp e with
    | exception Cilfacade.TypeOfError _
    | exception Invalid_argument _ ->
      ID.top () (* real top, not a top of any ikind because we don't even know the ikind *)
    | ik ->
<<<<<<< HEAD
      if M.tracing then M.trace "relation" "eval_int: exp_is_cons %a = %B" d_plainexp e (exp_is_cons e);
      if exp_is_cons e then
        match check_assert d e no_ov with
=======
      if M.tracing then M.trace "relation" "eval_int: exp_is_constraint %a = %B\n" d_plainexp e (exp_is_constraint e);
      if exp_is_constraint e then
        match check_assert ask d e no_ov with
>>>>>>> 423ecb60
        | `True -> ID.of_bool ik true
        | `False -> ID.of_bool ik false
        | `Top -> ID.top_of ik
      else
        match eval_interval_expr ask d e no_ov with
        | (Some min, Some max) -> ID.of_interval ~suppress_ovwarn:true ik (min, max)
        | (Some min, None) -> ID.starting ~suppress_ovwarn:true ik min
        | (None, Some max) -> ID.ending ~suppress_ovwarn:true ik max
        | (None, None) -> ID.top_of ik

end

(* Multi-precision rational numbers, defined by Apron.
   Used by affineEqualityDomain and linearTwoVarEqualityDomain *)
module Mpqf = struct
  include Mpqf
  let compare = cmp
  let zero = of_int 0
  let one = of_int 1
  let mone = of_int (-1)

  let get_den x = Z_mlgmpidl.z_of_mpzf @@ Mpqf.get_den x

  let get_num x = Z_mlgmpidl.z_of_mpzf @@ Mpqf.get_num x
  let hash x = 31 * (Z.hash (get_den x)) + Z.hash (get_num x)
end<|MERGE_RESOLUTION|>--- conflicted
+++ resolved
@@ -97,7 +97,7 @@
         | Some min, Some max when Z.compare type_min min <= 0 && Z.compare max type_max <= 0 ->
           ()
         | min_opt, max_opt ->
-          if M.tracing then M.trace "apron" "may overflow: %a (%a, %a)\n" CilType.Exp.pretty exp (Pretty.docOpt (IntOps.BigIntOps.pretty ())) min_opt (Pretty.docOpt (IntOps.BigIntOps.pretty ())) max_opt;
+          if M.tracing then M.trace "apron" "may overflow: %a (%a, %a)" CilType.Exp.pretty exp (Pretty.docOpt (IntOps.BigIntOps.pretty ())) min_opt (Pretty.docOpt (IntOps.BigIntOps.pretty ())) max_opt;
           raise (Unsupported_CilExp Overflow)
       )
 
@@ -109,7 +109,7 @@
         | `Bot -> raise (Unsupported_CilExp Exp_not_supported) (* This should never happen according to Michael Schwarz *)
         | `Top -> IntDomain.IntDomTuple.top_of ik
         | `Lifted x -> x (* Cast should be unnecessary because it should be taken care of by EvalInt. *) in
-        if M.tracing then M.trace "relation" "texpr1_expr_of_cil_exp/query: %a -> %a\n" d_plainexp e IntDomain.IntDomTuple.pretty res;
+        if M.tracing then M.trace "relation" "texpr1_expr_of_cil_exp/query: %a -> %a" d_plainexp e IntDomain.IntDomTuple.pretty res;
         res
       in
       (* recurse without env and ask arguments *)
@@ -127,55 +127,6 @@
             else
               raise (Unsupported_CilExp (Var_not_found v))
           else
-<<<<<<< HEAD
-            raise (Unsupported_CilExp (Var_not_found v))
-        else
-          failwith "texpr1_expr_of_cil_exp: globals must be replaced with temporary locals"
-      | Const (CInt (i, _, _)) ->
-        Cst (Coeff.s_of_mpqf (Mpqf.of_mpz (Z_mlgmpidl.mpz_of_z i)))
-      | exp ->
-        match Cilfacade.get_ikind_exp exp with
-        | ik ->
-          let expr =
-            match exp with
-            | UnOp (Neg, e, _) ->
-              Unop (Neg, texpr1_expr_of_cil_exp e, Int, Near)
-            | BinOp (PlusA, e1, e2, _) ->
-              Binop (Add, texpr1_expr_of_cil_exp e1, texpr1_expr_of_cil_exp e2, Int, Near)
-            | BinOp (MinusA, e1, e2, _) ->
-              Binop (Sub, texpr1_expr_of_cil_exp e1, texpr1_expr_of_cil_exp e2, Int, Near)
-            | BinOp (Mult, e1, e2, _) ->
-              Binop (Mul, texpr1_expr_of_cil_exp e1, texpr1_expr_of_cil_exp e2, Int, Near)
-            | BinOp (Div, e1, e2, _) ->
-              Binop (Div, texpr1_expr_of_cil_exp e1, texpr1_expr_of_cil_exp e2, Int, Zero)
-            | BinOp (Mod, e1, e2, _) ->
-              Binop (Mod, texpr1_expr_of_cil_exp e1, texpr1_expr_of_cil_exp e2, Int, Near)
-            | CastE (TInt (t_ik, _) as t, e) ->
-              begin match IntDomain.should_ignore_overflow t_ik || IntDomain.Size.is_cast_injective ~from_type:(Cilfacade.typeOf e) ~to_type:t with (* TODO: unnecessary cast check due to overflow check below? or maybe useful in general to also assume type bounds based on argument types? *)
-                | true ->
-                  Unop (Cast, texpr1_expr_of_cil_exp e, Int, Zero) (* TODO: what does Apron Cast actually do? just for floating point and rounding? *)
-                | false
-                | exception Cilfacade.TypeOfError _ (* typeOf inner e, not outer exp *)
-                | exception Invalid_argument _ -> (* get_ikind in is_cast_injective *)
-                  raise (Unsupported_CilExp (Cast_not_injective t))
-              end
-            | _ ->
-              raise (Unsupported_CilExp Exp_not_supported)
-          in
-          if not no_ov then (
-            let (type_min, type_max) = IntDomain.Size.range ik in
-            let texpr1 = Texpr1.of_expr env expr in
-            match Bounds.bound_texpr d texpr1 with
-            | Some min, Some max when Z.compare type_min min <= 0 && Z.compare max type_max <= 0 -> ()
-            | min_opt, max_opt ->
-              if M.tracing then M.trace "apron" "may overflow: %a (%a, %a)" CilType.Exp.pretty exp (Pretty.docOpt (IntOps.BigIntOps.pretty ())) min_opt (Pretty.docOpt (IntOps.BigIntOps.pretty ())) max_opt;
-              raise (Unsupported_CilExp Overflow)
-          );
-          expr
-        | exception (Cilfacade.TypeOfError _ as e)
-        | exception (Invalid_argument _ as e) ->
-          raise (Unsupported_CilExp (Exp_typeOf e))
-=======
             failwith "texpr1_expr_of_cil_exp: globals must be replaced with temporary locals"
         | Const (CInt (i, _, _)) ->
           Cst (Coeff.s_of_mpqf (Mpqf.of_mpz (Z_mlgmpidl.mpz_of_z i)))
@@ -190,7 +141,7 @@
                 let ikind = try (Cilfacade.get_ikind_exp e) with Invalid_argument _ -> raise (Unsupported_CilExp Exp_not_supported)   in
                 let simp = query e ikind in
                 let const = IntDomain.IntDomTuple.to_int @@ IntDomain.IntDomTuple.cast_to ikind simp in
-                if M.tracing then M.trace "relation" "texpr1_expr_of_cil_exp/simplify: %a -> %a\n" d_plainexp e IntDomain.IntDomTuple.pretty simp;
+                if M.tracing then M.trace "relation" "texpr1_expr_of_cil_exp/simplify: %a -> %a" d_plainexp e IntDomain.IntDomTuple.pretty simp;
                 BatOption.map_default (fun c -> Const (CInt (c, ikind, None))) e const
               in
               let texpr1 e = texpr1_expr_of_cil_exp (simplify e) in
@@ -235,11 +186,10 @@
             raise (Unsupported_CilExp (Exp_typeOf e))
       in
       texpr1_expr_of_cil_exp exp
->>>>>>> 423ecb60
     in
     let exp = Cil.constFold false exp in
     let res = conv exp in
-    if M.tracing then M.trace "relation" "texpr1_expr_of_cil_exp: %a -> %s (%b)\n" d_plainexp exp (Format.asprintf "%a" Texpr1.print_expr res) (Lazy.force no_ov);
+    if M.tracing then M.trace "relation" "texpr1_expr_of_cil_exp: %a -> %s (%b)" d_plainexp exp (Format.asprintf "%a" Texpr1.print_expr res) (Lazy.force no_ov);
     res
 
   let texpr1_of_cil_exp ask d env e no_ov =
@@ -543,15 +493,9 @@
     | exception Invalid_argument _ ->
       ID.top () (* real top, not a top of any ikind because we don't even know the ikind *)
     | ik ->
-<<<<<<< HEAD
-      if M.tracing then M.trace "relation" "eval_int: exp_is_cons %a = %B" d_plainexp e (exp_is_cons e);
-      if exp_is_cons e then
-        match check_assert d e no_ov with
-=======
-      if M.tracing then M.trace "relation" "eval_int: exp_is_constraint %a = %B\n" d_plainexp e (exp_is_constraint e);
+      if M.tracing then M.trace "relation" "eval_int: exp_is_constraint %a = %B" d_plainexp e (exp_is_constraint e);
       if exp_is_constraint e then
         match check_assert ask d e no_ov with
->>>>>>> 423ecb60
         | `True -> ID.of_bool ik true
         | `False -> ID.of_bool ik false
         | `Top -> ID.top_of ik
