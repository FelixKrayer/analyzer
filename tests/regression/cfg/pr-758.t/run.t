  $ cfgDot pr-758.c

  $ graph-easy --as=boxart main.dot
  
    ┌────────────────────────────────────────────────────────────────────────────────────────┐
    │                                                                                        │
    │                                                ┌────────────────────────────────────┐  │
    │                                                │ main()                             │  │
    │                                                └────────────────────────────────────┘  │
    │                                                  │                                     │
    │                                                  │ (body)                              │
    │                                                  ▼                                     │
    │                                                ┌────────────────────────────────────┐  │
<<<<<<< HEAD
    │                                                │ pr-758.c:5:3-5:13                  │  │
    │                                                │ (pr-758.c:5:7-5:13 (synthetic))    │  │
=======
    │                                                │ pr-758.c:5:7-5:13                  │  │
    │                                                │ (pr-758.c:5:7-5:13)                │  │
    │                                                │ YAML loc: true, loop: false        │  │
    │                                                │ YAMLval loc: true, loop: false     │  │
    │                                                │ GraphML: true; server: true        │  │
>>>>>>> 994d2873
    │                                                └────────────────────────────────────┘  │
    │                                                  │                                     │ x = x + 1
    │                                                  │ x = 42                              │
    │                                                  ▼                                     │
    │                                                ┌────────────────────────────────────┐  │
    │                                                │ pr-758.c:6:3-8:3 (synthetic)       │  │
    │                                                │ (pr-758.c:6:7-6:26 (synthetic))    │  │
    │                                                │ YAML loc: false, loop: false       │  │
    │                                                │ YAMLval loc: true, loop: false     │  │
    │                                                │ GraphML: true; server: false       │  │
    │                                                └────────────────────────────────────┘  │
    │                                                  │                                     │
    │                                                  │ x = 0                               │
    │                                                  ▼                                     │
  ┌─────────────────────────────────┐                ┌────────────────────────────────────┐  │
  │ pr-758.c:6:3-8:3 (synthetic)    │                │ pr-758.c:6:3-8:3 (synthetic)       │  │
  │ (pr-758.c:6:7-6:26 (synthetic)) │                │ (pr-758.c:6:7-6:26 (synthetic))    │  │
  │ YAML loc: false, loop: false    │                │ YAML loc: false, loop: true        │  │
  │ YAMLval loc: true, loop: false  │  Pos(x < 10)   │ YAMLval loc: true, loop: true      │  │
  │ GraphML: true; server: false    │ ◀───────────── │ GraphML: true; server: false       │ ◀┘
  └─────────────────────────────────┘                └────────────────────────────────────┘
                                                       │
                                                       │ Neg(x < 10)
                                                       ▼
                                                     ┌────────────────────────────────────┐
                                                     │ pr-758.c:12:3-12:12                │
                                                     │ (pr-758.c:12:3-12:12)              │
                                                     │ YAML loc: true, loop: false        │
                                                     │ YAMLval loc: true, loop: false     │
                                                     │ GraphML: true; server: true        │
                                                     └────────────────────────────────────┘
                                                       │
                                                       │ k = 0
                                                       ▼
                                                     ┌────────────────────────────────────┐
                                                     │ pr-758.c:12:3-12:12 (synthetic)    │
                                                     │ (pr-758.c:12:3-12:12 (synthetic))  │
                                                     │ YAML loc: false, loop: false       │
                                                     │ YAMLval loc: true, loop: false     │
                                                     │ GraphML: true; server: false       │
                                                     └────────────────────────────────────┘
                                                       │
                                                       │ i = k
                                                       ▼
                                                     ┌────────────────────────────────────┐
<<<<<<< HEAD
                                                     │ pr-758.c:20:3-20:25                │
                                                     │ (pr-758.c:20:15-20:24 (synthetic)) │
=======
                                                     │ pr-758.c:20:15-20:24               │
                                                     │ (pr-758.c:20:15-20:24)             │
                                                     │ YAML loc: true, loop: false        │
                                                     │ YAMLval loc: true, loop: false     │
                                                     │ GraphML: true; server: true        │
>>>>>>> 994d2873
                                                     └────────────────────────────────────┘
                                                       │
                                                       │ a.kaal = 2
                                                       ▼
                                                     ┌────────────────────────────────────┐
                                                     │ pr-758.c:20:3-20:25 (synthetic)    │
                                                     │ (pr-758.c:20:15-20:24 (synthetic)) │
                                                     │ YAML loc: false, loop: false       │
                                                     │ YAMLval loc: true, loop: false     │
                                                     │ GraphML: true; server: false       │
                                                     └────────────────────────────────────┘
                                                       │
                                                       │ a.hind = 3
                                                       ▼
                                                     ┌────────────────────────────────────┐
                                                     │ pr-758.c:21:3-21:11                │
<<<<<<< HEAD
                                                     │ (pr-758.c:21:10-21:11)             │
=======
                                                     │ (unknown)                          │
                                                     │ YAML loc: true, loop: false        │
                                                     │ YAMLval loc: true, loop: false     │
                                                     │ GraphML: true; server: true        │
>>>>>>> 994d2873
                                                     └────────────────────────────────────┘
                                                       │
                                                       │ return 0
                                                       ▼
                                                     ┌────────────────────────────────────┐
                                                     │ return of main()                   │
                                                     └────────────────────────────────────┘<|MERGE_RESOLUTION|>--- conflicted
+++ resolved
@@ -11,16 +11,11 @@
     │                                                  │ (body)                              │
     │                                                  ▼                                     │
     │                                                ┌────────────────────────────────────┐  │
-<<<<<<< HEAD
     │                                                │ pr-758.c:5:3-5:13                  │  │
     │                                                │ (pr-758.c:5:7-5:13 (synthetic))    │  │
-=======
-    │                                                │ pr-758.c:5:7-5:13                  │  │
-    │                                                │ (pr-758.c:5:7-5:13)                │  │
-    │                                                │ YAML loc: true, loop: false        │  │
+    │                                                │ YAML loc: false, loop: false       │  │
     │                                                │ YAMLval loc: true, loop: false     │  │
-    │                                                │ GraphML: true; server: true        │  │
->>>>>>> 994d2873
+    │                                                │ GraphML: true; server: false       │  │
     │                                                └────────────────────────────────────┘  │
     │                                                  │                                     │ x = x + 1
     │                                                  │ x = 42                              │
@@ -66,16 +61,11 @@
                                                        │ i = k
                                                        ▼
                                                      ┌────────────────────────────────────┐
-<<<<<<< HEAD
                                                      │ pr-758.c:20:3-20:25                │
                                                      │ (pr-758.c:20:15-20:24 (synthetic)) │
-=======
-                                                     │ pr-758.c:20:15-20:24               │
-                                                     │ (pr-758.c:20:15-20:24)             │
-                                                     │ YAML loc: true, loop: false        │
+                                                     │ YAML loc: false, loop: false       │
                                                      │ YAMLval loc: true, loop: false     │
-                                                     │ GraphML: true; server: true        │
->>>>>>> 994d2873
+                                                     │ GraphML: true; server: false       │
                                                      └────────────────────────────────────┘
                                                        │
                                                        │ a.kaal = 2
@@ -92,18 +82,14 @@
                                                        ▼
                                                      ┌────────────────────────────────────┐
                                                      │ pr-758.c:21:3-21:11                │
-<<<<<<< HEAD
                                                      │ (pr-758.c:21:10-21:11)             │
-=======
-                                                     │ (unknown)                          │
                                                      │ YAML loc: true, loop: false        │
                                                      │ YAMLval loc: true, loop: false     │
                                                      │ GraphML: true; server: true        │
->>>>>>> 994d2873
                                                      └────────────────────────────────────┘
                                                        │
                                                        │ return 0
                                                        ▼
                                                      ┌────────────────────────────────────┐
                                                      │ return of main()                   │
-                                                     └────────────────────────────────────┘+                                                     └────────────────────────────────────┘
