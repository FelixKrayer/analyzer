#define _GNU_SOURCE
#include <stdio.h>
#include <math.h>
#include <float.h>
#include <fenv.h>
#include <assert.h>
#include <caml/mlvalues.h>
#include <caml/alloc.h>

// Order must match with round_mode in floatOps.ml
enum round_mode
{
    Nearest,
    ToZero,
    Up,
    Down
};

static void change_round_mode(int mode)
{
    switch (mode)
    {
    case Nearest:
        fesetround(FE_TONEAREST);
        break;
    case ToZero:
        fesetround(FE_TOWARDZERO);
        break;
    case Up:
        fesetround(FE_UPWARD);
        break;
    case Down:
        fesetround(FE_DOWNWARD);
        break;
    default:
        assert(0);
        break;
    }
}

#define UNARY_OP(name, type, op)                                 \
    CAMLprim value name##_##type(value mode, value x)            \
    {                                                            \
        /* No need to use CAMLparam to keep mode and x as GC roots,
           because next GC poll point is at allocation in caml_copy_double.
           We have already read their values by then. */         \
        int old_roundingmode = fegetround();                     \
        change_round_mode(Int_val(mode));                        \
        volatile type r, x1 = Double_val(x);                     \
        r = op(x1);                                              \
        fesetround(old_roundingmode);                            \
        return caml_copy_double(r);                              \
        /* No need to use CAMLreturn because we don't use CAMLparam. */ \
    }

UNARY_OP(sqrt, double, sqrt);
UNARY_OP(sqrt, float, sqrtf);
UNARY_OP(acos, double, acos);
UNARY_OP(acos, float, acosf);
UNARY_OP(asin, double, asin);
UNARY_OP(asin, float, asinf);
UNARY_OP(atan, double, atan);
UNARY_OP(atan, float, atanf);
UNARY_OP(cos, double, cos);
UNARY_OP(cos, float, cosf);
UNARY_OP(sin, double, sin);
UNARY_OP(sin, float, sinf);
UNARY_OP(tan, double, tan);
UNARY_OP(tan, float, tanf);

#define BINARY_OP(name, type, op)                                \
    CAMLprim value name##_##type(value mode, value x, value y)   \
    {                                                            \
        /* No need to use CAMLparam to keep mode, x and y as GC roots,
           because next GC poll point is at allocation in caml_copy_double.
           We have already read their values by then. */         \
        int old_roundingmode = fegetround();                     \
        change_round_mode(Int_val(mode));                        \
        volatile type r, x1 = Double_val(x), y1 = Double_val(y); \
        r = x1 op y1;                                            \
        fesetround(old_roundingmode);                            \
        return caml_copy_double(r);                              \
        /* No need to use CAMLreturn because we don't use CAMLparam. */ \
    }

BINARY_OP(add, double, +);
BINARY_OP(add, float, +);
BINARY_OP(sub, double, -);
BINARY_OP(sub, float, -);
BINARY_OP(mul, double, *);
BINARY_OP(mul, float, *);
BINARY_OP(div, double, /);
BINARY_OP(div, float, /);

CAMLprim value atof_double(value mode, value str)
{
    // No need to use CAMLparam to keep mode and str as GC roots,
    // because next GC poll point is at allocation in caml_copy_double.
    // We have already read their values by then.
    const char *s = String_val(str);
    volatile double r;
    int old_roundingmode = fegetround();
    change_round_mode(Int_val(mode));
    r = atof(s);
    fesetround(old_roundingmode);
    return caml_copy_double(r);
    // No need to use CAMLreturn because we don't use CAMLparam.
}

CAMLprim value atof_float(value mode, value str)
{
    // No need to use CAMLparam to keep mode and str as GC roots,
    // because next GC poll point is at allocation in caml_copy_double.
    // We have already read their values by then.
    const char *s = String_val(str);
    volatile float r;
    int old_roundingmode = fegetround();
    change_round_mode(Int_val(mode));
    r = (float)atof(s);
    fesetround(old_roundingmode);
    return caml_copy_double(r);
    // No need to use CAMLreturn because we don't use CAMLparam.
}

// These are only given for floats as these operations involve no rounding and their OCaml implementation (Float module) can be used

CAMLprim value max_float(value unit)
{
    // No need to use CAMLparam to keep unit as GC root,
    // because we don't use it.
    return caml_copy_double(FLT_MAX);
    // No need to use CAMLreturn because we don't use CAMLparam.
}

CAMLprim value smallest_float(value unit)
{
    // No need to use CAMLparam to keep unit as GC root,
    // because we don't use it.
    return caml_copy_double(FLT_MIN);
<<<<<<< HEAD
}

CAMLprim value pi(value unit)
{
    return caml_copy_double(M_PI);
=======
    // No need to use CAMLreturn because we don't use CAMLparam.
>>>>>>> 9c2c167b
}<|MERGE_RESOLUTION|>--- conflicted
+++ resolved
@@ -137,13 +137,10 @@
     // No need to use CAMLparam to keep unit as GC root,
     // because we don't use it.
     return caml_copy_double(FLT_MIN);
-<<<<<<< HEAD
+    // No need to use CAMLreturn because we don't use CAMLparam.
 }
 
 CAMLprim value pi(value unit)
 {
     return caml_copy_double(M_PI);
-=======
-    // No need to use CAMLreturn because we don't use CAMLparam.
->>>>>>> 9c2c167b
 }