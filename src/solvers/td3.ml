--- conflicted
+++ resolved
@@ -389,14 +389,9 @@
         let restart_fuel_only_globals = GobConfig.get_bool "incremental.restart.sided.fuel-only-global" in
 
         (* destabilize which restarts side-effected vars *)
-<<<<<<< HEAD
         (* side_fuel specifies how many times (in recursion depth) to destabilize side_infl, None means infinite *)
-        let rec destabilize_with_side ~side_fuel ?(front=true) x =
+        let rec destabilize_with_side ~side_fuel x =
           if tracing then trace "sol2" "destabilize_with_side %a %a\n" S.Var.pretty_trace x (Pretty.docOpt (Pretty.dprintf "%d")) side_fuel;
-=======
-        let rec destabilize_with_side x =
-          if tracing then trace "sol2" "destabilize_with_side %a\n" S.Var.pretty_trace x;
->>>>>>> 21e75ec6
 
           (* is side-effected var (global/function entry)? *)
           let w = HM.find_default side_dep x VS.empty in
@@ -420,11 +415,7 @@
                 HM.remove stable y;
                 HM.remove superstable y;
                 if restart_destab_with_sides then
-<<<<<<< HEAD
-                  destabilize_with_side ~side_fuel ~front:false y
-=======
-                  destabilize_with_side y
->>>>>>> 21e75ec6
+                  destabilize_with_side ~side_fuel y
                 else
                   destabilize_normal y
               ) w
@@ -438,17 +429,12 @@
               if tracing then trace "sol2" "stable remove %a\n" S.Var.pretty_trace y;
               HM.remove stable y;
               HM.remove superstable y;
-<<<<<<< HEAD
-              destabilize_with_side ~side_fuel ~front:false y
-=======
-              destabilize_with_side y
->>>>>>> 21e75ec6
+              destabilize_with_side ~side_fuel y
             ) w;
 
           (* destabilize side infl *)
           let w = HM.find_default side_infl x VS.empty in
           HM.remove side_infl x;
-<<<<<<< HEAD
 
           if side_fuel <> Some 0 then ( (* non-0 or infinite fuel is fine *)
             let side_fuel' =
@@ -463,19 +449,9 @@
                 if tracing then trace "sol2" "stable remove %a\n" S.Var.pretty_trace y;
                 HM.remove stable y;
                 HM.remove superstable y;
-                destabilize_with_side ~side_fuel:side_fuel' ~front:false y
+                destabilize_with_side ~side_fuel:side_fuel' y
               ) w
           )
-=======
-          (* TODO: should this also be conditional on restart_only_globals? right now goes through function entry side effects, but just doesn't restart them *)
-          VS.iter (fun y ->
-              if tracing then trace "sol2" "destabilize_with_side %a side_infl %a\n" S.Var.pretty_trace x S.Var.pretty_trace y;
-              if tracing then trace "sol2" "stable remove %a\n" S.Var.pretty_trace y;
-              HM.remove stable y;
-              HM.remove superstable y;
-              destabilize_with_side y
-            ) w
->>>>>>> 21e75ec6
         in
 
         destabilize_ref :=
