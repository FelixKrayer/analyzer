(** Queries and their result lattices. *)

open GoblintCil

module VDQ = ValueDomainQueries

module ID = VDQ.ID

module LS = VDQ.LS
module TS = SetDomain.ToppedSet (CilType.Typ) (struct let topname = "All" end)
module ES = SetDomain.Reverse (SetDomain.ToppedSet (CilType.Exp) (struct let topname = "All" end))
module VS = SetDomain.ToppedSet (CilType.Varinfo) (struct let topname = "All" end)

<<<<<<< HEAD
module ML = LibraryDesc.MathLifted
=======
module NFL = WrapperFunctionAnalysis0.NodeFlatLattice
module TC = WrapperFunctionAnalysis0.ThreadCreateUniqueCount

module ThreadNodeLattice = Lattice.Prod (NFL) (TC)
>>>>>>> d85c72e1

module VI = Lattice.Flat (Basetype.Variables) (struct
    let top_name = "Unknown line"
    let bot_name = "Unreachable line"
  end)

type iterprevvar = int -> (MyCFG.node * Obj.t * int) -> MyARG.inline_edge -> unit
type itervar = int -> unit
let compare_itervar _ _ = 0
let compare_iterprevvar _ _ = 0

module FlatYojson = Lattice.Flat (Printable.Yojson) (struct
    let top_name = "top yojson"
    let bot_name = "bot yojson"
  end)

module SD = Basetype.Strings
module VD = ValueDomain.Compound

module MayBool = BoolDomain.MayBool
module MustBool = BoolDomain.MustBool

module Unit = Lattice.Unit

(** Different notions of protection for a global variables g by a mutex m
    m protects g strongly if:
    - whenever g is accessed after the program went multi-threaded for the first time, m is held

    m protects g weakly if:
    - whenever g is accessed and there are any threads other than the main thread that are created but not joined yet, m is held
*)
module Protection = struct
  type t = Strong | Weak [@@deriving ord, hash]
end

(* Helper definitions for deriving complex parts of Any.compare below. *)
type maybepublic = {global: CilType.Varinfo.t; write: bool; protection: Protection.t} [@@deriving ord, hash]
type maybepublicwithout = {global: CilType.Varinfo.t; write: bool; without_mutex: PreValueDomain.Addr.t; protection: Protection.t} [@@deriving ord, hash]
type mustbeprotectedby = {mutex: PreValueDomain.Addr.t; global: CilType.Varinfo.t; write: bool; protection: Protection.t} [@@deriving ord, hash]
type mustprotectedvars = {mutex: PreValueDomain.Addr.t; write: bool} [@@deriving ord, hash]
type memory_access = {exp: CilType.Exp.t; var_opt: CilType.Varinfo.t option; kind: AccessKind.t} [@@deriving ord, hash]
type access =
  | Memory of memory_access (** Memory location access (race). *)
  | Point (** Program point and state access (MHP), independent of memory location. *)
[@@deriving ord, hash] (* TODO: fix ppx_deriving_hash on variant with inline record *)
type invariant_context = Invariant.context = {
  path: int option;
  lvals: Lval.Set.t;
}
[@@deriving ord, hash]


(** GADT for queries with specific result type. *)
type _ t =
  | EqualSet: exp -> ES.t t
  | MayPointTo: exp -> LS.t t
  | ReachableFrom: exp -> LS.t t
  | ReachableUkTypes: exp -> TS.t t
  | Regions: exp -> LS.t t
  | MayEscape: varinfo -> MayBool.t t
  | MayBePublic: maybepublic -> MayBool.t t (* old behavior with write=false *)
  | MayBePublicWithout: maybepublicwithout -> MayBool.t t
  | MustBeProtectedBy: mustbeprotectedby -> MustBool.t t
  | MustLockset: LS.t t
  | MustBeAtomic: MustBool.t t
  | MustBeSingleThreaded: {since_start: bool} -> MustBool.t t
  | MustBeUniqueThread: MustBool.t t
  | CurrentThreadId: ThreadIdDomain.ThreadLifted.t t
  | ThreadCreateIndexedNode: ThreadNodeLattice.t t
  | MayBeThreadReturn: MayBool.t t
  | EvalFunvar: exp -> LS.t t
  | EvalInt: exp -> ID.t t
  | EvalStr: exp -> SD.t t
  | EvalLength: exp -> ID.t t (* length of an array or string *)
  | EvalValue: exp -> VD.t t
  | BlobSize: exp -> ID.t t (* size of a dynamically allocated `Blob pointed to by exp *)
  | CondVars: exp -> ES.t t
  | PartAccess: access -> Obj.t t (** Only queried by access and deadlock analysis. [Obj.t] represents [MCPAccess.A.t], needed to break dependency cycle. *)
  | IterPrevVars: iterprevvar -> Unit.t t
  | IterVars: itervar -> Unit.t t
  | PathQuery: int * 'a t -> 'a t (** Query only one path under witness lifter. *)
  | DYojson: FlatYojson.t t (** Get local state Yojson of one path under [PathQuery]. *)
  | HeapVar: VI.t t
  | IsHeapVar: varinfo -> MayBool.t t (* TODO: is may or must? *)
  | IsMultiple: varinfo -> MustBool.t t
  (* For locals: Is another copy of this local variable reachable via pointers? *)
  (* For dynamically allocated memory: Does this abstract variable corrrespond to a unique heap location? *)
  (* For globals: Is it declared as thread-local? (https://github.com/goblint/analyzer/issues/1072) *)
  | MutexType: Mval.Unit.t -> MutexAttrDomain.t t
  | EvalThread: exp -> ConcDomain.ThreadSet.t t
  | EvalMutexAttr: exp -> MutexAttrDomain.t t
  | EvalJumpBuf: exp -> JmpBufDomain.JmpBufSet.t t
  | ActiveJumpBuf: JmpBufDomain.ActiveLongjmps.t t
  | ValidLongJmp: JmpBufDomain.JmpBufSet.t t
  | CreatedThreads: ConcDomain.ThreadSet.t t
  | MustJoinedThreads: ConcDomain.MustThreadSet.t t
  | ThreadsJoinedCleanly: MustBool.t t
  | MustProtectedVars: mustprotectedvars -> LS.t t
  | Invariant: invariant_context -> Invariant.t t
  | InvariantGlobal: Obj.t -> Invariant.t t (** Argument must be of corresponding [Spec.V.t]. *)
  | WarnGlobal: Obj.t -> Unit.t t (** Argument must be of corresponding [Spec.V.t]. *)
  | IterSysVars: VarQuery.t * Obj.t VarQuery.f -> Unit.t t (** [iter_vars] for [Constraints.FromSpec]. [Obj.t] represents [Spec.V.t]. *)
  | MayAccessed: AccessDomain.EventSet.t t
  | MayBeTainted: LS.t t
  | MayBeModifiedSinceSetjmp: JmpBufDomain.BufferEntry.t -> VS.t t
  | TmpSpecial:  Lval.CilLval.t -> ML.t t

type 'a result = 'a

(** Container for explicitly polymorphic [ctx.ask] function out of [ctx].
    To be used when passing entire [ctx] around seems inappropriate.
    Use [Analyses.ask_of_ctx] to convert [ctx] to [ask]. *)
(* Must be in a singleton record due to second-order polymorphism.
   See https://ocaml.org/manual/polymorphism.html#s%3Ahigher-rank-poly. *)
type ask = { f: 'a. 'a t -> 'a result }

(* Result cannot implement Lattice.S because the function types are different due to GADT. *)
module Result =
struct
  let rec lattice: type a. a t -> (module Lattice.S with type t = a) = fun q ->
    match q with
    (* Cannot group these GADTs... *)
    | EqualSet _ -> (module ES)
    | CondVars _ -> (module ES)
    | MayPointTo _ -> (module LS)
    | ReachableFrom _ -> (module LS)
    | Regions _ -> (module LS)
    | MustLockset -> (module LS)
    | EvalFunvar _ -> (module LS)
    | ReachableUkTypes _ -> (module TS)
    | MayEscape _ -> (module MayBool)
    | MayBePublic _ -> (module MayBool)
    | MayBePublicWithout _ -> (module MayBool)
    | MayBeThreadReturn -> (module MayBool)
    | IsHeapVar _ -> (module MayBool)
    | MustBeProtectedBy _ -> (module MustBool)
    | MustBeAtomic -> (module MustBool)
    | MustBeSingleThreaded _ -> (module MustBool)
    | MustBeUniqueThread -> (module MustBool)
    | EvalInt _ -> (module ID)
    | EvalLength _ -> (module ID)
    | EvalMutexAttr _ -> (module MutexAttrDomain)
    | EvalValue _ -> (module VD)
    | BlobSize _ -> (module ID)
    | CurrentThreadId -> (module ThreadIdDomain.ThreadLifted)
    | ThreadCreateIndexedNode -> (module ThreadNodeLattice)
    | HeapVar -> (module VI)
    | EvalStr _ -> (module SD)
    | IterPrevVars _ -> (module Unit)
    | IterVars _ -> (module Unit)
    | PathQuery (_, q) -> lattice q
    | DYojson -> (module FlatYojson)
    | PartAccess _ -> Obj.magic (module Unit: Lattice.S) (* Never used, MCP handles PartAccess specially. Must still return module (instead of failwith) here, but the module is never used. *)
    | IsMultiple _ -> (module MustBool) (* see https://github.com/goblint/analyzer/pull/310#discussion_r700056687 on why this needs to be MustBool *)
    | MutexType _ -> (module MutexAttrDomain)
    | EvalThread _ -> (module ConcDomain.ThreadSet)
    | EvalJumpBuf _ -> (module JmpBufDomain.JmpBufSet)
    | ActiveJumpBuf -> (module JmpBufDomain.ActiveLongjmps)
    | ValidLongJmp ->  (module JmpBufDomain.JmpBufSet)
    | CreatedThreads ->  (module ConcDomain.ThreadSet)
    | MustJoinedThreads -> (module ConcDomain.MustThreadSet)
    | ThreadsJoinedCleanly -> (module MustBool)
    | MustProtectedVars _ -> (module LS)
    | Invariant _ -> (module Invariant)
    | InvariantGlobal _ -> (module Invariant)
    | WarnGlobal _ -> (module Unit)
    | IterSysVars _ -> (module Unit)
    | MayAccessed -> (module AccessDomain.EventSet)
    | MayBeTainted -> (module LS)
    | MayBeModifiedSinceSetjmp _ -> (module VS)
    | TmpSpecial _ -> (module ML)

  (** Get bottom result for query. *)
  let bot (type a) (q: a t): a result =
    let module Result = (val lattice q) in
    Result.bot ()

  (** Get top result for query. *)
  let rec top: type a. a t -> a result = fun q ->
    (* let module Result = (val lattice q) in
       Result.top () *)
    (* [lattice] and [top] manually inlined to avoid first-class module
       for every unsupported [query] implementation.
       See benchmarks at: https://github.com/goblint/analyzer/pull/221#issuecomment-842351621. *)
    match q with
    (* Cannot group these GADTs... *)
    | EqualSet _ -> ES.top ()
    | CondVars _ -> ES.top ()
    | MayPointTo _ -> LS.top ()
    | ReachableFrom _ -> LS.top ()
    | Regions _ -> LS.top ()
    | MustLockset -> LS.top ()
    | EvalFunvar _ -> LS.top ()
    | ReachableUkTypes _ -> TS.top ()
    | MayEscape _ -> MayBool.top ()
    | MayBePublic _ -> MayBool.top ()
    | MayBePublicWithout _ -> MayBool.top ()
    | MayBeThreadReturn -> MayBool.top ()
    | IsHeapVar _ -> MayBool.top ()
    | MutexType _ -> MutexAttrDomain.top ()
    | MustBeProtectedBy _ -> MustBool.top ()
    | MustBeAtomic -> MustBool.top ()
    | MustBeSingleThreaded _ -> MustBool.top ()
    | MustBeUniqueThread -> MustBool.top ()
    | EvalInt _ -> ID.top ()
    | EvalLength _ -> ID.top ()
    | EvalMutexAttr _ -> MutexAttrDomain.top ()
    | EvalValue _ -> VD.top ()
    | BlobSize _ -> ID.top ()
    | CurrentThreadId -> ThreadIdDomain.ThreadLifted.top ()
    | ThreadCreateIndexedNode -> ThreadNodeLattice.top ()
    | HeapVar -> VI.top ()
    | EvalStr _ -> SD.top ()
    | IterPrevVars _ -> Unit.top ()
    | IterVars _ -> Unit.top ()
    | PathQuery (_, q) -> top q
    | DYojson -> FlatYojson.top ()
    | PartAccess _ -> failwith "Queries.Result.top: PartAccess" (* Never used, MCP handles PartAccess specially. *)
    | IsMultiple _ -> MustBool.top ()
    | EvalThread _ -> ConcDomain.ThreadSet.top ()
    | EvalJumpBuf _ -> JmpBufDomain.JmpBufSet.top ()
    | ActiveJumpBuf -> JmpBufDomain.ActiveLongjmps.top ()
    | ValidLongJmp -> JmpBufDomain.JmpBufSet.top ()
    | CreatedThreads -> ConcDomain.ThreadSet.top ()
    | MustJoinedThreads -> ConcDomain.MustThreadSet.top ()
    | ThreadsJoinedCleanly -> MustBool.top ()
    | MustProtectedVars _ -> LS.top ()
    | Invariant _ -> Invariant.top ()
    | InvariantGlobal _ -> Invariant.top ()
    | WarnGlobal _ -> Unit.top ()
    | IterSysVars _ -> Unit.top ()
    | MayAccessed -> AccessDomain.EventSet.top ()
    | MayBeTainted -> LS.top ()
    | MayBeModifiedSinceSetjmp _ -> VS.top ()
    | TmpSpecial _ -> ML.top ()
end

(* The type any_query can't be directly defined in Any as t,
   because it also refers to the t from the outer scope. *)
type any_query = Any: 'a t -> any_query

module Any =
struct
  type t = any_query

  (* deriving ord doesn't work for GADTs (t and any_query) so this must be done manually... *)
  let order = function
    | Any (EqualSet _) -> 0
    | Any (MayPointTo _) -> 1
    | Any (ReachableFrom _) -> 2
    | Any (ReachableUkTypes _) -> 3
    | Any (Regions _) -> 4
    | Any (MayEscape _) -> 5
    | Any (MayBePublic _) -> 7
    | Any (MayBePublicWithout _) -> 8
    | Any (MustBeProtectedBy _) -> 9
    | Any MustLockset -> 10
    | Any MustBeAtomic -> 11
    | Any (MustBeSingleThreaded _)-> 12
    | Any MustBeUniqueThread -> 13
    | Any CurrentThreadId -> 14
    | Any MayBeThreadReturn -> 15
    | Any (EvalFunvar _) -> 16
    | Any (EvalInt _) -> 17
    | Any (EvalStr _) -> 18
    | Any (EvalLength _) -> 19
    | Any (BlobSize _) -> 20
    | Any (CondVars _) -> 22
    | Any (PartAccess _) -> 23
    | Any (IterPrevVars _) -> 24
    | Any (IterVars _) -> 25
    | Any HeapVar -> 29
    | Any (IsHeapVar _) -> 30
    | Any (IsMultiple _) -> 31
    | Any (EvalThread _) -> 32
    | Any CreatedThreads -> 33
    | Any MustJoinedThreads -> 34
    | Any (WarnGlobal _) -> 35
    | Any (Invariant _) -> 36
    | Any (IterSysVars _) -> 37
    | Any (InvariantGlobal _) -> 38
    | Any (MustProtectedVars _) -> 39
    | Any MayAccessed -> 40
    | Any MayBeTainted -> 41
    | Any (PathQuery _) -> 42
    | Any DYojson -> 43
    | Any (EvalValue _) -> 44
    | Any (EvalJumpBuf _) -> 45
    | Any ActiveJumpBuf -> 46
    | Any ValidLongJmp -> 47
    | Any (MayBeModifiedSinceSetjmp _) -> 48
<<<<<<< HEAD
    | Any (TmpSpecial _) -> 49
=======
    | Any (MutexType _) -> 49
    | Any (EvalMutexAttr _ ) -> 50
    | Any ThreadCreateIndexedNode -> 51
    | Any ThreadsJoinedCleanly -> 52
>>>>>>> d85c72e1

  let rec compare a b =
    let r = Stdlib.compare (order a) (order b) in
    if r <> 0 then
      r
    else
      match a, b with
      | Any (EqualSet e1), Any (EqualSet e2) -> CilType.Exp.compare e1 e2
      | Any (MayPointTo e1), Any (MayPointTo e2) -> CilType.Exp.compare e1 e2
      | Any (ReachableFrom e1), Any (ReachableFrom e2) -> CilType.Exp.compare e1 e2
      | Any (ReachableUkTypes e1), Any (ReachableUkTypes e2) -> CilType.Exp.compare e1 e2
      | Any (Regions e1), Any (Regions e2) -> CilType.Exp.compare e1 e2
      | Any (MayEscape vi1), Any (MayEscape vi2) -> CilType.Varinfo.compare vi1 vi2
      | Any (MayBePublic x1), Any (MayBePublic x2) -> compare_maybepublic x1 x2
      | Any (MayBePublicWithout x1), Any (MayBePublicWithout x2) -> compare_maybepublicwithout x1 x2
      | Any (MustBeProtectedBy x1), Any (MustBeProtectedBy x2) -> compare_mustbeprotectedby x1 x2
      | Any (EvalFunvar e1), Any (EvalFunvar e2) -> CilType.Exp.compare e1 e2
      | Any (EvalInt e1), Any (EvalInt e2) -> CilType.Exp.compare e1 e2
      | Any (EvalStr e1), Any (EvalStr e2) -> CilType.Exp.compare e1 e2
      | Any (EvalLength e1), Any (EvalLength e2) -> CilType.Exp.compare e1 e2
      | Any (EvalMutexAttr e1), Any (EvalMutexAttr e2) -> CilType.Exp.compare e1 e2
      | Any (EvalValue e1), Any (EvalValue e2) -> CilType.Exp.compare e1 e2
      | Any (BlobSize e1), Any (BlobSize e2) -> CilType.Exp.compare e1 e2
      | Any (CondVars e1), Any (CondVars e2) -> CilType.Exp.compare e1 e2
      | Any (PartAccess p1), Any (PartAccess p2) -> compare_access p1 p2
      | Any (IterPrevVars ip1), Any (IterPrevVars ip2) -> compare_iterprevvar ip1 ip2
      | Any (IterVars i1), Any (IterVars i2) -> compare_itervar i1 i2
      | Any (PathQuery (i1, q1)), Any (PathQuery (i2, q2)) ->
        let r = Stdlib.compare i1 i2 in
        if r <> 0 then
          r
        else
          compare (Any q1) (Any q2)
      | Any (IsHeapVar v1), Any (IsHeapVar v2) -> CilType.Varinfo.compare v1 v2
      | Any (IsMultiple v1), Any (IsMultiple v2) -> CilType.Varinfo.compare v1 v2
      | Any (EvalThread e1), Any (EvalThread e2) -> CilType.Exp.compare e1 e2
      | Any (EvalJumpBuf e1), Any (EvalJumpBuf e2) -> CilType.Exp.compare e1 e2
      | Any (WarnGlobal vi1), Any (WarnGlobal vi2) -> Stdlib.compare (Hashtbl.hash vi1) (Hashtbl.hash vi2)
      | Any (Invariant i1), Any (Invariant i2) -> compare_invariant_context i1 i2
      | Any (InvariantGlobal vi1), Any (InvariantGlobal vi2) -> Stdlib.compare (Hashtbl.hash vi1) (Hashtbl.hash vi2)
      | Any (IterSysVars (vq1, vf1)), Any (IterSysVars (vq2, vf2)) -> VarQuery.compare vq1 vq2 (* not comparing fs *)
      | Any (MutexType m1), Any (MutexType m2) -> Mval.Unit.compare m1 m2
      | Any (MustProtectedVars m1), Any (MustProtectedVars m2) -> compare_mustprotectedvars m1 m2
      | Any (MayBeModifiedSinceSetjmp e1), Any (MayBeModifiedSinceSetjmp e2) -> JmpBufDomain.BufferEntry.compare e1 e2
<<<<<<< HEAD
      | Any (TmpSpecial lv1), Any (TmpSpecial lv2) -> Lval.CilLval.compare lv1 lv2
=======
      | Any (MustBeSingleThreaded {since_start=s1;}),  Any (MustBeSingleThreaded {since_start=s2;}) -> Stdlib.compare s1 s2
>>>>>>> d85c72e1
      (* only argumentless queries should remain *)
      | _, _ -> Stdlib.compare (order a) (order b)

  let equal x y = compare x y = 0

  let rec hash_arg = function
    | Any (EqualSet e) -> CilType.Exp.hash e
    | Any (MayPointTo e) -> CilType.Exp.hash e
    | Any (ReachableFrom e) -> CilType.Exp.hash e
    | Any (ReachableUkTypes e) -> CilType.Exp.hash e
    | Any (Regions e) -> CilType.Exp.hash e
    | Any (MayEscape vi) -> CilType.Varinfo.hash vi
    | Any (MayBePublic x) -> hash_maybepublic x
    | Any (MayBePublicWithout x) -> hash_maybepublicwithout x
    | Any (MustBeProtectedBy x) -> hash_mustbeprotectedby x
    | Any (EvalFunvar e) -> CilType.Exp.hash e
    | Any (EvalInt e) -> CilType.Exp.hash e
    | Any (EvalStr e) -> CilType.Exp.hash e
    | Any (EvalLength e) -> CilType.Exp.hash e
    | Any (EvalMutexAttr e) -> CilType.Exp.hash e
    | Any (EvalValue e) -> CilType.Exp.hash e
    | Any (BlobSize e) -> CilType.Exp.hash e
    | Any (CondVars e) -> CilType.Exp.hash e
    | Any (PartAccess p) -> hash_access p
    | Any (IterPrevVars i) -> 0
    | Any (IterVars i) -> 0
    | Any (PathQuery (i, q)) -> 31 * i + hash (Any q)
    | Any (IsHeapVar v) -> CilType.Varinfo.hash v
    | Any (IsMultiple v) -> CilType.Varinfo.hash v
    | Any (EvalThread e) -> CilType.Exp.hash e
    | Any (EvalJumpBuf e) -> CilType.Exp.hash e
    | Any (WarnGlobal vi) -> Hashtbl.hash vi
    | Any (Invariant i) -> hash_invariant_context i
    | Any (MutexType m) -> Mval.Unit.hash m
    | Any (InvariantGlobal vi) -> Hashtbl.hash vi
    | Any (MustProtectedVars m) -> hash_mustprotectedvars m
    | Any (MayBeModifiedSinceSetjmp e) -> JmpBufDomain.BufferEntry.hash e
<<<<<<< HEAD
    | Any (TmpSpecial lv) -> Lval.CilLval.hash lv
=======
    | Any (MustBeSingleThreaded {since_start}) -> Hashtbl.hash since_start
>>>>>>> d85c72e1
    (* IterSysVars:                                                                    *)
    (*   - argument is a function and functions cannot be compared in any meaningful way. *)
    (*   - doesn't matter because IterSysVars is always queried from outside of the analysis, so MCP's query caching is not done for it. *)
    (* only argumentless queries should remain *)
    | _ -> 0

  and hash x = 31 * order x + hash_arg x

  let rec pretty () = function
    | Any (EqualSet e) -> Pretty.dprintf "EqualSet %a" CilType.Exp.pretty e
    | Any (MayPointTo e) -> Pretty.dprintf "MayPointTo %a" CilType.Exp.pretty e
    | Any (ReachableFrom e) -> Pretty.dprintf "ReachableFrom %a" CilType.Exp.pretty e
    | Any (ReachableUkTypes e) -> Pretty.dprintf "ReachableUkTypes %a" CilType.Exp.pretty e
    | Any (Regions e) -> Pretty.dprintf "Regions %a" CilType.Exp.pretty e
    | Any (MayEscape vi) -> Pretty.dprintf "MayEscape %a" CilType.Varinfo.pretty vi
    | Any (MayBePublic x) -> Pretty.dprintf "MayBePublic _"
    | Any (MayBePublicWithout x) -> Pretty.dprintf "MayBePublicWithout _"
    | Any (MustBeProtectedBy x) -> Pretty.dprintf "MustBeProtectedBy _"
    | Any MustLockset -> Pretty.dprintf "MustLockset"
    | Any MustBeAtomic -> Pretty.dprintf "MustBeAtomic"
    | Any (MustBeSingleThreaded {since_start}) -> Pretty.dprintf "MustBeSingleThreaded since_start=%b" since_start
    | Any MustBeUniqueThread -> Pretty.dprintf "MustBeUniqueThread"
    | Any CurrentThreadId -> Pretty.dprintf "CurrentThreadId"
    | Any ThreadCreateIndexedNode -> Pretty.dprintf "ThreadCreateIndexedNode"
    | Any MayBeThreadReturn -> Pretty.dprintf "MayBeThreadReturn"
    | Any (EvalFunvar e) -> Pretty.dprintf "EvalFunvar %a" CilType.Exp.pretty e
    | Any (EvalInt e) -> Pretty.dprintf "EvalInt %a" CilType.Exp.pretty e
    | Any (EvalStr e) -> Pretty.dprintf "EvalStr %a" CilType.Exp.pretty e
    | Any (EvalLength e) -> Pretty.dprintf "EvalLength %a" CilType.Exp.pretty e
    | Any (EvalValue e) -> Pretty.dprintf "EvalValue %a" CilType.Exp.pretty e
    | Any (BlobSize e) -> Pretty.dprintf "BlobSize %a" CilType.Exp.pretty e
    | Any (CondVars e) -> Pretty.dprintf "CondVars %a" CilType.Exp.pretty e
    | Any (PartAccess p) -> Pretty.dprintf "PartAccess _"
    | Any (IterPrevVars i) -> Pretty.dprintf "IterPrevVars _"
    | Any (IterVars i) -> Pretty.dprintf "IterVars _"
    | Any (PathQuery (i, q)) -> Pretty.dprintf "PathQuery (%d, %a)" i pretty (Any q)
    | Any HeapVar -> Pretty.dprintf "HeapVar"
    | Any (IsHeapVar v) -> Pretty.dprintf "IsHeapVar %a" CilType.Varinfo.pretty v
    | Any (IsMultiple v) -> Pretty.dprintf "IsMultiple %a" CilType.Varinfo.pretty v
    | Any (EvalThread e) -> Pretty.dprintf "EvalThread %a" CilType.Exp.pretty e
    | Any (EvalJumpBuf e) -> Pretty.dprintf "EvalJumpBuf %a" CilType.Exp.pretty e
    | Any ActiveJumpBuf ->  Pretty.dprintf "ActiveJumpBuf"
    | Any ValidLongJmp -> Pretty.dprintf "ValidLongJmp"
    | Any CreatedThreads -> Pretty.dprintf "CreatedThreads"
    | Any MustJoinedThreads -> Pretty.dprintf "MustJoinedThreads"
    | Any ThreadsJoinedCleanly -> Pretty.dprintf "ThreadsJoinedCleanly"
    | Any (MustProtectedVars m) -> Pretty.dprintf "MustProtectedVars _"
    | Any (Invariant i) -> Pretty.dprintf "Invariant _"
    | Any (WarnGlobal vi) -> Pretty.dprintf "WarnGlobal _"
    | Any (IterSysVars _) -> Pretty.dprintf "IterSysVars _"
    | Any (InvariantGlobal i) -> Pretty.dprintf "InvariantGlobal _"
    | Any (MutexType (v,o)) ->  Pretty.dprintf "MutexType _"
    | Any (EvalMutexAttr a) ->  Pretty.dprintf "EvalMutexAttr _"
    | Any MayAccessed -> Pretty.dprintf "MayAccessed"
    | Any MayBeTainted -> Pretty.dprintf "MayBeTainted"
    | Any DYojson -> Pretty.dprintf "DYojson"
    | Any MayBeModifiedSinceSetjmp buf -> Pretty.dprintf "MayBeModifiedSinceSetjmp %a" JmpBufDomain.BufferEntry.pretty buf
    | Any (TmpSpecial lv) -> Pretty.dprintf "TmpSpecial %a" Lval.CilLval.pretty lv
end

let to_value_domain_ask (ask: ask) =
  let eval_int e = ask.f (EvalInt e) in
  let may_point_to e = ask.f (MayPointTo e) in
  let is_multiple v = ask.f (IsMultiple v) in
  { VDQ.eval_int; may_point_to; is_multiple }

let eval_int_binop (module Bool: Lattice.S with type t = bool) binop (ask: ask) e1 e2: Bool.t =
  let eval_int e = ask.f (EvalInt e) in
  VDQ.eval_int_binop (module Bool) binop eval_int e1 e2

(** Backwards-compatibility for former [MustBeEqual] query. *)
let must_be_equal = eval_int_binop (module MustBool) Eq

(** Backwards-compatibility for former [MayBeEqual] query. *)
let may_be_equal = eval_int_binop (module MayBool) Eq

(** Backwards-compatibility for former [MayBeLess] query. *)
let may_be_less = eval_int_binop (module MayBool) Lt


module Set = BatSet.Make (Any)
module Hashtbl = BatHashtbl.Make (Any)<|MERGE_RESOLUTION|>--- conflicted
+++ resolved
@@ -11,14 +11,11 @@
 module ES = SetDomain.Reverse (SetDomain.ToppedSet (CilType.Exp) (struct let topname = "All" end))
 module VS = SetDomain.ToppedSet (CilType.Varinfo) (struct let topname = "All" end)
 
-<<<<<<< HEAD
-module ML = LibraryDesc.MathLifted
-=======
 module NFL = WrapperFunctionAnalysis0.NodeFlatLattice
 module TC = WrapperFunctionAnalysis0.ThreadCreateUniqueCount
 
 module ThreadNodeLattice = Lattice.Prod (NFL) (TC)
->>>>>>> d85c72e1
+module ML = LibraryDesc.MathLifted
 
 module VI = Lattice.Flat (Basetype.Variables) (struct
     let top_name = "Unknown line"
@@ -124,7 +121,7 @@
   | MayAccessed: AccessDomain.EventSet.t t
   | MayBeTainted: LS.t t
   | MayBeModifiedSinceSetjmp: JmpBufDomain.BufferEntry.t -> VS.t t
-  | TmpSpecial:  Lval.CilLval.t -> ML.t t
+  | TmpSpecial:  Mval.Exp.t -> ML.t t
 
 type 'a result = 'a
 
@@ -310,14 +307,11 @@
     | Any ActiveJumpBuf -> 46
     | Any ValidLongJmp -> 47
     | Any (MayBeModifiedSinceSetjmp _) -> 48
-<<<<<<< HEAD
-    | Any (TmpSpecial _) -> 49
-=======
     | Any (MutexType _) -> 49
     | Any (EvalMutexAttr _ ) -> 50
     | Any ThreadCreateIndexedNode -> 51
     | Any ThreadsJoinedCleanly -> 52
->>>>>>> d85c72e1
+    | Any (TmpSpecial _) -> 53
 
   let rec compare a b =
     let r = Stdlib.compare (order a) (order b) in
@@ -362,11 +356,8 @@
       | Any (MutexType m1), Any (MutexType m2) -> Mval.Unit.compare m1 m2
       | Any (MustProtectedVars m1), Any (MustProtectedVars m2) -> compare_mustprotectedvars m1 m2
       | Any (MayBeModifiedSinceSetjmp e1), Any (MayBeModifiedSinceSetjmp e2) -> JmpBufDomain.BufferEntry.compare e1 e2
-<<<<<<< HEAD
-      | Any (TmpSpecial lv1), Any (TmpSpecial lv2) -> Lval.CilLval.compare lv1 lv2
-=======
       | Any (MustBeSingleThreaded {since_start=s1;}),  Any (MustBeSingleThreaded {since_start=s2;}) -> Stdlib.compare s1 s2
->>>>>>> d85c72e1
+      | Any (TmpSpecial lv1), Any (TmpSpecial lv2) -> Mval.Exp.compare lv1 lv2
       (* only argumentless queries should remain *)
       | _, _ -> Stdlib.compare (order a) (order b)
 
@@ -404,11 +395,8 @@
     | Any (InvariantGlobal vi) -> Hashtbl.hash vi
     | Any (MustProtectedVars m) -> hash_mustprotectedvars m
     | Any (MayBeModifiedSinceSetjmp e) -> JmpBufDomain.BufferEntry.hash e
-<<<<<<< HEAD
-    | Any (TmpSpecial lv) -> Lval.CilLval.hash lv
-=======
     | Any (MustBeSingleThreaded {since_start}) -> Hashtbl.hash since_start
->>>>>>> d85c72e1
+    | Any (TmpSpecial lv) -> Mval.Exp.hash lv
     (* IterSysVars:                                                                    *)
     (*   - argument is a function and functions cannot be compared in any meaningful way. *)
     (*   - doesn't matter because IterSysVars is always queried from outside of the analysis, so MCP's query caching is not done for it. *)
@@ -466,7 +454,7 @@
     | Any MayBeTainted -> Pretty.dprintf "MayBeTainted"
     | Any DYojson -> Pretty.dprintf "DYojson"
     | Any MayBeModifiedSinceSetjmp buf -> Pretty.dprintf "MayBeModifiedSinceSetjmp %a" JmpBufDomain.BufferEntry.pretty buf
-    | Any (TmpSpecial lv) -> Pretty.dprintf "TmpSpecial %a" Lval.CilLval.pretty lv
+    | Any (TmpSpecial lv) -> Pretty.dprintf "TmpSpecial %a" Mval.Exp.pretty lv
 end
 
 let to_value_domain_ask (ask: ask) =
