--- conflicted
+++ resolved
@@ -383,17 +383,6 @@
     ("uname", unknown [drop "buf" [w_deep]]);
     ("strcasecmp", unknown [drop "s1" [r]; drop "s2" [r]]);
     ("strncasecmp", unknown [drop "s1" [r]; drop "s2" [r]; drop "n" []]);
-<<<<<<< HEAD
-    ("fsync", unknown [drop "fd" []]);
-    ("fdatasync", unknown [drop "fd" []]);
-    ("getrusage", unknown [drop "who" []; drop "usage" [w]]);
-    ("alphasort", unknown [drop "a" [r]; drop "b" [r]]);
-    ("gmtime_r", unknown [drop "timer" [r]; drop "result" [w]]);
-    ("rand_r", special [drop "seedp" [r; w]] Rand);
-    ("srandom", unknown [drop "seed" []]);
-    ("random", special [] Rand);
-    ("posix_memalign", unknown [drop "memptr" [w]; drop "alignment" []; drop "size" []]); (* TODO: Malloc *)
-=======
     ("connect", unknown [drop "sockfd" []; drop "sockaddr" [r_deep]; drop "addrlen" []]);
     ("bind", unknown [drop "sockfd" []; drop "sockaddr" [r_deep]; drop "addrlen" []]);
     ("listen", unknown [drop "sockfd" []; drop "backlog" []]);
@@ -405,8 +394,15 @@
     ("unlink", unknown [drop "pathname" [r]]);
     ("popen", unknown [drop "command" [r]; drop "type" [r]]);
     ("stat", unknown [drop "pathname" [r]; drop "statbuf" [w]]);
-    ("statfs", unknown [drop "path" [r]; drop "buf" [w]]);
->>>>>>> 7f631c65
+    ("fsync", unknown [drop "fd" []]);
+    ("fdatasync", unknown [drop "fd" []]);
+    ("getrusage", unknown [drop "who" []; drop "usage" [w]]);
+    ("alphasort", unknown [drop "a" [r]; drop "b" [r]]);
+    ("gmtime_r", unknown [drop "timer" [r]; drop "result" [w]]);
+    ("rand_r", special [drop "seedp" [r; w]] Rand);
+    ("srandom", unknown [drop "seed" []]);
+    ("random", special [] Rand);
+    ("posix_memalign", unknown [drop "memptr" [w]; drop "alignment" []; drop "size" []]); (* TODO: Malloc *)
   ]
 
 (** Pthread functions. *)
@@ -437,6 +433,10 @@
     ("pthread_mutex_unlock", special [__ "mutex" []] @@ fun mutex -> Unlock mutex);
     ("__pthread_mutex_unlock", special [__ "mutex" []] @@ fun mutex -> Unlock mutex);
     ("pthread_mutexattr_init", unknown [drop "attr" [w]]);
+    ("pthread_mutexattr_getpshared", unknown [drop "attr" [r]; drop "pshared" [w]]);
+    ("pthread_mutexattr_setpshared", unknown [drop "attr" [w]; drop "pshared" []]);
+    ("pthread_mutexattr_getrobust", unknown [drop "attr" [r]; drop "pshared" [w]]);
+    ("pthread_mutexattr_setrobust", unknown [drop "attr" [w]; drop "pshared" []]);
     ("pthread_mutexattr_destroy", unknown [drop "attr" [f]]);
     ("pthread_rwlock_init", unknown [drop "rwlock" [w]; drop "attr" [r]]);
     ("pthread_rwlock_destroy", unknown [drop "rwlock" [f]]);
@@ -474,14 +474,6 @@
     ("pthread_attr_setschedpolicy", unknown [drop "attr" [r; w]; drop "policy" []]);
     ("pthread_condattr_init", unknown [drop "attr" [w]]);
     ("pthread_condattr_setclock", unknown [drop "attr" [w]; drop "clock_id" []]);
-<<<<<<< HEAD
-    ("pthread_mutexattr_getpshared", unknown [drop "attr" [r]; drop "pshared" [w]]);
-    ("pthread_mutexattr_setpshared", unknown [drop "attr" [w]; drop "pshared" []]);
-    ("pthread_mutexattr_getrobust", unknown [drop "attr" [r]; drop "pshared" [w]]);
-    ("pthread_mutexattr_setrobust", unknown [drop "attr" [w]; drop "pshared" []]);
-    ("pthread_mutexattr_destroy", unknown [drop "attr" [f]]);
-=======
->>>>>>> 7f631c65
     ("pthread_attr_setschedparam", unknown [drop "attr" [r; w]; drop "param" [r]]);
     ("pthread_setaffinity_np", unknown [drop "thread" []; drop "cpusetsize" []; drop "cpuset" [r]]);
     ("pthread_getaffinity_np", unknown [drop "thread" []; drop "cpusetsize" []; drop "cpuset" [w]]);
@@ -645,16 +637,13 @@
     ("fts_open", unknown [drop "path_argv" [r_deep]; drop "options" []; drop "compar" [s]]); (* TODO: use Call instead of Spawn *)
     ("fts_read", unknown [drop "ftsp" [r_deep; w_deep]]);
     ("fts_close", unknown [drop "ftsp" [f_deep]]);
-<<<<<<< HEAD
+    ("mount", unknown [drop "source" [r]; drop "target" [r]; drop "filesystemtype" [r]; drop "mountflags" []; drop "data" [r]]);
+    ("umount", unknown [drop "target" [r]]);
+    ("umount2", unknown [drop "target" [r]; drop "flags" []]);
     ("statfs", unknown [drop "path" [r]; drop "buf" [w]]);
     ("fstatfs", unknown [drop "fd" []; drop "buf" [w]]);
     ("cfmakeraw", unknown [drop "termios" [r; w]]);
     ("process_vm_readv", unknown [drop "pid" []; drop "local_iov" [w_deep]; drop "liovcnt" []; drop "remote_iov" []; drop "riovcnt" []; drop "flags" []]);
-=======
-    ("mount", unknown [drop "source" [r]; drop "target" [r]; drop "filesystemtype" [r]; drop "mountflags" []; drop "data" [r]]);
-    ("umount", unknown [drop "target" [r]]);
-    ("umount2", unknown [drop "target" [r]; drop "flags" []]);
->>>>>>> 7f631c65
   ]
 
 let big_kernel_lock = AddrOf (Cil.var (Cilfacade.create_var (makeGlobalVar "[big kernel lock]" intType)))
@@ -1036,19 +1025,16 @@
     ("inflateInit2", unknown [drop "strm" [r_deep; w_deep]; drop "windowBits" []]);
     ("inflateInit2_", unknown [drop "strm" [r_deep; w_deep]; drop "windowBits" []; drop "version" [r]; drop "stream_size" []]);
     ("inflateEnd", unknown [drop "strm" [f_deep]]);
-<<<<<<< HEAD
+    ("deflate", unknown [drop "strm" [r_deep; w_deep]; drop "flush" []]);
+    ("deflateInit2", unknown [drop "strm" [r_deep; w_deep]; drop "level" []; drop "method" []; drop "windowBits" []; drop "memLevel" []; drop "strategy" []]);
+    ("deflateInit2_", unknown [drop "strm" [r_deep; w_deep]; drop "level" []; drop "method" []; drop "windowBits" []; drop "memLevel" []; drop "strategy" []; drop "version" [r]; drop "stream_size" []]);
+    ("deflateEnd", unknown [drop "strm" [f_deep]]);
+    ("zlibVersion", unknown []);
     ("zError", unknown [drop "err" []]);
     ("gzopen", unknown [drop "path" [r]; drop "mode" [r]]);
     ("gzdopen", unknown [drop "fd" []; drop "mode" [r]]);
     ("gzread", unknown [drop "file" [r_deep; w_deep]; drop "buf" [w]; drop "len" []]);
     ("gzclose", unknown [drop "file" [f_deep]]);
-=======
-    ("deflate", unknown [drop "strm" [r_deep; w_deep]; drop "flush" []]);
-    ("deflateInit2", unknown [drop "strm" [r_deep; w_deep]; drop "level" []; drop "method" []; drop "windowBits" []; drop "memLevel" []; drop "strategy" []]);
-    ("deflateInit2_", unknown [drop "strm" [r_deep; w_deep]; drop "level" []; drop "method" []; drop "windowBits" []; drop "memLevel" []; drop "strategy" []; drop "version" [r]; drop "stream_size" []]);
-    ("deflateEnd", unknown [drop "strm" [f_deep]]);
-    ("zlibVersion", unknown []);
->>>>>>> 7f631c65
   ]
 
 let liblzma_descs_list: (string * LibraryDesc.t) list = LibraryDsl.[
@@ -1241,20 +1227,11 @@
     "stat__extinline", writesAllButFirst 1 readsAll;(*drop 1*)
     "lstat__extinline", writesAllButFirst 1 readsAll;(*drop 1*)
     "waitpid", readsAll;(*safe*)
-<<<<<<< HEAD
-    "mount", readsAll;(*safe*)
-=======
->>>>>>> 7f631c65
     "__open_alias", readsAll;(*safe*)
     "__open_2", readsAll;(*safe*)
     "ioctl", writesAll;(*unsafe*)
     "fstat__extinline", writesAll;(*unsafe*)
     "scandir", writes [1;3;4];(*keep [1;3;4]*)
-<<<<<<< HEAD
-    "unlink", readsAll;(*safe*)
-=======
-    "sigwait", writesAllButFirst 1 readsAll;(*drop 1*)
->>>>>>> 7f631c65
     "bindtextdomain", readsAll;(*safe*)
     "textdomain", readsAll;(*safe*)
     "dcgettext", readsAll;(*safe*)
