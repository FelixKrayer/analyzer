--- conflicted
+++ resolved
@@ -218,10 +218,7 @@
     enableAnalyses uafAna
   | ValidDeref -> (* Enable the memOutOfBounds analysis *)
     let memOobAna = ["memOutOfBounds"] in
-<<<<<<< HEAD
-=======
     set_bool "ana.arrayoob" true;
->>>>>>> 6131273c
     print_endline "Setting \"cil.addNestedScopeAttr\" to true";
     set_bool "cil.addNestedScopeAttr" true;
     print_endline @@ "Specification: ValidDeref -> enabling memOutOfBounds analysis \"" ^ (String.concat ", " memOobAna) ^ "\"";
@@ -236,10 +233,7 @@
     print_endline @@ "Specification: ValidMemtrack and ValidMemcleanup -> enabling memLeak analysis \"" ^ (String.concat ", " memLeakAna) ^ "\"";
     enableAnalyses memLeakAna
   | MemorySafety -> (* TODO: This is a temporary solution for the memory safety category *)
-<<<<<<< HEAD
-=======
     set_bool "ana.arrayoob" true;
->>>>>>> 6131273c
     (print_endline "Setting \"cil.addNestedScopeAttr\" to true";
      set_bool "cil.addNestedScopeAttr" true;
      if (get_int "ana.malloc.unique_address_count") < 1 then (
