--- conflicted
+++ resolved
@@ -636,20 +636,17 @@
         st
       else
         let rel = st.rel in
-        let rel_side = RD.keep_filter rel (fun var ->
-            match AV.find_metadata var with
-            | Some (Global _) -> true
-            | _ -> false
-          )
+        (* Replace with remove_filter once issues are fixed *)
+        let g_vars = List.filter (fun var ->
+          match AV.find_metadata var with
+          | Some (Global _) -> true
+          | _ -> false
+        ) (RD.vars rel)
         in
-<<<<<<< HEAD
         let rel_side = RD.keep_vars rel g_vars in
         (* If no globals are contained here, none need to be published *)
         (* https://github.com/goblint/analyzer/pull/1354 *)
         if g_vars <> [] then sideg V.mutex_inits rel_side;
-=======
-        sideg V.mutex_inits rel_side;
->>>>>>> 9c2c167b
         let rel_local = RD.remove_filter rel (fun var ->
             match AV.find_metadata var with
             | Some (Global g) -> is_unprotected ask g
