--- conflicted
+++ resolved
@@ -1106,7 +1106,6 @@
 
   let query_invariant ctx context =
     let cpa = ctx.local.BaseDomain.cpa in
-<<<<<<< HEAD
     let ask = Analyses.ask_of_ctx ctx in
 
     let module Arg =
@@ -1123,19 +1122,8 @@
         I.key_invariant v (Arg.find v)
       else
         Invariant.none
-=======
-
-    let module Arg =
-    struct
-      let context = context
-      let scope = Node.find_fundec ctx.node
-      let find v = CPA.find v cpa
-    end
->>>>>>> 9eb6bad5
-    in
-    let module I = ValueDomain.ValueInvariant (Arg) in
-
-<<<<<<< HEAD
+    in
+
     match context.lval with
     | None ->
       if !GU.earlyglobs || ThreadFlag.is_multi ask then (
@@ -1143,15 +1131,6 @@
           CPA.fold (fun k v a ->
               if not (is_global ask k) then
                 Invariant.(a && var_invariant k)
-=======
-    let cpa_invariant =
-      match context.lval with
-      | None ->
-        CPA.fold (fun k v a ->
-            let i =
-              if not (InvariantCil.var_is_heap k) then
-                I.key_invariant k v
->>>>>>> 9eb6bad5
               else
                 a
             ) cpa Invariant.none
@@ -1168,19 +1147,10 @@
         CPA.fold (fun k v a ->
             Invariant.(a && var_invariant k)
           ) cpa Invariant.none
-<<<<<<< HEAD
       )
     | Some (Var k, _) ->
       (try var_invariant k with Not_found -> Invariant.none)
     | _ -> Invariant.none
-=======
-      | Some (Var k, _) when not (InvariantCil.var_is_heap k) ->
-        (try I.key_invariant k (CPA.find k cpa) with Not_found -> Invariant.none)
-      | _ -> Invariant.none
-    in
-
-    cpa_invariant
->>>>>>> 9eb6bad5
 
   let query_invariant ctx context =
     if GobConfig.get_bool "ana.base.invariant.enabled" then
@@ -1189,14 +1159,10 @@
       Invariant.none
 
   let query_invariant_global ctx g =
-<<<<<<< HEAD
-    if GobConfig.get_bool "ana.base.invariant.enabled" then (
-=======
     if GobConfig.get_bool "ana.base.invariant.enabled" && get_bool "exp.earlyglobs" then (
       (* Currently these global invariants are only sound with earlyglobs enabled for both single- and multi-threaded programs.
          Otherwise, the values of globals in single-threaded mode are not accounted for. *)
       (* TODO: account for single-threaded values without earlyglobs. *)
->>>>>>> 9eb6bad5
       match g with
       | `Left g' -> (* priv *)
         Priv.invariant_global (priv_getg ctx.global) g'
