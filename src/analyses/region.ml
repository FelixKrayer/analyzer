--- conflicted
+++ resolved
@@ -170,15 +170,9 @@
   let startstate v =
     `Lifted (RegMap.bot ())
 
-<<<<<<< HEAD
   let threadenter ctx lval f args =
-    `Lifted (Equ.top (), RegMap.bot ())
+    `Lifted (RegMap.bot ())
   let threadspawn ctx lval f args fctx = D.bot ()
-=======
-  let threadenter ctx f args =
-    `Lifted (RegMap.bot ())
-  let threadspawn ctx f args fctx = D.bot ()
->>>>>>> 09d3770c
 
   let exitstate v = `Lifted (RegMap.bot ())
 
