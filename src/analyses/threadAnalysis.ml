(** Created threads and their uniqueness analysis ([thread]). *)

open GoblintCil
open Analyses

module T  = ThreadIdDomain.Thread
module TS = ConcDomain.ThreadSet

module Spec =
struct
  include Analyses.IdentitySpec

  let name () = "thread"
  module D = ConcDomain.CreatedThreadSet
  module C = D
  module G = ConcDomain.ThreadCreation
  module V =
  struct
    include T
    include StdV
  end
  module P = IdentityP (D)

  (* transfer functions *)
  let return ctx (exp:exp option) (f:fundec) : D.t =
    let tid = ThreadId.get_current (Analyses.ask_of_ctx ctx) in
    begin match tid with
      | `Lifted tid -> ctx.sideg tid (false, TS.bot (), not (D.is_empty ctx.local))
      | _ -> ()
    end;
    ctx.local

  let rec is_not_unique ctx tid =
    let (rep, parents, _) = ctx.global tid in
    if rep then
      true (* repeatedly created *)
    else (
      let n = TS.cardinal parents in
      if n > 1 then
        true (* created in multiple threads *)
      else if n > 0 then (
        (* created by single thread *)
        let parent = TS.choose parents in
        (* created by itself thread-recursively or by a thread that is itself multiply created *)
        T.equal tid parent || is_not_unique ctx parent (* equal check needed to avoid infinte self-recursion *)
      )
      else
        false (* no ancestors, starting thread *)
    )

  let special ctx (lval: lval option) (f:varinfo) (arglist:exp list) : D.t =
    let desc = LibraryFunctions.find f in
    match desc.special arglist with
    | ThreadJoin { thread = id; ret_var } ->
      (* TODO: generalize ThreadJoin like ThreadCreate *)
      (let has_clean_exit tid = not (BatTuple.Tuple3.third (ctx.global tid)) in
       let tids = ctx.ask (Queries.EvalThread id) in
       let join_thread s tid =
         if has_clean_exit tid && not (is_not_unique ctx tid) then
           D.remove tid s
         else
           s
       in
<<<<<<< HEAD
       if TS.is_top tids
        then ctx.local
        else List.fold_left join_thread ctx.local (TS.elements tids))
=======
       match TS.elements (ctx.ask (Queries.EvalThread id)) with
       | [t] -> join_thread ctx.local t (* single thread *)
       | _ -> ctx.local (* if several possible threads are may-joined, none are must-joined *)
       | exception SetDomain.Unsupported _ -> ctx.local)
>>>>>>> 1be498c6
    | _ -> ctx.local

  let query ctx (type a) (q: a Queries.t): a Queries.result =
    match q with
    | Queries.MustBeUniqueThread -> begin
        let tid = ThreadId.get_current (Analyses.ask_of_ctx ctx) in
        match tid with
        | `Lifted tid -> not (is_not_unique ctx tid)
        | _ -> false
      end
    | Queries.MustBeSingleThreaded {since_start = false} -> begin
        let tid = ThreadId.get_current (Analyses.ask_of_ctx ctx) in
        match tid with
        | `Lifted tid when T.is_main tid ->
          (* This analysis cannot tell if we are back in single-threaded mode or never left it. *)
          D.is_empty ctx.local
        | _ -> false
      end
    | _ -> Queries.Result.top q

  let startstate v = D.bot ()

  let threadenter ctx ~multiple lval f args =
    if multiple then
      (let tid = ThreadId.get_current_unlift (Analyses.ask_of_ctx ctx) in
       ctx.sideg tid (true, TS.bot (), false));
    [D.bot ()]

  let threadspawn ctx ~multiple lval f args fctx =
    let creator = ThreadId.get_current (Analyses.ask_of_ctx ctx) in
    let tid = ThreadId.get_current_unlift (Analyses.ask_of_ctx fctx) in
    let repeated = D.mem tid ctx.local in
    let eff =
      match creator with
      | `Lifted ctid -> (repeated, TS.singleton ctid, false)
      | `Top         -> (true,     TS.bot (),         false)
      | `Bot         -> (false,    TS.bot (),         false)
    in
    ctx.sideg tid eff;
    D.join ctx.local (D.singleton tid)
  let exitstate  v = D.bot ()
end

let _ = MCP.register_analysis ~dep:["threadid"] (module Spec : MCPSpec)<|MERGE_RESOLUTION|>--- conflicted
+++ resolved
@@ -61,16 +61,11 @@
          else
            s
        in
-<<<<<<< HEAD
        if TS.is_top tids
-        then ctx.local
-        else List.fold_left join_thread ctx.local (TS.elements tids))
-=======
-       match TS.elements (ctx.ask (Queries.EvalThread id)) with
-       | [t] -> join_thread ctx.local t (* single thread *)
-       | _ -> ctx.local (* if several possible threads are may-joined, none are must-joined *)
-       | exception SetDomain.Unsupported _ -> ctx.local)
->>>>>>> 1be498c6
+       then ctx.local
+       else match TS.elements tids with
+         | [t] -> join_thread ctx.local t (* single thread *)
+         | _ -> ctx.local (* if several possible threads are may-joined, none are must-joined *))
     | _ -> ctx.local
 
   let query ctx (type a) (q: a Queries.t): a Queries.result =
