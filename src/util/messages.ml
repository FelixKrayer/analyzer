open Cil
open Pretty
open Htmlutil
<<<<<<< HEAD
open GobConfig
=======
open Htmldump
>>>>>>> cf3dda68
module GU = Goblintutil

exception Bailure of string
let bailwith s = raise (Bailure s)

let warnings = ref false
let soundness = ref true
let warn_out = ref stdout
let tracing = Config.tracing

let get_out name alternative = match get_string "dbg.dump" with
  | "" -> alternative
  | path -> open_out (Filename.concat path (name ^ ".out"))

let xml_warn = Hashtbl.create 10  

let print_msg msg loc = 
  if get_string "result" = "newhtml" then
    let old = try Hashtbl.find xml_warn loc with Not_found -> [] in
    Hashtbl.replace xml_warn loc (("m",msg)::old)
  else if get_bool "gccwarn" then    
    Printf.printf "%s:%d:0: warning: %s\n" loc.file loc.line msg
  else if get_bool "exp.eclipse" then 
    Printf.printf "WARNING /-/ %s /-/ %d /-/ %s\n%!" loc.file loc.line msg
  else
    Printf.fprintf !warn_out "%s (%s:%d)\n%!" msg loc.file loc.line

let print_err msg loc = 
  if get_string "result" = "newhtml" then
    let old = try Hashtbl.find xml_warn loc with Not_found -> [] in
    Hashtbl.replace xml_warn loc (("e",msg)::old)
  else if get_bool "gccwarn" then    
    Printf.printf "%s:%d:0: error: %s\n" loc.file loc.line msg
  else if get_bool "exp.eclipse" then 
    Printf.printf "WARNING /-/ %s /-/ %d /-/ %s\n%!" loc.file loc.line msg
  else
    Printf.fprintf !warn_out "%s (%s:%d)\n%!" msg loc.file loc.line


let print_group group_name errors =
<<<<<<< HEAD
  if get_bool "exp.eclipse" || get_string "result"="newhtml" then
=======
  (* Add warnings to global warning list *)
  List.iter (fun (msg,loc) -> htmlGlobalWarningList := (!htmlGlobalWarningList)@[(loc.file,loc.line,(group_name^" : "^msg))];() ) errors;

  if !Goblintutil.eclipse || !GU.result_style=GU.NewHtml then
>>>>>>> cf3dda68
    List.iter (fun (msg,loc) -> print_msg (group_name ^ ", " ^ msg) loc) errors
  else
    let f (msg,loc): doc = Pretty.dprintf "%s (%s:%d)" msg loc.file loc.line in
      ignore (Pretty.fprintf !warn_out "%s:\n  @[%a@]\n" group_name (docList ~sep:line f) errors)

let warn_urgent msg = 
  if not !GU.may_narrow then begin
    soundness := false;
    print_msg msg (!Tracing.current_loc)
  end
  
let write msg =
  print_msg msg !Tracing.current_loc

let warn_all msg = 
  if not !GU.may_narrow then begin
    if !warnings then 
      print_msg msg (!Tracing.current_loc);
    soundness := false
  end
  
let worldStopped = ref false
exception StopTheWorld
let waitWhat s = 
  worldStopped := true;
  warn_urgent s;
  raise StopTheWorld
  
let report_lin_hashtbl  = Hashtbl.create 10

let report msg = 
  if not !GU.may_narrow then begin
    let loc = !Tracing.current_loc in
    if (Hashtbl.mem report_lin_hashtbl (msg,loc) == false) then
      begin
        print_msg msg loc;
        Hashtbl.add report_lin_hashtbl (msg,loc) true
      end
  end

let report_error msg = 
  if not !GU.may_narrow then begin
    let loc = !Tracing.current_loc in
		  print_err msg loc
  end	
		  
let warn_str_hashtbl = Hashtbl.create 10
let warn_lin_hashtbl = Hashtbl.create 10

let warn msg = 
  if not !GU.may_narrow then begin
    if (Hashtbl.mem warn_str_hashtbl msg == false) then
      begin
        warn_all msg;
        Hashtbl.add warn_str_hashtbl msg true
      end
  end
  
let warn_each msg = 
  if not !GU.may_narrow then begin
    let loc = !Tracing.current_loc in
      if (Hashtbl.mem warn_lin_hashtbl (msg,loc) == false) then
        begin
        warn_all msg;
        Hashtbl.add warn_lin_hashtbl (msg,loc) true
        end
  end
  
let debug msg =
  if (get_bool "dbg.debug") then warn msg

include Tracing<|MERGE_RESOLUTION|>--- conflicted
+++ resolved
@@ -1,11 +1,8 @@
 open Cil
 open Pretty
 open Htmlutil
-<<<<<<< HEAD
+open Htmldump
 open GobConfig
-=======
-open Htmldump
->>>>>>> cf3dda68
 module GU = Goblintutil
 
 exception Bailure of string
@@ -46,14 +43,10 @@
 
 
 let print_group group_name errors =
-<<<<<<< HEAD
-  if get_bool "exp.eclipse" || get_string "result"="newhtml" then
-=======
   (* Add warnings to global warning list *)
   List.iter (fun (msg,loc) -> htmlGlobalWarningList := (!htmlGlobalWarningList)@[(loc.file,loc.line,(group_name^" : "^msg))];() ) errors;
 
-  if !Goblintutil.eclipse || !GU.result_style=GU.NewHtml then
->>>>>>> cf3dda68
+  if get_bool "exp.eclipse" || get_string "result"="newhtml" then
     List.iter (fun (msg,loc) -> print_msg (group_name ^ ", " ^ msg) loc) errors
   else
     let f (msg,loc): doc = Pretty.dprintf "%s (%s:%d)" msg loc.file loc.line in
