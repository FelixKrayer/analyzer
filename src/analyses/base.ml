--- conflicted
+++ resolved
@@ -624,20 +624,7 @@
           let x = String.sub x 2 (String.length x - 3) in (* remove surrounding quotes: L"foo" -> foo *)
           `Address (AD.from_string x) (* `Address (AD.str_ptr ()) *)
         (* Variables and address expressions *)
-<<<<<<< HEAD
-        | Lval ((Var v, ofs) as b) ->
-          let t = typeOfLval b in
-          let p = eval_lv a gs st b in
-          let v = get a gs st p (Some exp) in
-          (* let v' = VD.cast t v in *)
-          (* M.tracel "cast" "Var: cast %a to %a = %a!\n" VD.pretty v d_type t VD.pretty v'; *)
-          (* TODO: somehow bypass this cast on pthread_t-s *)
-          let v' = v in
-          let v' = do_offs v' ofs in
-          v'
-=======
         | Lval (Var v, ofs) -> do_offs (get a gs st (eval_lv a gs st (Var v, ofs)) (Some exp)) ofs
->>>>>>> 09d3770c
         (*| Lval (Mem e, ofs) -> do_offs (get a gs st (eval_lv a gs st (Mem e, ofs))) ofs*)
         | Lval (Mem e, ofs) ->
           (*M.tracel "cast" "Deref: lval: %a\n" d_plainlval lv;*)
@@ -1732,18 +1719,14 @@
           | TFun(ret, _, _, _) -> ret
           | _ -> assert false
         in
-<<<<<<< HEAD
         let rv = eval_rv ctx.ask ctx.global ctx.local exp in
         let nst =
           match ThreadId.get_current ctx.ask with
           | `Lifted tid when ThreadReturn.is_current ctx.ask -> Tuple2.map1 (CPA.add tid rv) nst
           | _ -> nst
         in
-        set ~t_override ctx.ask ctx.global nst (return_var ()) rv (* lval_raw:None, and rval_raw:None is correct here *)
-=======
-        set ~t_override ctx.ask ctx.global nst (return_var ()) t_override (eval_rv ctx.ask ctx.global ctx.local exp)
+        set ~t_override ctx.ask ctx.global nst (return_var ()) t_override rv
         (* lval_raw:None, and rval_raw:None is correct here *)
->>>>>>> 09d3770c
 
   let vdecl ctx (v:varinfo) =
     if not (Cil.isArrayType v.vtype) then
@@ -1851,38 +1834,7 @@
     in
     match LF.classify f.vname args with
     (* handling thread creations *)
-<<<<<<< HEAD
-    (* TODO: move LAP_Se_* out of base? *)
-    | `Unknown "LAP_Se_SetPartitionMode" when List.length args = 2 -> begin
-        let mode = List.hd @@ List.map (fun x -> stripCasts (constFold false x)) args in
-        match ctx.ask (Queries.EvalInt mode) with
-        | `Int i when i=3L ->
-          let a = match ctx.global (tasks_var ()) with `Address a -> a | _ -> AD.empty () in
-          let r = AD.to_var_may a |> List.filter_map (create_thread None None) in
-          ctx.sideg (tasks_var ()) (`Address (AD.empty ()));
-          ignore @@ printf "base: SetPartitionMode NORMAL: spawning %i processes!\n" (List.length r);
-          r
-        | _ -> []
-      end
-    | `Unknown "LAP_Se_CreateProcess"
-    | `Unknown "LAP_Se_CreateErrorHandler" -> begin
-        match List.map (fun x -> stripCasts (constFold false x)) args with
-        (* | [proc_att;AddrOf id;AddrOf r] -> (* CreateProcess *) *)
-        (* | [entry_point;stack_size;AddrOf r] -> (* CreateErrorHandler *) *)
-        | [entry_point; _; AddrOf r] -> (* both *)
-          let pa = eval_fv ctx.ask ctx.global ctx.local entry_point in
-          let reach_fs = reachable_vars ctx.ask [pa] ctx.global ctx.local in
-          let reach_fs = List.concat (List.map AD.to_var_may reach_fs) in
-          let a = match ctx.global (tasks_var ()) with `Address a -> a | _ -> AD.empty () in
-          ctx.sideg (tasks_var ()) (`Address (List.map AD.from_var reach_fs |> List.fold_left AD.join a));
-          (* List.filter_map (create_thread None) reach_fs *)
-          []
-        | _ -> []
-      end
     | `ThreadCreate (id,start,ptc_arg) -> begin
-=======
-    | `ThreadCreate (start,ptc_arg) -> begin
->>>>>>> 09d3770c
         (* extra sync so that we do not analyze new threads with bottom global invariant *)
         publish_all ctx;
         (* Collect the threads. *)
@@ -2058,19 +2010,9 @@
         | Some x -> assign ctx x (List.hd args)
         | None -> ctx.local
       end
-<<<<<<< HEAD
     (* handling thread creations *)
     | `ThreadCreate _ ->
-      D.bot () (* actual results joined via threadcombine *)
-    (*       | `Unknown "LAP_Se_CreateProcess" -> begin
-              match List.map (fun x -> stripCasts (constFold false x)) args with
-                | [_;AddrOf id;AddrOf r] ->
-                    let cpa,_ = invalidate ctx.ask ctx.global ctx.local [Lval id; Lval r] in
-                      cpa, fl
-                | _ -> raise Deadcode
-              end *)
-=======
->>>>>>> 09d3770c
+      D.bot () (* actual results joined via threadspawn *)
     (* handling thread joins... sort of *)
     | `ThreadJoin (id,ret_var) ->
       begin match (eval_rv ctx.ask gs st ret_var) with
@@ -2078,7 +2020,8 @@
         | `Address ret_a ->
           begin match eval_rv ctx.ask gs st id with
             | `Address a ->
-              set ctx.ask gs st ret_a (get ctx.ask gs st a None)
+              (* TODO: is this type right? *)
+              set ctx.ask gs st ret_a (Cil.typeOf ret_var) (get ctx.ask gs st a None)
             | _      -> invalidate ctx.ask gs st [ret_var]
           end
         | _      -> invalidate ctx.ask gs st [ret_var]
@@ -2210,7 +2153,8 @@
     match lval with
     | Some lval ->
       let tid = ThreadId.get_current_unlift fctx.ask in
-      set ctx.ask ctx.global ctx.local (eval_lv ctx.ask ctx.global ctx.local lval) (`Address (AD.from_var tid))
+      (* TODO: is this type right? *)
+      set ctx.ask ctx.global ctx.local (eval_lv ctx.ask ctx.global ctx.local lval) (Cil.typeOfLval lval) (`Address (AD.from_var tid))
     | None ->
       D.bot ()
 end
