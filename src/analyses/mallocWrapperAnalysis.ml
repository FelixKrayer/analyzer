(** An analysis that handles the case when malloc is called from a wrapper function all over the code. *)

open Prelude.Ana
open Analyses
open GobConfig

module Spec : Analyses.MCPSpec =
struct
  include Analyses.DefaultSpec

  module PL = Lattice.Flat (CilType.Location) (struct
    let top_name = "Unknown line"
    let bot_name = "Unreachable line"
  end)

  let name () = "mallocWrapper"
  module D = PL
  module G = BoolDomain.MayBool
  module C = D

  module Q = Queries

  let wrappers = Hashtbl.create 13

  (* transfer functions *)
  let assign ctx (lval:lval) (rval:exp) : D.t =
    ctx.local

  let branch ctx (exp:exp) (tv:bool) : D.t =
    ctx.local

  let body ctx (f:fundec) : D.t =
    ctx.local

  let return ctx (exp:exp option) (f:fundec) : D.t =
    ctx.local

  let enter ctx (lval: lval option) (f:fundec) (args:exp list) : (D.t * D.t) list =
    let calleeofinterest = Hashtbl.mem wrappers f.svar.vname in
    let calleectx = if calleeofinterest then
       if ctx.local = `Top then
        `Lifted (Node.location ctx.node) (* if an interesting callee is called by an uninteresting caller, then we remember the callee context *)
        else ctx.local (* if an interesting callee is called by an interesting caller, then we remember the caller context *)
      else D.top () in  (* if an uninteresting callee is called, then we forget what was called before *)
    [(ctx.local, calleectx)]

  let combine ctx (lval:lval option) fexp (f:fundec) (args:exp list) fc (au:D.t) : D.t =
    ctx.local

  let special ctx (lval: lval option) (f:varinfo) (arglist:exp list) : D.t =
    ctx.local

  let startstate v = D.bot ()
  let threadenter ctx lval f args = [D.top ()]
  let threadspawn ctx lval f args fctx = ctx.local
  let exitstate  v = D.top ()

<<<<<<< HEAD
  (* refs to reassign unmarshaled in init *)
  let heap_hash = ref (Hashtbl.create 113)
  let heap_vars = ref (Hashtbl.create 113)

  type marshal = {
    heap_hash: (location, varinfo) Hashtbl.t;
    heap_vars: (int, unit) Hashtbl.t;
  }

  let get_heap_var loc =
    try Hashtbl.find !heap_hash loc
    with Not_found ->
      let name = "(alloc@" ^ CilType.Location.show loc ^ ")" in
      let newvar = Goblintutil.create_var (makeGlobalVar name voidType) in
      Hashtbl.add !heap_hash loc newvar;
      Hashtbl.add !heap_vars newvar.vid ();
=======
  let heap_hash = Hashtbl.create 113
  (* This hashtable is not marshaled, which is a problem.
     But since Goblintutil.create_var is deterministic w.r.t the name containing location,
     then it gets identically reconstructed when unmarshaling and verifying. *)

  let get_heap_var sideg loc =
    (* Use existing varinfo instead of allocating a duplicate,
       which would be equal by determinism of create_var though. *)
    (* TODO: is this poor man's hashconsing? *)
    try Hashtbl.find heap_hash loc
    with Not_found ->
      let name = "(alloc@" ^ CilType.Location.show loc ^ ")" in
      let newvar = Goblintutil.create_var (makeGlobalVar name voidType) in
      Hashtbl.add heap_hash loc newvar;
      sideg newvar true;
>>>>>>> c572b0a6
      newvar

  let query (ctx: (D.t, G.t, C.t) ctx) (type a) (q: a Q.t): a Queries.result =
    match q with
    | Q.HeapVar ->
      let loc = match ctx.local with
      | `Lifted vinfo -> vinfo
      | _ -> Node.location ctx.node in
      `Lifted (get_heap_var ctx.sideg loc)
    | Q.IsHeapVar v ->
<<<<<<< HEAD
      Hashtbl.mem !heap_vars v.vid
    | Q.IsMultiple v ->
      Hashtbl.mem !heap_vars v.vid
    | _ -> Queries.Result.top q

  let init marshal =
    List.iter (fun wrapper -> Hashtbl.replace wrappers wrapper ()) (get_string_list "exp.malloc.wrappers");
    match marshal with
    | Some m ->
      heap_hash := m.heap_hash;
      heap_vars := m.heap_vars
    | None ->
      (* TODO: is this necessary? resetting between multiple analyze_loop-s/phases? *)
      Hashtbl.clear !heap_hash;
      Hashtbl.clear !heap_vars

  let finalize () =
    {heap_hash = !heap_hash; heap_vars = !heap_vars}
=======
      ctx.global v
    | Q.IsMultiple v ->
      ctx.global v
    | _ -> Queries.Result.top q

    let init () =
      List.iter (fun wrapper -> Hashtbl.replace wrappers wrapper ()) (get_string_list "exp.malloc.wrappers");
      Hashtbl.clear heap_hash
>>>>>>> c572b0a6
end

let _ =
  MCP.register_analysis (module Spec : MCPSpec)<|MERGE_RESOLUTION|>--- conflicted
+++ resolved
@@ -55,7 +55,6 @@
   let threadspawn ctx lval f args fctx = ctx.local
   let exitstate  v = D.top ()
 
-<<<<<<< HEAD
   (* refs to reassign unmarshaled in init *)
   let heap_hash = ref (Hashtbl.create 113)
   let heap_vars = ref (Hashtbl.create 113)
@@ -66,29 +65,15 @@
   }
 
   let get_heap_var loc =
+    (* Use existing varinfo instead of allocating a duplicate,
+       which would be equal by determinism of create_var though. *)
+    (* TODO: is this poor man's hashconsing? *)
     try Hashtbl.find !heap_hash loc
     with Not_found ->
       let name = "(alloc@" ^ CilType.Location.show loc ^ ")" in
       let newvar = Goblintutil.create_var (makeGlobalVar name voidType) in
       Hashtbl.add !heap_hash loc newvar;
       Hashtbl.add !heap_vars newvar.vid ();
-=======
-  let heap_hash = Hashtbl.create 113
-  (* This hashtable is not marshaled, which is a problem.
-     But since Goblintutil.create_var is deterministic w.r.t the name containing location,
-     then it gets identically reconstructed when unmarshaling and verifying. *)
-
-  let get_heap_var sideg loc =
-    (* Use existing varinfo instead of allocating a duplicate,
-       which would be equal by determinism of create_var though. *)
-    (* TODO: is this poor man's hashconsing? *)
-    try Hashtbl.find heap_hash loc
-    with Not_found ->
-      let name = "(alloc@" ^ CilType.Location.show loc ^ ")" in
-      let newvar = Goblintutil.create_var (makeGlobalVar name voidType) in
-      Hashtbl.add heap_hash loc newvar;
-      sideg newvar true;
->>>>>>> c572b0a6
       newvar
 
   let query (ctx: (D.t, G.t, C.t) ctx) (type a) (q: a Q.t): a Queries.result =
@@ -97,9 +82,8 @@
       let loc = match ctx.local with
       | `Lifted vinfo -> vinfo
       | _ -> Node.location ctx.node in
-      `Lifted (get_heap_var ctx.sideg loc)
+      `Lifted (get_heap_var loc)
     | Q.IsHeapVar v ->
-<<<<<<< HEAD
       Hashtbl.mem !heap_vars v.vid
     | Q.IsMultiple v ->
       Hashtbl.mem !heap_vars v.vid
@@ -118,16 +102,6 @@
 
   let finalize () =
     {heap_hash = !heap_hash; heap_vars = !heap_vars}
-=======
-      ctx.global v
-    | Q.IsMultiple v ->
-      ctx.global v
-    | _ -> Queries.Result.top q
-
-    let init () =
-      List.iter (fun wrapper -> Hashtbl.replace wrappers wrapper ()) (get_string_list "exp.malloc.wrappers");
-      Hashtbl.clear heap_hash
->>>>>>> c572b0a6
 end
 
 let _ =
