(** {!Apron} domains. *)

open Batteries
open GoblintCil
open Pretty
(* A binding to a selection of Apron-Domains *)
open GobApron
open RelationDomain
open SharedFunctions

module M = Messages

(** Resources for working with Apron:
    - OCaml API docs: https://antoinemine.github.io/Apron/doc/api/ocaml/index.html
    - C API docs (better function descriptions): https://antoinemine.github.io/Apron/doc/api/c/index.html
    - CEA 2007 slides (overview, mathematical descriptions): https://antoinemine.github.io/Apron/doc/papers/expose_CEA_2007.pdf
    - C API docs PDF (alternative mathematical descriptions): https://antoinemine.github.io/Apron/doc/api/c/apron.pdf
    - heterogeneous environments: https://link.springer.com/chapter/10.1007%2F978-3-030-17184-1_26 (Section 4.1) *)

let widening_thresholds_apron = ResettableLazy.from_fun (fun () ->
    let t = if GobConfig.get_string "ana.apron.threshold_widening_constants" = "comparisons" then WideningThresholds.octagon_thresholds () else WideningThresholds.thresholds_incl_mul2 () in
    let r = List.map (fun x -> Apron.Scalar.of_mpqf @@ Mpqf.of_mpz @@ Z_mlgmpidl.mpz_of_z x) t in
    Array.of_list r
  )

let reset_lazy () =
  ResettableLazy.reset widening_thresholds_apron

module V = RelationDomain.V


module type Manager =
sig
  type mt
  type t = mt Apron.Manager.t
  val mgr : mt Apron.Manager.t
  val name : unit -> string
end

(** Manager for the Oct domain, i.e. an octagon domain.
    For Documentation for the domain see: https://antoinemine.github.io/Apron/doc/api/ocaml/Oct.html *)
module OctagonManager =
struct
  type mt = Oct.t

  (* Type of the manager *)
  type t = mt Manager.t

  (* Create the manager *)
  let mgr =  Oct.manager_alloc ()
  let name () = "Octagon"
end

(** Manager for the Polka domain, i.e. a polyhedra domain.
    For Documentation for the domain see: https://antoinemine.github.io/Apron/doc/api/ocaml/Polka.html *)
module PolyhedraManager =
struct
  (** We chose a the loose polyhedra here, i.e. with polyhedra with no strict inequalities *)
  type mt = Polka.loose Polka.t
  type t = mt Manager.t
  (* Create manager that fits to loose polyhedra *)
  let mgr = Polka.manager_alloc_loose ()
  let name () = "Polyhedra"
end

(** Another manager for the Polka domain but specifically for affine equalities.
    For Documentation for the domain see: https://antoinemine.github.io/Apron/doc/api/ocaml/Polka.html *)
module AffEqManager =
struct
  (** Affine equalities in apron used for comparison with our own implementation *)
  type mt = Polka.equalities Polka.t
  type t = mt Manager.t
  let mgr = Polka.manager_alloc_equalities ()
  let name () = "ApronAffEq"
end

(** Manager for the Box domain, i.e. an interval domain.
    For Documentation for the domain see: https://antoinemine.github.io/Apron/doc/api/ocaml/Box.html*)
module IntervalManager =
struct
  type mt = Box.t
  type t = mt Manager.t
  let mgr = Box.manager_alloc ()
  let name () = "Interval"
end

let manager =
  lazy (
    let options =
      ["octagon", (module OctagonManager: Manager);
       "interval", (module IntervalManager: Manager);
       "polyhedra", (module PolyhedraManager: Manager);
       "affeq", (module AffEqManager: Manager)]
    in
    let domain = (GobConfig.get_string "ana.apron.domain") in
    match List.assoc_opt domain options with
    | Some man -> man
    | None -> failwith @@ "Apron domain " ^ domain ^ " is not supported. Please check the ana.apron.domain setting."
  )

let get_manager (): (module Manager) =
  Lazy.force manager

(* Generic operations on abstract values at level 1 of interface, there is also Abstract0 *)
module A = Abstract1

module Bounds (Man: Manager) =
struct
  type t = Man.mt A.t

  let bound_texpr d texpr1 =
    let bounds = A.bound_texpr Man.mgr d texpr1 in
    let min = SharedFunctions.int_of_scalar ~round:`Ceil bounds.inf in
    let max = SharedFunctions.int_of_scalar ~round:`Floor bounds.sup in
    (min, max)
end

(** Pure environment and transfer functions. *)
module type AOpsPure =
sig
  type t
  val add_vars : t -> Var.t list -> t
  val remove_vars : t -> Var.t list -> t
  val remove_filter : t -> (Var.t -> bool) -> t
  val keep_vars : t -> Var.t list -> t
  val keep_filter : t -> (Var.t -> bool) -> t
  val forget_vars : t -> Var.t list -> t
  val assign_exp : Queries.ask -> t -> Var.t -> exp -> bool Lazy.t -> t
  val assign_var : t -> Var.t -> Var.t -> t
  val substitute_exp : Queries.ask-> t -> Var.t -> exp -> bool Lazy.t -> t
end

(** Imperative in-place environment and transfer functions. *)
module type AOpsImperative =
sig
  type t
  val add_vars_with : t -> Var.t list -> unit
  val remove_vars_with : t -> Var.t list -> unit
  val remove_filter_with : t -> (Var.t -> bool) -> unit
  val keep_vars_with : t -> Var.t list -> unit
  val keep_filter_with : t -> (Var.t -> bool) -> unit
  val forget_vars_with : t -> Var.t list -> unit
  val assign_exp_with : Queries.ask -> t -> Var.t -> exp -> bool Lazy.t -> unit
  val assign_exp_parallel_with : Queries.ask -> t -> (Var.t * exp) list -> bool -> unit (* TODO: why this one isn't lazy? *)
  val assign_var_with : t -> Var.t -> Var.t -> unit
  val assign_var_parallel_with : t -> (Var.t * Var.t) list -> unit
  val substitute_exp_with : Queries.ask -> t -> Var.t -> exp -> bool Lazy.t-> unit
  val substitute_exp_parallel_with :
    Queries.ask -> t -> (Var.t * exp) list -> bool Lazy.t -> unit
  val substitute_var_with : t -> Var.t -> Var.t -> unit
end

module type AOpsImperativeCopy =
sig
  include AOpsImperative
  val copy : t -> t
end

(** Default implementations of pure functions from [copy] and imperative functions. *)
module AOpsPureOfImperative (AOpsImperative: AOpsImperativeCopy): AOpsPure with type t = AOpsImperative.t =
struct
  open AOpsImperative
  type nonrec t = t

  let add_vars d vs =
    let nd = copy d in
    add_vars_with nd vs;
    nd
  let remove_vars d vs =
    let nd = copy d in
    remove_vars_with nd vs;
    nd
  let remove_filter d f =
    let nd = copy d in
    remove_filter_with nd f;
    nd
  let keep_vars d vs =
    let nd = copy d in
    keep_vars_with nd vs;
    nd
  let keep_filter d f =
    let nd = copy d in
    keep_filter_with nd f;
    nd
  let forget_vars d vs =
    let nd = copy d in
    forget_vars_with nd vs;
    nd
  let assign_exp ask d v e no_ov =
    let nd = copy d in
    assign_exp_with ask nd v e no_ov;
    nd
  let assign_var d v v' =
    let nd = copy d in
    assign_var_with nd v v';
    nd
  let substitute_exp ask d v e no_ov =
    let nd = copy d in
    substitute_exp_with ask nd v e no_ov;
    nd
end

(** Extra functions that don't have the pure-imperative correspondence. *)
module type AOpsExtra =
sig
  type t
  val copy : t -> t
  val vars : t -> Var.t list
  type marshal
  val unmarshal : marshal -> t
  val marshal : t -> marshal
  val mem_var : t -> Var.t -> bool
  val assign_var_parallel' :
    t -> Var.t list -> Var.t list -> t
  val meet_tcons : Queries.ask -> t -> Tcons1.t -> exp -> t
  val to_lincons_array : t -> Lincons1.earray
  val of_lincons_array : Lincons1.earray -> t

  val cil_exp_of_lincons1: Lincons1.t -> exp option
  val invariant: t -> Lincons1.t list
end

module type AOps =
sig
  include AOpsExtra
  include AOpsImperative with type t := t
  include AOpsPure with type t := t
end

(** Convenience operations on A. *)
module AOps0 (Tracked: Tracked) (Man: Manager) =
struct
  open SharedFunctions
  module Bounds = Bounds (Man)
  module Arg = struct
    let allow_global = false
  end
  module Convert = Convert (V) (Bounds) (Arg) (Tracked)



  type t = Man.mt A.t

  type var = Var.t

  let env t = A.env t

  let copy = A.copy Man.mgr

  (* marshal type: Abstract0.t and an array of var names *)
  type marshal = Man.mt Abstract0.t * string array

  let unmarshal ((abstract0, vs): marshal): t =
    let vars = Array.map Var.of_string vs in
    (* We do not have real-valued vars, so we pass an empty array in their place. *)
    let env = Environment.make vars [||] in
    {abstract0; env}

  let vars x = Environment.ivars_only @@ A.env x

  let marshal (x: t): marshal =
    let vars = Array.map Var.to_string (Array.of_list (vars x)) in
    x.abstract0, vars

  let mem_var d v = Environment.mem_var (A.env d) v

  let envop f nd a =
    let env' = f (A.env nd) a in
    A.change_environment_with Man.mgr nd env' false

  let add_vars_with = envop Environment.add_vars
  let remove_vars_with = envop Environment.remove_vars
  let remove_filter_with = envop Environment.remove_filter
  let keep_vars_with = envop Environment.keep_vars
  let keep_filter_with = envop Environment.keep_filter


  let forget_vars_with nd vs =
    (* Unlike keep_vars_with, this doesn't check mem_var, but assumes valid vars, like assigns *)
    let vs' = Array.of_list vs in
    A.forget_array_with Man.mgr nd vs' false

  let assign_exp_with ask nd v e no_ov =
    match Convert.texpr1_of_cil_exp ask nd (A.env nd) e no_ov with
    | texpr1 ->
      if M.tracing then M.trace "apron" "assign_exp converted: %s" (Format.asprintf "%a" Texpr1.print texpr1);
      A.assign_texpr_with Man.mgr nd v texpr1 None
    | exception Convert.Unsupported_CilExp _ ->
      if M.tracing then M.trace "apron" "assign_exp unsupported";
      forget_vars_with nd [v]

  let assign_exp_parallel_with ask nd ves no_ov =
    (* TODO: non-_with version? *)
    let env = A.env nd in
    (* partition assigns with supported and unsupported exps *)
    let (supported, unsupported) =
      ves
      |> List.enum
      |> Enum.map (Tuple2.map2 (fun e ->
          match Convert.texpr1_of_cil_exp ask nd env e (Lazy.from_val no_ov) with
          | texpr1 -> Some texpr1
          | exception Convert.Unsupported_CilExp _ -> None
        ))
      |> Enum.partition (fun (_, e_opt) -> Option.is_some e_opt)
    in
    (* parallel assign supported *)
    let (supported_vs, texpr1s) =
      supported
      |> Enum.map (Tuple2.map2 Option.get)
      |> Enum.uncombine
      |> Tuple2.map Array.of_enum Array.of_enum
    in
    A.assign_texpr_array_with Man.mgr nd supported_vs texpr1s None;
    (* forget unsupported *)
    let unsupported_vs =
      unsupported
      |> Enum.map fst
      |> Array.of_enum
    in
    A.forget_array_with Man.mgr nd unsupported_vs false

  let assign_var_with nd v v' =
    let texpr1 = Texpr1.of_expr (A.env nd) (Var v') in
    A.assign_texpr_with Man.mgr nd v texpr1 None

  let assign_var_parallel_with nd vv's =
    (* TODO: non-_with version? *)
    let env = A.env nd in
    let (vs, texpr1s) =
      vv's
      |> List.enum
      |> Enum.map (Tuple2.map2 (Texpr1.var env))
      |> Enum.uncombine
      |> Tuple2.map Array.of_enum Array.of_enum
    in
    A.assign_texpr_array_with Man.mgr nd vs texpr1s None

  let assign_var_parallel' d vs v's = (* unpaired parallel assigns *)
    (* TODO: _with version? *)
    let env = A.env d in
    let vs = Array.of_list vs in
    let texpr1s =
      v's
      |> List.enum
      |> Enum.map (Texpr1.var env)
      |> Array.of_enum
    in
    A.assign_texpr_array Man.mgr d vs texpr1s None

  let substitute_exp_with ask nd v e no_ov =
    match Convert.texpr1_of_cil_exp ask nd (A.env nd) e no_ov with
    | texpr1 ->
      A.substitute_texpr_with Man.mgr nd v texpr1 None
    | exception Convert.Unsupported_CilExp _ ->
      forget_vars_with nd [v]

  let substitute_exp_parallel_with ask nd ves no_ov =
    (* TODO: non-_with version? *)
    let env = A.env nd in
    (* partition substitutes with supported and unsupported exps *)
    let (supported, unsupported) =
      ves
      |> List.enum
      |> Enum.map (Tuple2.map2 (fun e ->
          match Convert.texpr1_of_cil_exp ask nd env e no_ov with
          | texpr1 -> Some texpr1
          | exception Convert.Unsupported_CilExp _ -> None
        ))
      |> Enum.partition (fun (_, e_opt) -> Option.is_some e_opt)
    in
    (* parallel substitute supported *)
    let (supported_vs, texpr1s) =
      supported
      |> Enum.map (Tuple2.map2 Option.get)
      |> Enum.uncombine
      |> Tuple2.map Array.of_enum Array.of_enum
    in
    A.substitute_texpr_array_with Man.mgr nd supported_vs texpr1s None;
    (* forget unsupported *)
    let unsupported_vs =
      unsupported
      |> Enum.map fst
      |> Array.of_enum
    in
    A.forget_array_with Man.mgr nd unsupported_vs false

  let substitute_var_with nd v v' =
    (* TODO: non-_with version? *)
    let texpr1 = Texpr1.of_expr (A.env nd) (Var v') in
    A.substitute_texpr_with Man.mgr nd v texpr1 None

  let meet_tcons _ d tcons1 e =
    let earray = Tcons1.array_make (A.env d) 1 in
    Tcons1.array_set earray 0 tcons1;
    A.meet_tcons_array Man.mgr d earray

  let to_lincons_array d =
    A.to_lincons_array Man.mgr d

  let of_lincons_array (a: Apron.Lincons1.earray) =
    A.of_lincons_array Man.mgr a.array_env a
  let unify (a:t) (b:t) = A.unify Man.mgr a b

  let cil_exp_of_lincons1 = Convert.cil_exp_of_lincons1
end

module AOps (Tracked: Tracked) (Man: Manager) =
struct
  module AO0 = AOps0 (Tracked) (Man)
  include AO0
  include AOpsPureOfImperative (AO0)
end

module type SPrintable =
sig
  include Printable.S
  (* Functions for bot and top for particular environment. *)
  val top_env: Environment.t -> t
  val bot_env: Environment.t -> t
  val is_top_env: t -> bool
  val is_bot_env: t -> bool

  val unify: t -> t -> t
  val invariant: t -> Lincons1.t list
  val pretty_diff: unit -> t * t -> Pretty.doc
end

module DBase (Man: Manager): SPrintable with type t = Man.mt A.t =
struct
  include Printable.StdLeaf

  type t = Man.mt A.t

  let name () = "Apron " ^ Man.name ()

  (* Functions for bot and top for particular environment. *)
  let top_env = A.top    Man.mgr
  let bot_env = A.bottom Man.mgr
  let is_top_env = A.is_top Man.mgr
  let is_bot_env = A.is_bottom Man.mgr

  let invariant _ = []

  let show (x:t) =
    Format.asprintf "%a (env: %a)" A.print x (Environment.print: Format.formatter -> Environment.t -> unit) (A.env x)
  let pretty () (x:t) = text (show x)

  let equal x y =
    Environment.equal (A.env x) (A.env y) && A.is_eq Man.mgr x y

  let hash (x:t) =
    A.hash Man.mgr x

  let compare (x:t) y: int =
    (* there is no A.compare, but polymorphic compare should delegate to Abstract0 and Environment compare's implemented in Apron's C *)
    Stdlib.compare x y
  let printXml f x = BatPrintf.fprintf f "<value>\n<map>\n<key>\nconstraints\n</key>\n<value>\n%s</value>\n<key>\nenv\n</key>\n<value>\n%s</value>\n</map>\n</value>\n" (XmlUtil.escape (Format.asprintf "%a" A.print x)) (XmlUtil.escape (Format.asprintf "%a" (Environment.print: Format.formatter -> Environment.t -> unit) (A.env x)))

  let to_yojson (x: t) =
    let constraints =
      A.to_lincons_array Man.mgr x
      |> Lincons1Set.of_earray
      |> Lincons1Set.elements
      |> List.map (fun lincons1 -> `String (Lincons1.show lincons1))
    in
    let env = `String (Format.asprintf "%a" (Environment.print: Format.formatter -> Environment.t -> unit) (A.env x))
    in
    `Assoc [
      ("constraints", `List constraints);
      ("env", env);
    ]

  let unify x y =
    A.unify Man.mgr x y

  let pretty_diff () (x, y) =
    let lcx = A.to_lincons_array Man.mgr x in
    let lcy = A.to_lincons_array Man.mgr y in
    let diff = Lincons1Set.(diff (of_earray lcy) (of_earray lcx)) in
    Pretty.docList ~sep:(Pretty.text ", ") (fun lc -> Pretty.text (Lincons1.show lc)) () (Lincons1Set.elements diff)
end


module type SLattice =
sig
  include SPrintable
  include Lattice.S with type t := t
  val invariant: t -> Lincons1.t list
end

module DWithOps (Man: Manager) (D: SLattice with type t = Man.mt A.t) =
struct
  include D
  include AOps (Tracked) (Man)
  include Tracked

  let eval_interval ask = Bounds.bound_texpr

  (** Assert a constraint expression.

      LAnd, LOr, LNot are directly supported by Apron domain in order to
      confirm logic-containing Apron invariants from witness while deep-query is disabled *)
  let rec assert_constraint ask d e negate (no_ov: bool Lazy.t) =
    if M.tracing then M.trace "assert_constraint_apron" "%a ;;; %a\n" d_exp e d_plainexp e;
    match e with
    (* Apron doesn't properly meet with DISEQ constraints: https://github.com/antoinemine/apron/issues/37.
       Join Gt and Lt versions instead. *)
    | BinOp (Ne, lhs, rhs, intType) when not negate ->
      let assert_gt = assert_constraint ask d (BinOp (Gt, lhs, rhs, intType)) negate no_ov in
      let assert_lt = assert_constraint ask d (BinOp (Lt, lhs, rhs, intType)) negate no_ov in
      join assert_gt assert_lt
    | BinOp (Eq, lhs, rhs, intType) when negate ->
      let assert_gt = assert_constraint ask d (BinOp (Gt, lhs, rhs, intType)) (not negate) no_ov in
      let assert_lt = assert_constraint ask d (BinOp (Lt, lhs, rhs, intType)) (not negate) no_ov in
      join assert_gt assert_lt
    | BinOp (LAnd, lhs, rhs, intType) when not negate ->
      let assert_l = assert_constraint ask d lhs negate no_ov in
      let assert_r = assert_constraint ask d rhs negate no_ov in
      meet assert_l assert_r
    | BinOp (LAnd, lhs, rhs, intType) when negate ->
      let assert_l = assert_constraint ask d lhs negate no_ov in
      let assert_r = assert_constraint ask d rhs negate no_ov in
      join assert_l assert_r (* de Morgan *)
    | BinOp (LOr, lhs, rhs, intType) when not negate ->
      let assert_l = assert_constraint ask d lhs negate no_ov in
      let assert_r = assert_constraint ask d rhs negate no_ov in
      join assert_l assert_r
    | BinOp (LOr, lhs, rhs, intType) when negate ->
      let assert_l = assert_constraint ask d lhs negate no_ov in
      let assert_r = assert_constraint ask d rhs negate no_ov in
      meet assert_l assert_r (* de Morgan *)
    | UnOp (LNot,e,_) -> assert_constraint ask d e (not negate) no_ov
    | _ ->
      begin match Convert.tcons1_of_cil_exp ask d (A.env d) e negate no_ov with
        | tcons1 ->
<<<<<<< HEAD
          if M.tracing then M.trace "apron" "assert_cons %a %s" d_exp e (Format.asprintf "%a" Tcons1.print tcons1);
          if M.tracing then M.trace "apron" "assert_cons st: %a" D.pretty d;
          let r = meet_tcons d tcons1 e in
          if M.tracing then M.trace "apron" "assert_cons r: %a" D.pretty r;
          r
        | exception Convert.Unsupported_CilExp reason ->
          if M.tracing then M.trace "apron" "assert_cons %a unsupported: %s" d_exp e (SharedFunctions.show_unsupported_cilExp reason);
=======
          if M.tracing then M.trace "apron" "assert_constraint %a %s\n" d_exp e (Format.asprintf "%a" Tcons1.print tcons1);
          if M.tracing then M.trace "apron" "assert_constraint st: %a\n" D.pretty d;
          if M.tracing then M.trace "apron" "assert_constraint tcons1: %s\n" (Format.asprintf "%a" Tcons1.print tcons1);
          let r = meet_tcons ask d tcons1 e in
          if M.tracing then M.trace "apron" "assert_constraint r: %a\n" D.pretty r;
          r
        | exception Convert.Unsupported_CilExp reason ->
          if M.tracing then M.trace "apron" "assert_constraint %a unsupported: %s\n" d_exp e (SharedFunctions.show_unsupported_cilExp reason);
>>>>>>> 423ecb60
          d
      end

  let invariant x =
    (* Would like to minimize to get rid of multi-var constraints directly derived from one-var constraints,
       but not implemented in Apron at all: https://github.com/antoinemine/apron/issues/44 *)
    (* let x = A.copy Man.mgr x in
       A.minimize Man.mgr x; *)
    let {lincons0_array; array_env}: Lincons1.earray = A.to_lincons_array Man.mgr x in
    Array.enum lincons0_array
    |> Enum.map (fun (lincons0: Lincons0.t) ->
        Lincons1.{lincons0; env = array_env}
      )
    |> List.of_enum
end

(** With heterogeneous environments. *)
module DHetero (Man: Manager): SLattice with type t = Man.mt A.t =
struct
  include DBase (Man)



  let gce (x: Environment.t) (y: Environment.t): Environment.t =
    let (xi, xf) = Environment.vars x in
    (* TODO: check type compatibility *)
    let i = Array.filter (Environment.mem_var y) xi in
    let f = Array.filter (Environment.mem_var y) xf in
    Environment.make i f

  let join x y =
    let x_env = A.env x in
    let y_env = A.env y in
    let c_env = gce x_env y_env in
    let x_c = A.change_environment Man.mgr x c_env false in
    let y_c = A.change_environment Man.mgr y c_env false in
    let join_c = A.join Man.mgr x_c y_c in
    let j_env = Environment.lce x_env y_env in
    A.change_environment Man.mgr join_c j_env false

  (* TODO: move to AOps *)
  let meet_lincons d lincons1 =
    let earray = Lincons1.array_make (A.env d) 1 in
    Lincons1.array_set earray 0 lincons1;
    A.meet_lincons_array Man.mgr d earray

  let strengthening j x y =
    (* TODO: optimize strengthening *)
    if M.tracing then M.traceli "apron" "strengthening %a" pretty j;
    let x_env = A.env x in
    let y_env = A.env y in
    let j_env = A.env j in
    let x_j = A.change_environment Man.mgr x j_env false in
    let y_j = A.change_environment Man.mgr y j_env false in
    let x_cons = A.to_lincons_array Man.mgr x_j in
    let y_cons = A.to_lincons_array Man.mgr y_j in
    let try_add_con j con1 =
      if M.tracing then M.tracei "apron" "try_add_con %s" (Format.asprintf "%a" (Lincons1.print: Format.formatter -> Lincons1.t -> unit) con1);
      let t = meet_lincons j con1 in
      let t_x = A.change_environment Man.mgr t x_env false in
      let t_y = A.change_environment Man.mgr t y_env false in
      let leq_x = A.is_leq Man.mgr x t_x in
      let leq_y = A.is_leq Man.mgr y t_y in
      if M.tracing then M.trace "apron" "t: %a" pretty t;
      if M.tracing then M.trace "apron" "t_x (leq x %B): %a" leq_x pretty t_x;
      if M.tracing then M.trace "apron" "t_y (leq y %B): %a" leq_y pretty t_y;
      if leq_x && leq_y then (
        if M.tracing then M.traceu "apron" "added";
        t
      )
      else (
        if M.tracing then M.traceu "apron" "not added";
        j
      )
    in
    let lincons1_array_of_earray (earray: Lincons1.earray) =
      Array.init (Lincons1.array_length earray) (Lincons1.array_get earray)
    in
    let x_cons1 = lincons1_array_of_earray x_cons in
    let y_cons1 = lincons1_array_of_earray y_cons in
    let cons1 =
      (* Whether [con1] contains a var in [env]. *)
      let env_exists_mem_con1 env con1 =
        try
          Lincons1.iter (fun coeff var ->
              (* Lincons1 from polyhedra may contain variable with zero coefficient.
                 These are silently not printed! *)
              if not (Coeff.is_zero coeff) && Environment.mem_var env var then
                raise Stdlib.Exit (* found *)
            ) con1;
          false
        with Stdlib.Exit -> (* found *)
          true
      in
      let env_exists_mem_con1 env con1 =
        let r = env_exists_mem_con1 env con1 in
        if M.tracing then M.trace "apron" "env_exists_mem_con1 %s %s -> %B\n" (Format.asprintf "%a" (Environment.print: Format.formatter -> Environment.t -> unit) env) (Lincons1.show con1) r;
        r
      in
      (* Heuristically reorder constraints to pass 36/12 with singlethreaded->multithreaded mode switching. *)
      (* Put those constraints which strictly are in one argument's env first, to (hopefully) ensure they remain. *)
      let (x_cons1_some_y, x_cons1_only_x) = Array.partition (env_exists_mem_con1 y_env) x_cons1 in
      let (y_cons1_some_x, y_cons1_only_y) = Array.partition (env_exists_mem_con1 x_env) y_cons1 in
      Array.concat [x_cons1_only_x; y_cons1_only_y; x_cons1_some_y; y_cons1_some_x]
    in
    let j = Array.fold_left try_add_con j cons1 in
    if M.tracing then M.traceu "apron" "-> %a" pretty j;
    j

  let empty_env = Environment.make [||] [||]

  (* top and bottom over the empty environment are different, pending  https://github.com/goblint/analyzer/issues/1380 *)
  let bot () =
    bot_env empty_env

  let top () =
    top_env empty_env

  let is_bot x = equal (bot ()) x
  let is_top x = equal (top ()) x

  let strengthening_enabled = GobConfig.get_bool "ana.apron.strengthening"

  let join x y =
    (* just to optimize joining folds, which start with bot *)
    if is_bot x then (* TODO: also for non-empty env *)
      y
    else if is_bot y then (* TODO: also for non-empty env *)
      x
    else (
      if M.tracing then M.traceli "apron" "join %a %a" pretty x pretty y;
      let j = join x y in
      if M.tracing then M.trace "apron" "j = %a" pretty j;
      let j =
        if strengthening_enabled then (* TODO: skip if same envs? *)
          strengthening j x y
        else
          j
      in
      if M.tracing then M.traceu "apron" "-> %a" pretty j;
      j
    )

  let meet x y =
    A.unify Man.mgr x y

  let leq x y =
    (* TODO: float *)
    let x_env = A.env x in
    let y_env = A.env y in
    let (x_vars, _) = Environment.vars x_env in
    if Array.for_all (Environment.mem_var y_env) x_vars then (
      let y' = A.change_environment Man.mgr y x_env false in
      A.is_leq Man.mgr x y'
    )
    else
      false

  let widen x y =
    let x_env = A.env x in
    let y_env = A.env y in
    if Environment.equal x_env y_env then (
      if GobConfig.get_bool "ana.apron.threshold_widening" then (
        if Oct.manager_is_oct Man.mgr then (
          let octmgr = Oct.manager_to_oct Man.mgr in
          let ts = ResettableLazy.force widening_thresholds_apron in
          let x_oct = Oct.Abstract1.to_oct x in
          let y_oct = Oct.Abstract1.to_oct y in
          let r = Oct.widening_thresholds octmgr (Abstract1.abstract0 x_oct) (Abstract1.abstract0 y_oct) ts in
          Oct.Abstract1.of_oct {x_oct with abstract0 = r}
        )
        else (
          let exps = ResettableLazy.force WideningThresholds.exps in
          let module Arg = struct
            let allow_global = true
          end in
          let module Convert = SharedFunctions.Convert (V) (Bounds(Man)) (Arg) (Tracked) in
          (* this implements widening_threshold with Tcons1 instead of Lincons1 *)
          let tcons1s = List.filter_map (fun e ->
              let no_ov = lazy(IntDomain.should_ignore_overflow (Cilfacade.get_ikind_exp e)) in
              let dummyask = let f (type a) (q : a Queries.t) : a =
                               (* Convert.tcons1_of_cil_exp supports fancy aggressive simplifications of expressions
                                  via querying the context for int constants that replace subexpressions;
                                  we do not have a context here, so we just use a dummy ask replying top all the time *)
                               Queries.Result.top q
                in
                ({ f } : Queries.ask) in
              match Convert.tcons1_of_cil_exp dummyask y y_env e false no_ov with
              | tcons1 when A.sat_tcons Man.mgr y tcons1 ->
                Some tcons1
              | _
              | exception Convert.Unsupported_CilExp _ ->
                None
            ) exps
          in
          let tcons1_earray: Tcons1.earray = {
            array_env = y_env;
            tcons0_array = tcons1s |> List.enum |> Enum.map Tcons1.get_tcons0 |> Array.of_enum
          }
          in
          let w = A.widening Man.mgr x y in
          A.meet_tcons_array_with Man.mgr w tcons1_earray;
          w
        )
      )
      else
        A.widening Man.mgr x y
    )
    else
      y (* env increased, just use joined value in y, assuming env doesn't increase infinitely *)

  let widen x y =
    if M.tracing then M.traceli "apron" "widen %a %a" pretty x pretty y;
    let w = widen x y in
    if M.tracing then M.trace "apron" "widen same %B" (equal y w);
    if M.tracing then M.traceu "apron" "-> %a" pretty w;
    w

  let narrow x y =
    let x_env = A.env x in
    let y_env = A.env y in
    if Environment.equal x_env y_env then (
      if Oct.manager_is_oct Man.mgr then (
        let octmgr = Oct.manager_to_oct Man.mgr in
        let x_oct = Oct.Abstract1.to_oct x in
        let y_oct = Oct.Abstract1.to_oct y in
        let r = Oct.narrowing octmgr (Abstract1.abstract0 x_oct) (Abstract1.abstract0 y_oct) in
        Oct.Abstract1.of_oct {env = x_env; abstract0 = r}
      )
      else
        x
    )
    else
      y (* env decreased, can't decrease infinitely *)

  (* TODO: check environments in pretty_diff? *)
end

module type S2 =
(* TODO: ExS3 or better extend RelationDomain.S3 directly?*)
sig
  module Man: Manager
  module V: RV
  include module type of AOps (Tracked) (Man)
  include SLattice with type t = Man.mt A.t

  include S3 with type t = Man.mt A.t and type var = Var.t
end


module D (Man: Manager)=
struct
  module DWO = DWithOps (Man) (DHetero (Man))
  include SharedFunctions.AssertionModule (V) (DWO) (DWO.Arg)
  include DWO
  module Tracked = Tracked
  module Man = Man
end


module OctagonD = D (OctagonManager)

module type S3 =
sig
  include SLattice
  include AOps with type t := t

  module V: RV
  module Tracked: RelationDomain.Tracked

  val assert_inv : Queries.ask -> t -> exp -> bool -> bool Lazy.t -> t
  val eval_int : Queries.ask -> t -> exp -> bool Lazy.t -> Queries.ID.t
end


module D2 (Man: Manager) : S2 with module Man = Man  =
struct
  include D (Man)
  module V = RelationDomain.V

  type marshal = OctagonD.marshal

  let marshal t : Oct.t Abstract0.t * string array =
    let convert_single (a: t): OctagonD.t =
      if Oct.manager_is_oct Man.mgr then
        Oct.Abstract1.to_oct a
      else
        let generator = to_lincons_array a in
        OctagonD.of_lincons_array generator
    in
    OctagonD.marshal @@ convert_single t

  let unmarshal (m: marshal) = Oct.Abstract1.of_oct @@ OctagonD.unmarshal m
end

(** Lift [D] to a non-reduced product with box.
    Both are updated in parallel, but [D] answers to queries.
    Box domain is used to filter out non-relational invariants for output. *)
module BoxProd0 (D: S3) =
struct
  module BoxD = D2 (IntervalManager)

  include Printable.Prod (BoxD) (D)

  let equal (_, d1) (_, d2) = D.equal d1 d2
  let hash (_, d) = D.hash d
  let compare (_, d1) (_, d2) = D.compare d1 d2

  let leq (_, d1) (_, d2) = D.leq d1 d2
  let join (b1, d1) (b2, d2) = (BoxD.join b1 b2, D.join d1 d2)
  let meet (b1, d1) (b2, d2) = (BoxD.meet b1 b2, D.meet d1 d2)
  let widen (b1, d1) (b2, d2) = (BoxD.widen b1 b2, D.widen d1 d2)
  let narrow (b1, d1) (b2, d2) = (BoxD.narrow b1 b2, D.narrow d1 d2)

  let top () = (BoxD.top (), D.top ())
  let bot () = (BoxD.bot (), D.bot ())
  let is_top (_, d) = D.is_top d
  let is_bot (_, d) = D.is_bot d
  let top_env env = (BoxD.top_env env, D.top_env env)
  let bot_env env = (BoxD.bot_env env, D.bot_env env)
  let is_top_env (_, d) = D.is_top_env d
  let is_bot_env (_, d) = D.is_bot_env d
  let unify (b1, d1) (b2, d2) = (BoxD.unify b1 b2, D.unify d1 d2)
  let copy (b, d) = (BoxD.copy b, D.copy d)

  type marshal = BoxD.marshal * D.marshal

  let marshal (b, d) = (BoxD.marshal b, D.marshal d)
  let unmarshal (b, d) = (BoxD.unmarshal b, D.unmarshal d)

  let mem_var (_, d) v = D.mem_var d v
  let vars (_, d) = D.vars d

  let pretty_diff () ((_, d1), (_, d2)) = D.pretty_diff () (d1, d2)

  let add_vars_with (b, d) vs =
    BoxD.add_vars_with b vs;
    D.add_vars_with d vs
  let remove_vars_with (b, d) vs =
    BoxD.remove_vars_with b vs;
    D.remove_vars_with d vs
  let remove_filter_with (b, d) f =
    BoxD.remove_filter_with b f;
    D.remove_filter_with d f
  let keep_filter_with (b, d) f =
    BoxD.keep_filter_with b f;
    D.keep_filter_with d f
  let keep_vars_with (b, d) vs =
    BoxD.keep_vars_with b vs;
    D.keep_vars_with d vs
  let forget_vars_with (b, d) vs =
    BoxD.forget_vars_with b vs;
    D.forget_vars_with d vs
  let assign_exp_with ask (b, d) v e no_ov =
    BoxD.assign_exp_with ask b v e no_ov;
    D.assign_exp_with ask d v e no_ov
  let assign_exp_parallel_with ask (b, d) ves no_ov =
    BoxD.assign_exp_parallel_with ask b ves no_ov;
    D.assign_exp_parallel_with ask d ves no_ov
  let assign_var_with (b, d) v e =
    BoxD.assign_var_with b v e;
    D.assign_var_with d v e
  let assign_var_parallel_with (b, d) vvs =
    BoxD.assign_var_parallel_with b vvs;
    D.assign_var_parallel_with d vvs
  let assign_var_parallel' (b, d) vs v's =
    (BoxD.assign_var_parallel' b vs v's, D.assign_var_parallel' d vs v's)
  let substitute_exp_with ask (b, d) v e no_ov =
    BoxD.substitute_exp_with ask b v e no_ov;
    D.substitute_exp_with ask d v e no_ov
  let substitute_exp_parallel_with ask (b, d) ves no_ov =
    BoxD.substitute_exp_parallel_with ask b ves no_ov;
    D.substitute_exp_parallel_with ask d ves no_ov
  let substitute_var_with (b, d) v1 v2 =
    BoxD.substitute_var_with b v1 v2;
    D.substitute_var_with d v1 v2
  let meet_tcons ask (b, d) c e = (BoxD.meet_tcons ask b c e, D.meet_tcons ask d c e)
  let to_lincons_array (_, d) = D.to_lincons_array d
  let of_lincons_array a = (BoxD.of_lincons_array a, D.of_lincons_array a)

  let cil_exp_of_lincons1 = D.cil_exp_of_lincons1
  let assert_inv ask (b, d) e n no_ov = (BoxD.assert_inv ask b e n no_ov, D.assert_inv ask d e n no_ov)
  let eval_int ask (_, d) = D.eval_int ask d

  let invariant (b, d) =
    (* diff via lincons *)
    let lcb = D.to_lincons_array (D.of_lincons_array (BoxD.to_lincons_array b)) in (* convert through D to make lincons use the same format *)
    let lcd = D.to_lincons_array d in
    Lincons1Set.(diff (of_earray lcd) (of_earray lcb))
    |> Lincons1Set.elements
end

module BoxProd (D: S3): RD =
struct
  module V = D.V
  type var = V.t
  module BP0 = BoxProd0 (D)
  module Tracked = SharedFunctions.Tracked
  include BP0
  include AOpsPureOfImperative (BP0)
end<|MERGE_RESOLUTION|>--- conflicted
+++ resolved
@@ -501,7 +501,7 @@
       LAnd, LOr, LNot are directly supported by Apron domain in order to
       confirm logic-containing Apron invariants from witness while deep-query is disabled *)
   let rec assert_constraint ask d e negate (no_ov: bool Lazy.t) =
-    if M.tracing then M.trace "assert_constraint_apron" "%a ;;; %a\n" d_exp e d_plainexp e;
+    if M.tracing then M.trace "assert_constraint_apron" "%a ;;; %a" d_exp e d_plainexp e;
     match e with
     (* Apron doesn't properly meet with DISEQ constraints: https://github.com/antoinemine/apron/issues/37.
        Join Gt and Lt versions instead. *)
@@ -533,24 +533,14 @@
     | _ ->
       begin match Convert.tcons1_of_cil_exp ask d (A.env d) e negate no_ov with
         | tcons1 ->
-<<<<<<< HEAD
-          if M.tracing then M.trace "apron" "assert_cons %a %s" d_exp e (Format.asprintf "%a" Tcons1.print tcons1);
-          if M.tracing then M.trace "apron" "assert_cons st: %a" D.pretty d;
-          let r = meet_tcons d tcons1 e in
-          if M.tracing then M.trace "apron" "assert_cons r: %a" D.pretty r;
+          if M.tracing then M.trace "apron" "assert_constraint %a %s" d_exp e (Format.asprintf "%a" Tcons1.print tcons1);
+          if M.tracing then M.trace "apron" "assert_constraint st: %a" D.pretty d;
+          if M.tracing then M.trace "apron" "assert_constraint tcons1: %s" (Format.asprintf "%a" Tcons1.print tcons1);
+          let r = meet_tcons ask d tcons1 e in
+          if M.tracing then M.trace "apron" "assert_constraint r: %a" D.pretty r;
           r
         | exception Convert.Unsupported_CilExp reason ->
-          if M.tracing then M.trace "apron" "assert_cons %a unsupported: %s" d_exp e (SharedFunctions.show_unsupported_cilExp reason);
-=======
-          if M.tracing then M.trace "apron" "assert_constraint %a %s\n" d_exp e (Format.asprintf "%a" Tcons1.print tcons1);
-          if M.tracing then M.trace "apron" "assert_constraint st: %a\n" D.pretty d;
-          if M.tracing then M.trace "apron" "assert_constraint tcons1: %s\n" (Format.asprintf "%a" Tcons1.print tcons1);
-          let r = meet_tcons ask d tcons1 e in
-          if M.tracing then M.trace "apron" "assert_constraint r: %a\n" D.pretty r;
-          r
-        | exception Convert.Unsupported_CilExp reason ->
-          if M.tracing then M.trace "apron" "assert_constraint %a unsupported: %s\n" d_exp e (SharedFunctions.show_unsupported_cilExp reason);
->>>>>>> 423ecb60
+          if M.tracing then M.trace "apron" "assert_constraint %a unsupported: %s" d_exp e (SharedFunctions.show_unsupported_cilExp reason);
           d
       end
 
@@ -647,7 +637,7 @@
       in
       let env_exists_mem_con1 env con1 =
         let r = env_exists_mem_con1 env con1 in
-        if M.tracing then M.trace "apron" "env_exists_mem_con1 %s %s -> %B\n" (Format.asprintf "%a" (Environment.print: Format.formatter -> Environment.t -> unit) env) (Lincons1.show con1) r;
+        if M.tracing then M.trace "apron" "env_exists_mem_con1 %s %s -> %B" (Format.asprintf "%a" (Environment.print: Format.formatter -> Environment.t -> unit) env) (Lincons1.show con1) r;
         r
       in
       (* Heuristically reorder constraints to pass 36/12 with singlethreaded->multithreaded mode switching. *)
