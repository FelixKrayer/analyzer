--- conflicted
+++ resolved
@@ -653,13 +653,8 @@
       match glob with
       | GFun (fd,loc) ->
         (* ignore (Printf.printf "fun: %s\n" fd.svar.vname); *)
-<<<<<<< HEAD
         let base_dir = Goblintutil.create_dir (Fpath.v "cfgs") in
-        let c_file_name = Str.global_substitute (Str.regexp Filename.dir_sep) (fun _ -> "%2F") fd.svar.vdecl.file in
-=======
-        let base_dir = Goblintutil.create_dir "cfgs" in
         let c_file_name = Str.global_substitute (Str.regexp Filename.dir_sep) (fun _ -> "%2F") loc.file in
->>>>>>> e4f90eed
         let dot_file_name = fd.svar.vname^".dot" in
         let file_dir = Goblintutil.create_dir Fpath.(base_dir / c_file_name) in
         let fname = Fpath.(file_dir / dot_file_name) in
