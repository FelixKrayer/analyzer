(** How to generate constraints for a solver using specifications described in [Analyses]. *)

open Prelude
open Cil
open MyCFG
open Analyses
open GobConfig

module M = Messages

(** Lifts a [Spec] so that the domain is [Hashcons]d *)
module HashconsLifter (S:Spec)
  : Spec with module D = Lattice.HConsed (S.D)
          and module G = S.G
          and module C = S.C
=
struct
  module D = Lattice.HConsed (S.D)
  module G = S.G
  module C = S.C
  module V = S.V

  let name () = S.name () ^" hashconsed"

  type marshal = S.marshal (* TODO: should hashcons table be in here to avoid relift altogether? *)
  let init = S.init
  let finalize = S.finalize

  let should_join x y = S.should_join (D.unlift x) (D.unlift y)

  let startstate v = D.lift (S.startstate v)
  let exitstate  v = D.lift (S.exitstate  v)
  let morphstate v d = D.lift (S.morphstate v (D.unlift d))

  let context fd = S.context fd % D.unlift
  let call_descr = S.call_descr

  let conv ctx =
    { ctx with local = D.unlift ctx.local
             ; split = (fun d es -> ctx.split (D.lift d) es )
    }

  let sync ctx reason =
    D.lift @@ S.sync (conv ctx) reason

  let query ctx =
    S.query (conv ctx)

  let assign ctx lv e =
    D.lift @@ S.assign (conv ctx) lv e

  let vdecl ctx v =
    D.lift @@ S.vdecl (conv ctx) v

  let branch ctx e tv =
    D.lift @@ S.branch (conv ctx) e tv

  let body ctx f =
    D.lift @@ S.body (conv ctx) f

  let return ctx r f =
    D.lift @@ S.return (conv ctx) r f

  let intrpt ctx =
    D.lift @@ S.intrpt (conv ctx)

  let asm ctx =
    D.lift @@ S.asm (conv ctx)

  let skip ctx =
    D.lift @@ S.skip (conv ctx)

  let enter ctx r f args =
    List.map (fun (x,y) -> D.lift x, D.lift y) @@ S.enter (conv ctx) r f args

  let special ctx r f args =
    D.lift @@ S.special (conv ctx) r f args

  let combine ctx r fe f args fc es =
    D.lift @@ S.combine (conv ctx) r fe f args fc (D.unlift es)

  let threadenter ctx lval f args =
    List.map D.lift @@ S.threadenter (conv ctx) lval f args

  let threadspawn ctx lval f args fctx =
    D.lift @@ S.threadspawn (conv ctx) lval f args (conv fctx)
end

(** Lifts a [Spec] so that the context is [Hashcons]d. *)
module HashconsContextLifter (S:Spec)
  : Spec with module D = S.D
          and module G = S.G
          and module C = Printable.HConsed (S.C)
=
struct
  module D = S.D
  module G = S.G
  module C = Printable.HConsed (S.C)
  module V = S.V

  let name () = S.name () ^" context hashconsed"

  type marshal = S.marshal (* TODO: should hashcons table be in here to avoid relift altogether? *)
  let init = S.init
  let finalize = S.finalize

  let should_join = S.should_join

  let startstate = S.startstate
  let exitstate  = S.exitstate
  let morphstate = S.morphstate

  let context fd = C.lift % S.context fd
  let call_descr f = S.call_descr f % C.unlift

  let conv ctx =
    { ctx with context = (fun () -> C.unlift (ctx.context ())) }

  let sync ctx reason =
    S.sync (conv ctx) reason

  let query ctx (type a) (q: a Queries.t): a Queries.result =
    match q with
    | Queries.IterPrevVars f ->
      let g i (n, c, j) e = f i (n, Obj.repr (C.lift (Obj.obj c)), j) e in
      S.query (conv ctx) (Queries.IterPrevVars g)
    | _ -> S.query (conv ctx) q

  let assign ctx lv e =
    S.assign (conv ctx) lv e

  let vdecl ctx v =
    S.vdecl (conv ctx) v

  let branch ctx e tv =
    S.branch (conv ctx) e tv

  let body ctx f =
    S.body (conv ctx) f

  let return ctx r f =
    S.return (conv ctx) r f

  let intrpt ctx =
    S.intrpt (conv ctx)

  let asm ctx =
    S.asm (conv ctx)

  let skip ctx =
    S.skip (conv ctx)

  let enter ctx r f args =
    S.enter (conv ctx) r f args

  let special ctx r f args =
    S.special (conv ctx) r f args

  let combine ctx r fe f args fc es =
    S.combine (conv ctx) r fe f args (Option.map C.unlift fc) es

  let threadenter ctx lval f args =
    S.threadenter (conv ctx) lval f args

  let threadspawn ctx lval f args fctx =
    S.threadspawn (conv ctx) lval f args (conv fctx)
end

(* see option ana.opt.equal *)
module OptEqual (S: Spec) = struct
  module D = struct include S.D let equal x y = x == y || equal x y end
  module G = struct include S.G let equal x y = x == y || equal x y end
  module C = struct include S.C let equal x y = x == y || equal x y end
  include (S : Spec with module D := D and module G := G and module C := C)
end

(** If dbg.slice.on, stops entering functions after dbg.slice.n levels. *)
module LevelSliceLifter (S:Spec)
  : Spec with module D = Lattice.Prod (S.D) (Lattice.Reverse (IntDomain.Lifted))
          and module G = S.G
          and module C = S.C
=
struct
  module D = Lattice.Prod (S.D) (Lattice.Reverse (IntDomain.Lifted))
  module G = S.G
  module C = S.C
  module V = S.V

  let name () = S.name ()^" level sliced"

  let start_level = ref (`Top)

  type marshal = S.marshal (* TODO: should hashcons table be in here to avoid relift altogether? *)
  let init marshal =
    if get_bool "dbg.slice.on" then
      start_level := `Lifted (Int64.of_int (get_int "dbg.slice.n"));
    S.init marshal

  let finalize = S.finalize

  let should_join (x,_) (y,_) = S.should_join x y

  let startstate v = (S.startstate v, !start_level)
  let exitstate  v = (S.exitstate  v, !start_level)
  let morphstate v (d,l) = (S.morphstate v d, l)

  let context fd (d,_) = S.context fd d
  let call_descr f = S.call_descr f

  let conv ctx =
    { ctx with local = fst ctx.local
             ; split = (fun d es -> ctx.split (d, snd ctx.local) es )
    }

  let lift_fun ctx f g h =
    f @@ h (g (conv ctx))

  let enter' ctx r f args =
    let liftmap = List.map (fun (x,y) -> (x, snd ctx.local), (y, snd ctx.local)) in
    lift_fun ctx liftmap S.enter ((|>) args % (|>) f % (|>) r)

  let lift ctx d = (d, snd ctx.local)
  let lift_start_level d = (d, !start_level)

  let sync ctx reason = lift_fun ctx (lift ctx) S.sync   ((|>) reason)
  let query' ctx (type a) (q: a Queries.t): a Queries.result =
    lift_fun ctx identity   S.query  (fun x -> x q)
  let assign ctx lv e = lift_fun ctx (lift ctx) S.assign ((|>) e % (|>) lv)
  let vdecl ctx v     = lift_fun ctx (lift ctx) S.vdecl  ((|>) v)
  let branch ctx e tv = lift_fun ctx (lift ctx) S.branch ((|>) tv % (|>) e)
  let body ctx f      = lift_fun ctx (lift ctx) S.body   ((|>) f)
  let return ctx r f  = lift_fun ctx (lift ctx) S.return ((|>) f % (|>) r)
  let intrpt ctx      = lift_fun ctx (lift ctx) S.intrpt identity
  let asm ctx         = lift_fun ctx (lift ctx) S.asm    identity
  let skip ctx        = lift_fun ctx (lift ctx) S.skip   identity
  let special ctx r f args        = lift_fun ctx (lift ctx) S.special ((|>) args % (|>) f % (|>) r)
  let combine' ctx r fe f args fc es = lift_fun ctx (lift ctx) S.combine (fun p -> p r fe f args fc (fst es))

  let threadenter ctx lval f args = lift_fun ctx (List.map lift_start_level) S.threadenter ((|>) args % (|>) f % (|>) lval)
  let threadspawn ctx lval f args fctx = lift_fun ctx (lift ctx) S.threadspawn ((|>) (conv fctx) % (|>) args % (|>) f % (|>) lval)

  let leq0 = function
    | `Top -> false
    | `Lifted x -> x <= 0L
    | `Bot -> true

  let sub1 = function
    | `Lifted x -> `Lifted (Int64.sub x 1L)
    | x -> x

  let add1 = function
    | `Lifted x -> `Lifted (Int64.add x 1L)
    | x -> x

  let enter ctx r f args =
    let (d,l) = ctx.local in
    if leq0 l then
      [ctx.local, D.bot ()]
    else
      enter' {ctx with local=(d, sub1 l)} r f args

  let combine ctx r fe f args fc es =
    let (d,l) = ctx.local in
    let l = add1 l in
    if leq0 l then
      (d, l)
    else
      let d',_ = combine' ctx r fe f args fc es in
      (d', l)

  let query ctx (type a) (q: a Queries.t): a Queries.result =
    match q with
    | Queries.EvalFunvar e ->
      let (d,l) = ctx.local in
      if leq0 l then
        Queries.LS.empty ()
      else
        query' ctx (Queries.EvalFunvar e)
    | q -> query' ctx q
end


(** Limits the number of widenings per node. *)
module LimitLifter (S:Spec) =
struct
  include (S : module type of S with module D := S.D and type marshal = S.marshal)

  let name () = S.name ()^" limited"

  let limit = ref 0

  let init marshal =
    limit := get_int "dbg.limit.widen";
    S.init marshal

  module H = MyCFG.NodeH
  let h = H.create 13
  let incr k =
    H.modify_def 1 k (fun v ->
        if v >= !limit then failwith ("LimitLifter: Reached limit ("^string_of_int !limit^") for node "^Ana.sprint Node.pretty_plain_short (Option.get !MyCFG.current_node));
        v+1
      ) h;
  module D = struct
    include S.D
    let widen x y = Option.may incr !MyCFG.current_node; widen x y (* when is this None? *)
  end
end


(* widening on contexts, keeps contexts for calls only in D *)
module WidenContextLifterSide (S:Spec)
=
struct
  module DD =
  struct
    include S.D
    let printXml f d = BatPrintf.fprintf f "<value>%a</value>" printXml d
  end
  module M = MapDomain.MapBot (Basetype.Variables) (DD) (* should be CilFun -> S.C, but CilFun is not Groupable, and S.C is no Lattice *)

  module D = struct
    include Lattice.Prod (S.D) (M)
    let printXml f (d,m) = BatPrintf.fprintf f "\n%a<analysis name=\"widen-context\">\n%a\n</analysis>" S.D.printXml d M.printXml m
  end
  module G = S.G
  module C = S.C
  module V = S.V


  let name () = S.name ()^" with widened contexts"

  type marshal = S.marshal
  let init = S.init
  let finalize = S.finalize

  let should_join (x,_) (y,_) = S.should_join x y

  let inj f x = f x, M.bot ()

  let startstate = inj S.startstate
  let exitstate  = inj S.exitstate
  let morphstate v (d,m) = S.morphstate v d, m

  let context fd (d,m) = S.context fd d (* just the child analysis' context *)
  let call_descr = S.call_descr

  let conv ctx =
    { ctx with local = fst ctx.local
             ; split = (fun d es -> ctx.split (d, snd ctx.local) es )
    }
  let lift_fun ctx f g = g (f (conv ctx)), snd ctx.local

  let sync ctx reason = lift_fun ctx S.sync   ((|>) reason)
  let query ctx       = S.query (conv ctx)
  let assign ctx lv e = lift_fun ctx S.assign ((|>) e % (|>) lv)
  let vdecl ctx v     = lift_fun ctx S.vdecl  ((|>) v)
  let branch ctx e tv = lift_fun ctx S.branch ((|>) tv % (|>) e)
  let body ctx f      = lift_fun ctx S.body   ((|>) f)
  let return ctx r f  = lift_fun ctx S.return ((|>) f % (|>) r)
  let intrpt ctx      = lift_fun ctx S.intrpt identity
  let asm ctx         = lift_fun ctx S.asm    identity
  let skip ctx        = lift_fun ctx S.skip   identity
  let special ctx r f args       = lift_fun ctx S.special ((|>) args % (|>) f % (|>) r)

  let threadenter ctx lval f args = S.threadenter (conv ctx) lval f args |> List.map (fun d -> (d, snd ctx.local))
  let threadspawn ctx lval f args fctx = lift_fun ctx S.threadspawn ((|>) (conv fctx) % (|>) args % (|>) f % (|>) lval)

  let enter ctx r f args =
    let m = snd ctx.local in
    let d' v_cur =
      if ContextUtil.should_keep ~isAttr:GobContext ~keepOption:"ana.context.widen" ~keepAttr:"widen" ~removeAttr:"no-widen" f then (
        let v_old = M.find f.svar m in (* S.D.bot () if not found *)
        let v_new = S.D.widen v_old (S.D.join v_old v_cur) in
        Messages.(if tracing && not (S.D.equal v_old v_new) then tracel "widen-context" "enter results in new context for function %s\n" f.svar.vname);
        v_new, M.add f.svar v_new m
      )
      else
        v_cur, m
    in
    S.enter (conv ctx) r f args
    |> List.map (fun (c,v) -> (c,m), d' v) (* c: caller, v: callee *)

  let combine ctx r fe f args fc es = lift_fun ctx S.combine (fun p -> p r fe f args fc (fst es))
end


(** Lifts a [Spec] with a special bottom element that represent unreachable code. *)
module DeadCodeLifter (S:Spec)
  : Spec with module D = Dom (S.D)
          and module G = S.G
          and module C = S.C
=
struct
  module D = Dom (S.D)
  module G = S.G
  module C = S.C
  module V = S.V

  let name () = S.name ()^" lifted"

  type marshal = S.marshal
  let init = S.init
  let finalize = S.finalize

  let should_join x y =
    match x, y with
    | `Lifted a, `Lifted b -> S.should_join a b
    | _ -> true

  let startstate v = `Lifted (S.startstate v)
  let exitstate  v = `Lifted (S.exitstate  v)
  let morphstate v d = try `Lifted (S.morphstate v (D.unlift d)) with Deadcode -> d

  let context fd = S.context fd % D.unlift
  let call_descr f = S.call_descr f

  let conv ctx =
    { ctx with local = D.unlift ctx.local
             ; split = (fun d es -> ctx.split (D.lift d) es )
    }

  let lift_fun ctx f g h b =
    try f @@ h (g (conv ctx))
    with Deadcode -> b

  let sync ctx reason = lift_fun ctx D.lift   S.sync   ((|>) reason)      `Bot

  let enter ctx r f args =
    let liftmap = List.map (fun (x,y) -> D.lift x, D.lift y) in
    lift_fun ctx liftmap S.enter ((|>) args % (|>) f % (|>) r) []

  let query ctx (type a) (q: a Queries.t): a Queries.result =
    lift_fun ctx identity S.query  (fun (x) -> x q)            (Queries.Result.bot q)
  let assign ctx lv e = lift_fun ctx D.lift   S.assign ((|>) e % (|>) lv) `Bot
  let vdecl ctx v     = lift_fun ctx D.lift   S.vdecl  ((|>) v)            `Bot
  let branch ctx e tv = lift_fun ctx D.lift   S.branch ((|>) tv % (|>) e) `Bot
  let body ctx f      = lift_fun ctx D.lift   S.body   ((|>) f)            `Bot
  let return ctx r f  = lift_fun ctx D.lift   S.return ((|>) f % (|>) r)  `Bot
  let intrpt ctx      = lift_fun ctx D.lift   S.intrpt identity            `Bot
  let asm ctx         = lift_fun ctx D.lift   S.asm    identity           `Bot
  let skip ctx        = lift_fun ctx D.lift   S.skip   identity           `Bot
  let special ctx r f args       = lift_fun ctx D.lift S.special ((|>) args % (|>) f % (|>) r)        `Bot
  let combine ctx r fe f args fc es = lift_fun ctx D.lift S.combine (fun p -> p r fe f args fc (D.unlift es)) `Bot

  let threadenter ctx lval f args = lift_fun ctx (List.map D.lift) S.threadenter ((|>) args % (|>) f % (|>) lval) []
  let threadspawn ctx lval f args fctx = lift_fun ctx D.lift S.threadspawn ((|>) (conv fctx) % (|>) args % (|>) f % (|>) lval) `Bot
end

module type Increment =
sig
  val increment: increment_data
end

(** The main point of this file---generating a [GlobConstrSys] from a [Spec]. *)
module FromSpec (S:Spec) (Cfg:CfgBackward) (I: Increment)
  : sig
    include GlobConstrSys with module LVar = VarF (S.C)
                           and module GVar = GVarF (S.V)
                           and module D = S.D
                           and module G = GVarG (S.G) (S.C)
    val tf : MyCFG.node * S.C.t -> (Cil.location * MyCFG.edge) list * MyCFG.node -> D.t -> ((MyCFG.node * S.C.t) -> S.D.t) -> (MyCFG.node * S.C.t -> S.D.t -> unit) -> (GVar.t -> G.t) -> (GVar.t -> G.t -> unit) -> D.t
  end
=
struct
  type lv = MyCFG.node * S.C.t
  (* type gv = varinfo *)
  type ld = S.D.t
  (* type gd = S.G.t *)
  module LVar = VarF (S.C)
  module GVar = GVarF (S.V)
  module D = S.D
  module G = GVarG (S.G) (S.C)

  (* Two global invariants:
     1. S.V -> S.G  --  used for Spec
     2. fundec -> set of S.C  --  used for IterSysVars Node *)

  (* Dummy module. No incremental analysis supported here*)
  let increment = I.increment

  let sync ctx =
    match Cfg.prev ctx.prev_node with
    | _ :: _ :: _ -> S.sync ctx `Join
    | _ -> S.sync ctx `Normal

  let side_context sideg f c =
    if !GU.postsolving then
      sideg (GVar.contexts f) (G.create_contexts (G.CSet.singleton c))

  let common_ctx var edge prev_node pval (getl:lv -> ld) sidel getg sideg : (D.t, S.G.t, S.C.t, S.V.t) ctx * D.t list ref * (lval option * varinfo * exp list * D.t) list ref =
    let r = ref [] in
    let spawns = ref [] in
    (* now watch this ... *)
    let rec ctx =
      { ask     = (fun (type a) (q: a Queries.t) -> S.query ctx q)
      ; emit    = (fun _ -> failwith "emit outside MCP")
      ; node    = fst var
      ; prev_node = prev_node
      ; control_context = snd var
      ; context = snd var |> Obj.obj
      ; edge    = edge
      ; local   = pval
      ; global  = (fun g -> G.spec (getg (GVar.spec g)))
      ; presub  = (fun _ -> raise Not_found)
      ; postsub = (fun _ -> raise Not_found)
      ; spawn   = spawn
      ; split   = (fun (d:D.t) es -> assert (List.is_empty es); r := d::!r)
      ; sideg   = (fun g d -> sideg (GVar.spec g) (G.create_spec d))
      }
    and spawn lval f args =
      (* TODO: adjust ctx node/edge? *)
      (* TODO: don't repeat for all paths that spawn same *)
      let ds = S.threadenter ctx lval f args in
      List.iter (fun d ->
          spawns := (lval, f, args, d) :: !spawns;
          match Cilfacade.find_varinfo_fundec f with
          | fd ->
            let c = S.context fd d in
            sidel (FunctionEntry fd, c) d;
            ignore (getl (Function fd, c))
          | exception Not_found ->
            (* unknown function *)
            M.error ~category:Imprecise ~tags:[Category Unsound] "Created a thread from unknown function %s" f.vname
            (* actual implementation (e.g. invalidation) is done by threadenter *)
        ) ds
    in
    (* ... nice, right! *)
    let pval = sync ctx in
    { ctx with local = pval }, r, spawns

  let rec bigsqcup = function
    | []    -> D.bot ()
    | [x]   -> x
    | x::xs -> D.join x (bigsqcup xs)

  let thread_spawns ctx d spawns =
    if List.is_empty spawns then
      d
    else
      let rec ctx' =
        { ctx with
          ask = (fun (type a) (q: a Queries.t) -> S.query ctx' q)
        ; local = d
        }
      in
      (* TODO: don't forget path dependencies *)
      let one_spawn (lval, f, args, fd) =
        let rec fctx =
          { ctx with
            ask = (fun (type a) (q: a Queries.t) -> S.query fctx q)
          ; local = fd
          }
        in
        S.threadspawn ctx' lval f args fctx
      in
      bigsqcup (List.map one_spawn spawns)

  let common_join ctx d splits spawns =
    thread_spawns ctx (bigsqcup (d :: splits)) spawns

  let common_joins ctx ds splits spawns = common_join ctx (bigsqcup ds) splits spawns

  let tf_loop var edge prev_node getl sidel getg sideg d =
    let ctx, r, spawns = common_ctx var edge prev_node d getl sidel getg sideg in
    common_join ctx (S.intrpt ctx) !r !spawns

  let tf_assign var edge prev_node lv e getl sidel getg sideg d =
    let ctx, r, spawns = common_ctx var edge prev_node d getl sidel getg sideg in
    common_join ctx (S.assign ctx lv e) !r !spawns

  let tf_vdecl var edge prev_node v getl sidel getg sideg d =
    let ctx, r, spawns = common_ctx var edge prev_node d getl sidel getg sideg in
    common_join ctx (S.vdecl ctx v) !r !spawns

  let normal_return r fd ctx sideg =
    let spawning_return = S.return ctx r fd in
    let nval = S.sync { ctx with local = spawning_return } `Return in
    nval

  let toplevel_kernel_return r fd ctx sideg =
    let st = if fd.svar.vname = MyCFG.dummy_func.svar.vname then ctx.local else S.return ctx r fd in
    let spawning_return = S.return {ctx with local = st} None MyCFG.dummy_func in
    let nval = S.sync { ctx with local = spawning_return } `Return in
    nval

  let tf_ret var edge prev_node ret fd getl sidel getg sideg d =
    let ctx, r, spawns = common_ctx var edge prev_node d getl sidel getg sideg in
    let d =
      if (CilType.Fundec.equal fd MyCFG.dummy_func ||
          List.mem fd.svar.vname (get_string_list "mainfun")) &&
         (get_bool "kernel" || get_string "ana.osek.oil" <> "")
      then toplevel_kernel_return ret fd ctx sideg
      else normal_return ret fd ctx sideg
    in
    common_join ctx d !r !spawns

  let tf_entry var edge prev_node fd getl sidel getg sideg d =
    (* Side effect function context here instead of at sidel to FunctionEntry,
       because otherwise context for main functions (entrystates) will be missing or pruned during postsolving. *)
    let c: unit -> S.C.t = snd var |> Obj.obj in
    side_context sideg fd (c ());
    let ctx, r, spawns = common_ctx var edge prev_node d getl sidel getg sideg in
    common_join ctx (S.body ctx fd) !r !spawns

  let tf_test var edge prev_node e tv getl sidel getg sideg d =
    let ctx, r, spawns = common_ctx var edge prev_node d getl sidel getg sideg in
    common_join ctx (S.branch ctx e tv) !r !spawns

  let tf_normal_call ctx lv e (f:fundec) args  getl sidel getg sideg =
    let combine (cd, fc, fd) =
      if M.tracing then M.traceli "combine" "local: %a\n" S.D.pretty cd;
      (* Extra sync in case function has multiple returns.
         Each `Return sync is done before joining, so joined value may be unsound.
         Since sync is normally done before tf (in common_ctx), simulate it here for fd. *)
      (* TODO: don't do this extra sync here *)
      let fd =
        (* TODO: more accurate ctx? *)
        let rec sync_ctx = { ctx with
            ask = (fun (type a) (q: a Queries.t) -> S.query sync_ctx q);
            local = fd;
            prev_node = Function f
          }
        in
        sync sync_ctx
      in
      if M.tracing then M.trace "combine" "function: %a\n" S.D.pretty fd;
      let r = S.combine {ctx with local = cd} lv e f args fc fd in
      if M.tracing then M.traceu "combine" "combined local: %a\n" S.D.pretty r;
      r
    in
    let paths = S.enter ctx lv f args in
    let paths = List.map (fun (c,v) -> (c, S.context f v, v)) paths in
    List.iter (fun (c,fc,v) -> if not (S.D.is_bot v) then sidel (FunctionEntry f, fc) v) paths;
    let paths = List.map (fun (c,fc,v) -> (c, fc, if S.D.is_bot v then v else getl (Function f, fc))) paths in
    let paths = List.filter (fun (c,fc,v) -> not (D.is_bot v)) paths in
    let paths = List.map (Tuple3.map2 Option.some) paths in
    if M.tracing then M.traceli "combine" "combining\n";
    let paths = List.map combine paths in
    let r = List.fold_left D.join (D.bot ()) paths in
    if M.tracing then M.traceu "combine" "combined: %a\n" S.D.pretty r;
    r

  let tf_special_call ctx lv f args = S.special ctx lv f args

  let tf_proc var edge prev_node lv e args getl sidel getg sideg d =
    let ctx, r, spawns = common_ctx var edge prev_node d getl sidel getg sideg in
    let functions =
      match e with
      | Lval (Var v, NoOffset) ->
        (* Handle statically known function call directly.
           Allows deactivating base. *)
        [v]
      | _ ->
        (* Depends on base for query. *)
        let ls = ctx.ask (Queries.EvalFunvar e) in
        Queries.LS.fold (fun ((x,_)) xs -> x::xs) ls []
    in
    let one_function f =
      match Cilfacade.find_varinfo_fundec f with
      | fd when LibraryFunctions.use_special f.vname ->
        M.warn "Using special for defined function %s" f.vname;
        tf_special_call ctx lv f args
      | fd ->
        tf_normal_call ctx lv e fd args getl sidel getg sideg
      | exception Not_found ->
        tf_special_call ctx lv f args
    in
    if [] = functions then
      d (* because LevelSliceLifter *)
    else
      let funs = List.map one_function functions in
      common_joins ctx funs !r !spawns

  let tf_asm var edge prev_node getl sidel getg sideg d =
    let ctx, r, spawns = common_ctx var edge prev_node d getl sidel getg sideg in
    common_join ctx (S.asm ctx) !r !spawns

  let tf_skip var edge prev_node getl sidel getg sideg d =
    let ctx, r, spawns = common_ctx var edge prev_node d getl sidel getg sideg in
    common_join ctx (S.skip ctx) !r !spawns

  let tf var getl sidel getg sideg prev_node edge d =
    begin match edge with
      | Assign (lv,rv) -> tf_assign var edge prev_node lv rv
      | VDecl (v)      -> tf_vdecl var edge prev_node v
      | Proc (r,f,ars) -> tf_proc var edge prev_node r f ars
      | Entry f        -> tf_entry var edge prev_node f
      | Ret (r,fd)     -> tf_ret var edge prev_node r fd
      | Test (p,b)     -> tf_test var edge prev_node p b
      | ASM (_, _, _)  -> tf_asm var edge prev_node (* TODO: use ASM fields for something? *)
      | Skip           -> tf_skip var edge prev_node
      | SelfLoop       -> tf_loop var edge prev_node
    end getl sidel getg sideg d

  let tf var getl sidel getg sideg prev_node (_,edge) d (f,t) =
    let old_loc  = !Tracing.current_loc in
    let old_loc2 = !Tracing.next_loc in
    Tracing.current_loc := f;
    Tracing.next_loc := t;
    Fun.protect ~finally:(fun () ->
        Tracing.current_loc := old_loc;
        Tracing.next_loc := old_loc2
      ) (fun () ->
        let d       = tf var getl sidel getg sideg prev_node edge d in
        d
      )

  let tf (v,c) (edges, u) pval getl sidel getg sideg =
    (* let pval = getl (u,c) in *)
    let _, locs = List.fold_right (fun (f,e) (t,xs) -> f, (f,t)::xs) edges (Node.location v,[]) in
    List.fold_left2 (|>) pval (List.map (tf (v,Obj.repr (fun () -> c)) getl sidel getg sideg u) edges) locs

  let tf (v,c) (e,u) pval getl sidel getg sideg =
    let old_node = !current_node in
    let old_context = !M.current_context in
    current_node := Some u;
    M.current_context := Some (Obj.repr c);
    Fun.protect ~finally:(fun () ->
        current_node := old_node;
        M.current_context := old_context
      ) (fun () ->
        let d       = tf (v,c) (e,u) pval getl sidel getg sideg in
        d
      )

  let system (v,c) =
    match v with
    | FunctionEntry _ ->
      None
    | _ ->
      let tf getl sidel getg sideg =
        let get_pval (_, u) = getl (u, c) in
        let tf' eu pval = tf (v,c) eu pval getl sidel getg sideg in

        match NodeH.find_option CfgTools.node_scc_global v with
        | Some scc when NodeH.mem scc.prev v && NodeH.length scc.prev = 1 ->
          (* Limited to loops with only one entry node. Otherwise unsound as is. *)
          (* TODO: Is it possible to do soundly for multi-entry loops? *)
<<<<<<< HEAD
          let stricts = NodeH.find_all scc.prev v in
          let pvals_stricts = List.map get_pval stricts in (* get pvals before executing any tf to maximize abort *)
          let xs_stricts = List.map2 tf' stricts pvals_stricts in
=======
          let stricts = NodeH.find_default scc.prev v [] in
          let xs_stricts = List.map tf' stricts in
>>>>>>> 51a61ee6
          if List.for_all S.D.is_bot xs_stricts then
            S.D.bot ()
          else
            let xs_strict = List.fold_left S.D.join (S.D.bot ()) xs_stricts in
            let equal = [%eq: (CilType.Location.t * Edge.t) list * Node.t] in
            let is_strict eu = List.exists (equal eu) stricts in
            let non_stricts = List.filter (neg is_strict) (Cfg.prev v) in
            let pvals_non_stricts = List.map get_pval non_stricts in (* get pvals before executing any tf to maximize abort *)
            let xs_non_stricts = List.map2 tf' non_stricts pvals_non_stricts in
            List.fold_left S.D.join xs_strict xs_non_stricts
        | _ ->
          let prevs = Cfg.prev v in
          let pvals = List.map get_pval prevs in (* get pvals before executing any tf to maximize abort *)
          let xs = List.map2 tf' prevs pvals in
          List.fold_left S.D.join (S.D.bot ()) xs
      in
      Some tf

  let iter_vars getl getg vq fl fg =
    (* vars for Spec *)
    let rec ctx =
      { ask    = (fun (type a) (q: a Queries.t) -> S.query ctx q)
      ; emit   = (fun _ -> failwith "Cannot \"emit\" in query context.")
      ; node   = MyCFG.dummy_node (* TODO maybe ask should take a node (which could be used here) instead of a location *)
      ; prev_node = MyCFG.dummy_node
      ; control_context = Obj.repr (fun () -> ctx_failwith "No context in query context.")
      ; context = (fun () -> ctx_failwith "No context in query context.")
      ; edge    = MyCFG.Skip
      ; local  = S.startstate Cil.dummyFunDec.svar (* bot and top both silently raise and catch Deadcode in DeadcodeLifter *)
      ; global = (fun g -> G.spec (getg (GVar.spec g)))
      ; presub  = (fun _ -> raise Not_found)
      ; postsub = (fun _ -> raise Not_found)
      ; spawn  = (fun v d    -> failwith "Cannot \"spawn\" in query context.")
      ; split  = (fun d es   -> failwith "Cannot \"split\" in query context.")
      ; sideg  = (fun v g    -> failwith "Cannot \"split\" in query context.")
      }
    in
    let f v = fg (GVar.spec (Obj.obj v)) in
    S.query ctx (IterSysVars (vq, f));

    (* node vars for locals *)
    match vq with
    | Node {node; fundec} ->
      let fd = Option.default_delayed (fun () -> Node.find_fundec node) fundec in
      let cs = G.contexts (getg (GVar.contexts fd)) in
      G.CSet.iter (fun c ->
          fl (node, c)
        ) cs
    | _ ->
      ()
end

(** Convert a non-incremental solver into an "incremental" solver.
    It will solve from scratch, perform standard postsolving and have no marshal data. *)
module EqIncrSolverFromEqSolver (Sol: GenericEqBoxSolver): GenericEqBoxIncrSolver =
  functor (Arg: IncrSolverArg) (S: EqConstrSys) (VH: Hashtbl.S with type key = S.v) ->
  struct
    module Sol = Sol (S) (VH)
    module Post = PostSolver.MakeList (PostSolver.ListArgFromStdArg (S) (VH) (Arg))

    type marshal = unit

    let solve box xs vs =
      let vh = Sol.solve box xs vs in
      Post.post xs vs vh;
      (vh, ())
  end

(** Combined variables so that we can also use the more common [EqConstrSys]
    that uses only one kind of a variable. *)
module Var2 (LV:VarType) (GV:VarType)
  : VarType
    with type t = [ `L of LV.t  | `G of GV.t ]
=
struct
  type t = [ `L of LV.t  | `G of GV.t ] [@@deriving eq, ord, hash]
  let relift = function
    | `L x -> `L (LV.relift x)
    | `G x -> `G (GV.relift x)

  let pretty_trace () = function
    | `L a -> LV.pretty_trace () a
    | `G a -> GV.pretty_trace () a

  let printXml f = function
    | `L a -> LV.printXml f a
    | `G a -> GV.printXml f a

  let var_id = function
    | `L a -> LV.var_id a
    | `G a -> GV.var_id a

  let node = function
    | `L a -> LV.node a
    | `G a -> GV.node a

  let is_write_only = function
    | `L a -> LV.is_write_only a
    | `G a -> GV.is_write_only a
end

(** Translate a [GlobConstrSys] into a [EqConstrSys] *)
module EqConstrSysFromGlobConstrSys (S:GlobConstrSys)
  : EqConstrSys   with type v = Var2(S.LVar)(S.GVar).t
                   and type d = Lattice.Lift2(S.G)(S.D)(Printable.DefaultNames).t
                   and module Var = Var2(S.LVar)(S.GVar)
                   and module Dom = Lattice.Lift2(S.G)(S.D)(Printable.DefaultNames)
=
struct
  module Var = Var2(S.LVar)(S.GVar)
  module Dom =
  struct
    include Lattice.Lift2(S.G)(S.D)(Printable.DefaultNames)
    let printXml f = function
      | `Lifted1 a -> S.G.printXml f a
      | `Lifted2 a -> S.D.printXml f a
      | (`Bot | `Top) as x -> printXml f x
  end
  let increment = S.increment
  type v = Var.t
  type d = Dom.t

  let box f x y = if Dom.leq y x then Dom.narrow x y else Dom.widen x (Dom.join x y)

  let getG = function
    | `Lifted1 x -> x
    | `Bot -> S.G.bot ()
    | `Top -> failwith "EqConstrSysFromGlobConstrSys.getG: global variable has top value"
    | `Lifted2 _ -> failwith "EqConstrSysFromGlobConstrSys.getG: global variable has local value"

  let getL = function
    | `Lifted2 x -> x
    | `Bot -> S.D.bot ()
    | `Top -> failwith "EqConstrSysFromGlobConstrSys.getL: local variable has top value"
    | `Lifted1 _ -> failwith "EqConstrSysFromGlobConstrSys.getL: local variable has global value"

  let l, g = (fun x -> `L x), (fun x -> `G x)
  let lD, gD = (fun x -> `Lifted2 x), (fun x -> `Lifted1 x)

  let conv f get set =
    f (getL % get % l) (fun x v -> set (l x) (lD v))
      (getG % get % g) (fun x v -> set (g x) (gD v))
    |> lD

  let system = function
    | `G _ -> None
    | `L x -> Option.map conv (S.system x)

  let iter_vars get vq f =
    S.iter_vars (getL % get % l) (getG % get % g) vq (f % l) (f % g)
end

(** Splits a [EqConstrSys] solution into a [GlobConstrSys] solution with given [Hashtbl.S] for the [EqConstrSys]. *)
module GlobConstrSolFromEqConstrSolBase (S: GlobConstrSys) (LH: Hashtbl.S with type key = S.LVar.t) (GH: Hashtbl.S with type key = S.GVar.t) (VH: Hashtbl.S with type key = Var2 (S.LVar) (S.GVar).t) =
struct
  let split_solution hm =
    let l' = LH.create 113 in
    let g' = GH.create 113 in
    let split_vars x d = match x with
      | `L x ->
        begin match d with
          | `Lifted2 d -> LH.replace l' x d
          (* | `Bot -> () *)
          (* Since Verify2 is broken and only checks existing keys, add it with local bottom value.
            This works around some cases, where Verify2 would not detect a problem due to completely missing variable. *)
          | `Bot -> LH.replace l' x (S.D.bot ())
          | `Top -> failwith "GlobConstrSolFromEqConstrSolBase.split_vars: local variable has top value"
          | `Lifted1 _ -> failwith "GlobConstrSolFromEqConstrSolBase.split_vars: local variable has global value"
        end
      | `G x ->
        begin match d with
          | `Lifted1 d -> GH.replace g' x d
          | `Bot -> ()
          | `Top -> failwith "GlobConstrSolFromEqConstrSolBase.split_vars: global variable has top value"
          | `Lifted2 _ -> failwith "GlobConstrSolFromEqConstrSolBase.split_vars: global variable has local value"
        end
    in
    VH.iter split_vars hm;
    (l', g')
end

(** Splits a [EqConstrSys] solution into a [GlobConstrSys] solution. *)
module GlobConstrSolFromEqConstrSol (S: GlobConstrSys) (LH: Hashtbl.S with type key = S.LVar.t) (GH: Hashtbl.S with type key = S.GVar.t) =
struct
  module S2 = EqConstrSysFromGlobConstrSys (S)
  module VH = Hashtbl.Make (S2.Var)

  include GlobConstrSolFromEqConstrSolBase (S) (LH) (GH) (VH)
end

(** Transforms a [GenericEqBoxIncrSolver] into a [GenericGlobSolver]. *)
module GlobSolverFromEqSolver (Sol:GenericEqBoxIncrSolverBase)
  : GenericGlobSolver
  = functor (S:GlobConstrSys) ->
    functor (LH:Hashtbl.S with type key=S.LVar.t) ->
    functor (GH:Hashtbl.S with type key=S.GVar.t) ->
    struct
      module EqSys = EqConstrSysFromGlobConstrSys (S)

      module VH : Hashtbl.S with type key=EqSys.v = Hashtbl.Make(EqSys.Var)
      module Sol' = Sol (EqSys) (VH)

      module Splitter = GlobConstrSolFromEqConstrSolBase (S) (LH) (GH) (VH) (* reuse EqSys and VH *)

      type marshal = Sol'.marshal

      let solve ls gs l =
        let vs = List.map (fun (x,v) -> `L x, `Lifted2 v) ls
                 @ List.map (fun (x,v) -> `G x, `Lifted1 v) gs in
        let sv = List.map (fun x -> `L x) l in
        let hm, solver_data = Sol'.solve EqSys.box vs sv in
        Splitter.split_solution hm, solver_data
    end


(** Add path sensitivity to a analysis *)
module PathSensitive2 (Spec:Spec)
  : Spec
    with type D.t = HoareDomain.Set(Spec.D).t
     and module G = Spec.G
     and module C = Spec.C
     and module V = Spec.V
=
struct
  module D =
  struct
    include HoareDomain.Set (Spec.D) (* TODO is it really worth it to check every time instead of just using sets and joining later? *)
    let name () = "PathSensitive (" ^ name () ^ ")"

    let printXml f x =
      let print_one x =
        BatPrintf.fprintf f "\n<path>%a</path>" Spec.D.printXml x
      in
      iter print_one x

    (* join elements in the same partition (specified by should_join) *)
    let join_reduce a =
      let rec loop js = function
        | [] -> js
        | x::xs -> let (j,r) = List.fold_left (fun (j,r) x ->
            if Spec.should_join x j then Spec.D.join x j, r else j, x::r
          ) (x,[]) xs in
          loop (j::js) r
      in
      apply_list (loop []) a

    let leq a b =
      leq a b || leq (join_reduce a) (join_reduce b)

    let binop op a b = op a b |> join_reduce

    let join = binop join
    let meet = binop meet
    let widen = binop widen
    let narrow = binop narrow

    let invariant c s = fold (fun x a ->
        Invariant.(a || Spec.D.invariant c x) (* TODO: || correct? *)
      ) s Invariant.none
  end

  module G = Spec.G
  module C = Spec.C
  module V = Spec.V

  let name () = "PathSensitive2("^Spec.name ()^")"

  type marshal = Spec.marshal
  let init = Spec.init
  let finalize = Spec.finalize

  let should_join x y = true

  let exitstate  v = D.singleton (Spec.exitstate  v)
  let startstate v = D.singleton (Spec.startstate v)
  let morphstate v d = D.map (Spec.morphstate v) d

  let call_descr = Spec.call_descr

  let context fd l =
    if D.cardinal l <> 1 then
      failwith "PathSensitive2.context must be called with a singleton set."
    else
      Spec.context fd @@ D.choose l

  let conv ctx x =
    let rec ctx' = { ctx with ask   = (fun (type a) (q: a Queries.t) -> Spec.query ctx' q)
                            ; local = x
                            ; split = (ctx.split % D.singleton) }
    in
    ctx'

  let map ctx f g =
    let h x xs =
      try D.add (g (f (conv ctx x))) xs
      with Deadcode -> xs
    in
    let d = D.fold h ctx.local (D.empty ()) in
    if D.is_bot d then raise Deadcode else d

  let fold' ctx f g h a =
    let k x a =
      try h a @@ g @@ f @@ conv ctx x
      with Deadcode -> a
    in
    D.fold k ctx.local a

  let assign ctx l e    = map ctx Spec.assign  (fun h -> h l e )
  let vdecl ctx v       = map ctx Spec.vdecl   (fun h -> h v)
  let body   ctx f      = map ctx Spec.body    (fun h -> h f   )
  let return ctx e f    = map ctx Spec.return  (fun h -> h e f )
  let branch ctx e tv   = map ctx Spec.branch  (fun h -> h e tv)
  let intrpt ctx        = map ctx Spec.intrpt  identity
  let asm ctx           = map ctx Spec.asm     identity
  let skip ctx          = map ctx Spec.skip    identity
  let special ctx l f a = map ctx Spec.special (fun h -> h l f a)

  let threadenter ctx lval f args =
    let g xs ys = (List.map (fun y -> D.singleton y) ys) @ xs in
    fold' ctx Spec.threadenter (fun h -> h lval f args) g []
  let threadspawn ctx lval f args fctx =
    let fd1 = D.choose fctx.local in
    map ctx Spec.threadspawn (fun h -> h lval f args (conv fctx fd1))

    let sync ctx reason = map ctx Spec.sync (fun h -> h reason)

  let query ctx (type a) (q: a Queries.t): a Queries.result =
    (* join results so that they are sound for all paths *)
    let module Result = (val Queries.Result.lattice q) in
    fold' ctx Spec.query identity (fun x f -> Result.join x (f q)) (Result.bot ())

  let enter ctx l f a =
    let g xs ys = (List.map (fun (x,y) -> D.singleton x, D.singleton y) ys) @ xs in
    fold' ctx Spec.enter (fun h -> h l f a) g []

  let combine ctx l fe f a fc d =
    assert (D.cardinal ctx.local = 1);
    let cd = D.choose ctx.local in
    let k x y =
      if M.tracing then M.traceli "combine" "function: %a\n" Spec.D.pretty x;
      try
        let r = Spec.combine (conv ctx cd) l fe f a fc x in
        if M.tracing then M.traceu "combine" "combined function: %a\n" Spec.D.pretty r;
        D.add r y
      with Deadcode ->
        if M.tracing then M.traceu "combine" "combined function: dead\n";
        y
    in
    let d = D.fold k d (D.bot ()) in
    if D.is_bot d then raise Deadcode else d
end

module DeadBranchLifter (S: Spec): Spec =
struct
  include S

  let name () = "DeadBranch (" ^ S.name () ^ ")"

  (* Two global invariants:
     1. S.V -> S.G  --  used for S
     2. node -> (exp -> flat bool)  --  used for warnings *)

  module V =
  struct
    include Printable.Either (S.V) (Node)
    let s x = `Left x
    let node x = `Right x
    let is_write_only = function
      | `Left x -> S.V.is_write_only x
      | `Right _ -> true
  end

  module EM = MapDomain.MapBot (Basetype.CilExp) (Basetype.Bools)

  module G =
  struct
    include Lattice.Lift2 (S.G) (EM) (Printable.DefaultNames)

    let s = function
      | `Bot -> S.G.bot ()
      | `Lifted1 x -> x
      | _ -> failwith "DeadBranchLifter.s"
    let node = function
      | `Bot -> EM.bot ()
      | `Lifted2 x -> x
      | _ -> failwith "DeadBranchLifter.node"
    let create_s s = `Lifted1 s
    let create_node node = `Lifted2 node

    let printXml f = function
      | `Lifted1 x -> S.G.printXml f x
      | `Lifted2 x -> BatPrintf.fprintf f "<analysis name=\"dead-branch\">%a</analysis>" EM.printXml x
      | x -> BatPrintf.fprintf f "<analysis name=\"dead-branch-lifter\">%a</analysis>" printXml x
  end

  let conv (ctx: (_, G.t, _, V.t) ctx): (_, S.G.t, _, S.V.t) ctx =
    { ctx with
      global = (fun v -> G.s (ctx.global (V.s v)));
      sideg = (fun v g -> ctx.sideg (V.s v) (G.create_s g));
    }

  let query ctx (type a) (q: a Queries.t): a Queries.result =
    match q with
    | WarnGlobal g ->
      let g: V.t = Obj.obj g in
      begin match g with
        | `Left g ->
          S.query (conv ctx) (WarnGlobal (Obj.repr g))
        | `Right g ->
          let em = G.node (ctx.global (V.node g)) in
          EM.iter (fun exp tv ->
              match tv with
              | `Lifted tv ->
                M.warn ~loc:(Node g) ~tags:[CWE (if tv then 571 else 570)] ~category:Deadcode "condition '%a' is always %B" d_exp exp tv
              | `Bot (* all branches dead? can happen at our inserted Neg(1)-s because no Pos(1) *)
              | `Top -> (* may be both true and false *)
                ()
            ) em;
      end
    | IterSysVars (vq, vf) ->
      (* vars for S *)
      let vf' x = vf (Obj.repr (V.s (Obj.obj x))) in
      S.query (conv ctx) (IterSysVars (vq, vf'));

      (* node vars for dead branches *)
      begin match vq with
        | Node {node; _} ->
          vf (Obj.repr (V.node node))
        | _ ->
          ()
      end
    | _ ->
      S.query (conv ctx) q


  let branch ctx = S.branch (conv ctx)

  let branch ctx exp tv =
    if !GU.postsolving then (
      try
        let r = branch ctx exp tv in
        (* branch is live *)
        ctx.sideg (V.node ctx.prev_node) (G.create_node (EM.singleton exp (`Lifted tv))); (* record expression with reached tv *)
        r
      with Deadcode ->
        (* branch is dead *)
        ctx.sideg (V.node ctx.prev_node) (G.create_node (EM.singleton exp `Bot)); (* record expression without reached tv *)
        raise Deadcode
    )
    else (
      ctx.sideg (V.node ctx.prev_node) (G.create_node (EM.bot ())); (* create global variable during solving, to allow postsolving leq hack to pass verify *)
      branch ctx exp tv
    )

  let assign ctx = S.assign (conv ctx)
  let vdecl ctx = S.vdecl (conv ctx)
  let enter ctx = S.enter (conv ctx)
  let body ctx = S.body (conv ctx)
  let return ctx = S.return (conv ctx)
  let combine ctx = S.combine (conv ctx)
  let special ctx = S.special (conv ctx)
  let threadenter ctx = S.threadenter (conv ctx)
  let threadspawn ctx lv f args fctx = S.threadspawn (conv ctx) lv f args (conv fctx)
  let sync ctx = S.sync (conv ctx)
  let skip ctx = S.skip (conv ctx)
  let asm ctx = S.asm (conv ctx)
  let intrpt ctx = S.intrpt (conv ctx)
end

module Compare
    (S:Spec)
    (Sys:GlobConstrSys with module LVar = VarF (S.C)
                        and module GVar = GVarF (S.V)
                        and module D = S.D
                        and module G = GVarG (S.G) (S.C))
    (LH:Hashtbl.S with type key=Sys.LVar.t)
    (GH:Hashtbl.S with type key=Sys.GVar.t)
=
struct
  open S
  module G = Sys.G

  module PP = Hashtbl.Make (Node)

  let compare_globals g1 g2 =
    let eq, le, gr, uk = ref 0, ref 0, ref 0, ref 0 in
    let f_eq () = incr eq in
    let f_le () = incr le in
    let f_gr () = incr gr in
    let f_uk () = incr uk in
    let f k v1 =
      let v2 = try GH.find g2 k with Not_found -> G.bot () in
      let b1 = G.leq v1 v2 in
      let b2 = G.leq v2 v1 in
      if b1 && b2 then
        f_eq ()
      else if b1 then begin
        if get_bool "solverdiffs" then
          ignore (Pretty.printf "Global %a is more precise using left:\n%a\n" Sys.GVar.pretty_trace k G.pretty_diff (v2,v1));
        f_le ()
      end else if b2 then begin
        if get_bool "solverdiffs" then
          ignore (Pretty.printf "Global %a is more precise using right:\n%a\n" Sys.GVar.pretty_trace k G.pretty_diff (v1,v2));
        f_gr ()
      end else begin
        if get_bool "solverdiffs" then (
          ignore (Pretty.printf "Global %a is incomparable (diff):\n%a\n" Sys.GVar.pretty_trace k G.pretty_diff (v1,v2));
          ignore (Pretty.printf "Global %a is incomparable (reverse diff):\n%a\n" Sys.GVar.pretty_trace k G.pretty_diff (v2,v1));
        );
        f_uk ()
      end
    in
    GH.iter f g1;
    Printf.printf "globals:\tequal = %d\tleft = %d\tright = %d\tincomparable = %d\n" !eq !le !gr !uk

  let compare_locals h1 h2 =
    let eq, le, gr, uk = ref 0, ref 0, ref 0, ref 0 in
    let f k v1 =
      if not (PP.mem h2 k) then () else
        let v2 = PP.find h2 k in
        let b1 = D.leq v1 v2 in
        let b2 = D.leq v2 v1 in
        if b1 && b2 then
          incr eq
        else if b1 then begin
          if get_bool "solverdiffs" then
            ignore (Pretty.printf "%a @@ %a is more precise using left:\n%a\n" Node.pretty_plain k CilType.Location.pretty (Node.location k) D.pretty_diff (v2,v1));
          incr le
        end else if b2 then begin
          if get_bool "solverdiffs" then
            ignore (Pretty.printf "%a @@ %a is more precise using right:\n%a\n" Node.pretty_plain k CilType.Location.pretty (Node.location k) D.pretty_diff (v1,v2));
          incr gr
        end else begin
          if get_bool "solverdiffs" then (
            ignore (Pretty.printf "%a @@ %a is incomparable (diff):\n%a\n" Node.pretty_plain k CilType.Location.pretty (Node.location k) D.pretty_diff (v1,v2));
            ignore (Pretty.printf "%a @@ %a is incomparable (reverse diff):\n%a\n" Node.pretty_plain k CilType.Location.pretty (Node.location k) D.pretty_diff (v2,v1));
          );
          incr uk
        end
    in
    PP.iter f h1;
    (* let k1 = Set.of_enum @@ PP.keys h1 in
    let k2 = Set.of_enum @@ PP.keys h2 in
    let o1 = Set.cardinal @@ Set.diff k1 k2 in
    let o2 = Set.cardinal @@ Set.diff k2 k1 in
    Printf.printf "locals: \tequal = %d\tleft = %d[%d]\tright = %d[%d]\tincomparable = %d\n" !eq !le o1 !gr o2 !uk *)
    Printf.printf "locals: \tequal = %d\tleft = %d\tright = %d\tincomparable = %d\n" !eq !le !gr !uk

  let compare_locals_ctx h1 h2 =
    let eq, le, gr, uk, no2, no1 = ref 0, ref 0, ref 0, ref 0, ref 0, ref 0 in
    let f_eq () = incr eq in
    let f_le () = incr le in
    let f_gr () = incr gr in
    let f_uk () = incr uk in
    let f k v1 =
      if not (LH.mem h2 k) then incr no2 else
        let v2 = LH.find h2 k in
        let b1 = D.leq v1 v2 in
        let b2 = D.leq v2 v1 in
        if b1 && b2 then
          f_eq ()
        else if b1 then begin
          if get_bool "solverdiffs" then
            ignore (Pretty.printf "%a is more precise using left:\n%a\n" Sys.LVar.pretty_trace k D.pretty_diff (v2,v1));
          f_le ()
        end else if b2 then begin
          if get_bool "solverdiffs" then
            ignore (Pretty.printf "%a is more precise using right:\n%a\n" Sys.LVar.pretty_trace k D.pretty_diff (v1,v2));
          f_gr ()
        end else begin
          if get_bool "solverdiffs" then (
            ignore (Pretty.printf "%a is incomparable (diff):\n%a\n" Sys.LVar.pretty_trace k D.pretty_diff (v1,v2));
            ignore (Pretty.printf "%a is incomparable (reverse diff):\n%a\n" Sys.LVar.pretty_trace k D.pretty_diff (v2,v1));
          );
          f_uk ()
        end
    in
    LH.iter f h1;
    let f k v2 =
      if not (LH.mem h1 k) then incr no1
    in
    LH.iter f h2;
    (* let k1 = Set.of_enum @@ PP.keys h1 in *)
    (* let k2 = Set.of_enum @@ PP.keys h2 in *)
    (* let o1 = Set.cardinal @@ Set.diff k1 k2 in *)
    (* let o2 = Set.cardinal @@ Set.diff k2 k1 in *)
    Printf.printf "locals_ctx:\tequal = %d\tleft = %d\tright = %d\tincomparable = %d\tno_ctx_in_right = %d\tno_ctx_in_left = %d\n" !eq !le !gr !uk !no2 !no1

  let compare (name1,name2) (l1,g1) (l2,g2) =
    let one_ctx (n,_) v h =
      PP.replace h n (try D.join v (PP.find h n) with Not_found -> v);
      h
    in
    (* these contain results where the contexts per node have been joined *)
    let h1 = PP.create 113 in
    let h2 = PP.create 113 in
    let _  = LH.fold one_ctx l1 h1 in
    let _  = LH.fold one_ctx l2 h2 in
    Printf.printf "\nComparing precision of %s (left) with %s (right) as GlobConstrSys:\n" name1 name2;
    compare_globals g1 g2;
    compare_locals h1 h2;
    compare_locals_ctx l1 l2;
    print_newline ();
end

module CompareEq (Sys: EqConstrSys) (VH: Hashtbl.S with type key = Sys.Var.t) =
struct
  module Var =
  struct
    include Printable.Std
    include Sys.Var

    let pretty = pretty_trace
    include Printable.SimplePretty (
      struct
        type nonrec t = t
        let pretty = pretty
      end
      )
  end
  module Compare = PrecCompare.MakeHashtbl (Var) (Sys.Dom) (VH)

  let compare (name1, name2) vh1 vh2 =
    Printf.printf "\nComparing precision of %s (left) with %s (right) as EqConstrSys:\n" name1 name2;
    let verbose = get_bool "solverdiffs" in
    let (_, msg) = Compare.compare ~verbose ~name1 vh1 ~name2 vh2 in
    ignore (Pretty.printf "Comparison summary: %t\n" (fun () -> msg));
    print_newline ();
end<|MERGE_RESOLUTION|>--- conflicted
+++ resolved
@@ -736,14 +736,9 @@
         | Some scc when NodeH.mem scc.prev v && NodeH.length scc.prev = 1 ->
           (* Limited to loops with only one entry node. Otherwise unsound as is. *)
           (* TODO: Is it possible to do soundly for multi-entry loops? *)
-<<<<<<< HEAD
-          let stricts = NodeH.find_all scc.prev v in
+          let stricts = NodeH.find_default scc.prev v [] in
           let pvals_stricts = List.map get_pval stricts in (* get pvals before executing any tf to maximize abort *)
           let xs_stricts = List.map2 tf' stricts pvals_stricts in
-=======
-          let stricts = NodeH.find_default scc.prev v [] in
-          let xs_stricts = List.map tf' stricts in
->>>>>>> 51a61ee6
           if List.for_all S.D.is_bot xs_stricts then
             S.D.bot ()
           else
