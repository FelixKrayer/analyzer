(** Symbolic lock-sets for use in per-element patterns. *)

module LF = LibraryFunctions
module LP = Exp.LockingPattern
module Exp = Exp.Exp
module VarEq = VarEq.Spec

module PS = SetDomain.ToppedSet (LP) (struct let topname = "All" end)

open Prelude.Ana
open Analyses

(* Note: This is currently more conservative than varEq --- but
   it should suffice for tests. *)
module Spec =
struct
  include Analyses.DefaultSpec

  exception Top

  module D = LockDomain.Symbolic
  module C = LockDomain.Symbolic

  let name () = "symb_locks"

  let startstate v = D.top ()
  let threadenter ctx lval f args = [D.top ()]
  let threadspawn ctx lval f args fctx = ctx.local
  let exitstate  v = D.top ()

  let branch ctx exp tv = ctx.local
  let body   ctx f = ctx.local

  let invalidate_exp ask exp st =
    D.filter (fun e -> not (VarEq.may_change ask exp e)) st

  let invalidate_lval ask lv st =
    invalidate_exp ask (mkAddrOf lv) st

  let assign ctx lval rval = invalidate_lval (Analyses.ask_of_ctx ctx) lval ctx.local

  let return ctx exp fundec =
    List.fold_right D.remove_var (fundec.sformals@fundec.slocals) ctx.local

  let enter ctx lval f args = [(ctx.local,ctx.local)]
  let combine ctx lval fexp f args fc st2 = st2

  let get_locks e st =
    let add_perel x xs =
      match LP.from_exps e x with
      | Some x -> PS.add x xs
      | None -> xs
    in
    D.fold add_perel st (PS.empty ())

  let get_all_locks (ask: Queries.ask) e st : PS.t =
    let exps =
      match ask.f (Queries.EqualSet e) with
      | a when not (Queries.ES.is_bot a) -> Queries.ES.add e a
      | _ -> Queries.ES.singleton e
    in
    let add_locks x xs = PS.union (get_locks x st) xs in
    Queries.ES.fold add_locks exps (PS.empty ())

  let same_unknown_index (ask: Queries.ask) exp slocks =
    let uk_index_equal i1 i2 = ask.f (Queries.MustBeEqual (i1, i2)) in
    let lock_index ei ee x xs =
      match Exp.one_unknown_array_index x with
      | Some (true, i, e) when uk_index_equal ei i ->
        PS.add (zero, ee, e) xs
      | _ -> xs
    in
    match Exp.one_unknown_array_index exp with
    | Some (_, i, e) -> D.fold (lock_index i e) slocks (PS.empty ())
    | _ -> PS.empty ()

  let special ctx lval f arglist =
    match (LF.find f.vname).special arglist, f.vname with
    | Lock _, _ ->
      D.add (Analyses.ask_of_ctx ctx) (List.hd arglist) ctx.local
    | Unlock _, _ ->
      D.remove (Analyses.ask_of_ctx ctx) (List.hd arglist) ctx.local
    | Unknown, "ZSTD_customFree" -> (* only used with extraspecials *)
      ctx.local
    | Unknown, fn when VarEq.safe_fn fn ->
      Messages.warn "Assume that %s does not change lockset." fn;
      ctx.local
<<<<<<< HEAD
    | Unknown, x -> begin
=======
    | `Unknown x -> begin (* TODO: _ ? *)
>>>>>>> c55c2a9d
        let st =
          match lval with
          | Some lv -> invalidate_lval (Analyses.ask_of_ctx ctx) lv ctx.local
          | None -> ctx.local
        in
        let write_args =
<<<<<<< HEAD
          LibraryDesc.Accesses.old' (LF.find x).accs `Write arglist
=======
          match LF.get_invalidate_action f.vname with
          | Some fnc -> fnc `Write arglist
          | None ->
            if GobConfig.get_bool "sem.unknown_function.invalidate.args" then
              arglist
            else
              []
>>>>>>> c55c2a9d
        in
        List.fold_left (fun st e -> invalidate_exp (Analyses.ask_of_ctx ctx) e st) st write_args
      end
    | _, _ ->
      ctx.local


  let rec conv_const_offset x =
    match x with
    | NoOffset    -> `NoOffset

    | Index (Const  (CInt (i,ikind,s)),o) -> `Index (IntDomain.of_const (i,ikind,s), conv_const_offset o)
    | Index (_,o) -> `Index (ValueDomain.IndexDomain.top (), conv_const_offset o)
    | Field (f,o) -> `Field (f, conv_const_offset o)

  module A =
  struct
    module E = struct
      include Printable.Either (CilType.Offset) (ValueDomain.Addr)

      let pretty () = function
        | `Left o -> Pretty.dprintf "p-lock:%a" (d_offset (text "*")) o
        | `Right addr -> Pretty.dprintf "i-lock:%a" ValueDomain.Addr.pretty addr

      include Printable.SimplePretty (
        struct
          type nonrec t = t
          let pretty = pretty
        end
        )
    end
    include SetDomain.Make (E)

    let name () = "symblock"
    let may_race lp lp2 = is_empty @@ inter lp lp2
    let should_print lp = not (is_empty lp)
  end

  let add_per_element_access ctx e rw =
    (* Per-element returns a triple of exps, first are the "element" pointers,
       in the second and third positions are the respectively access and mutex.
       Access and mutex expressions have exactly the given "elements" as "prefixes".

       To know if a access-mutex pair matches our per-element pattern we listify
       the offset (adding dereferencing to our special offset type). Then we take
       the longest common prefix till a dereference and check if the rest is "concrete".
    *)
    let one_perelem (e,a,l) xs =
      (* ignore (printf "one_perelem (%a,%a,%a)\n" Exp.pretty e Exp.pretty a Exp.pretty l); *)
      match Exp.fold_offs (Exp.replace_base (dummyFunDec.svar,`NoOffset) e l) with
      | Some (v, o) ->
        (* ignore (printf "adding lock %s\n" l); *)
        A.add (`Left o) xs
      | None -> xs
    in
    (* Array lockstep also returns a triple of exps. Second and third elements in
       triples are access and mutex exps. Common index is replaced with *.
       First element is unused.

       To find if this pattern matches, we try to separate the base variable and
       the index from both -- access exp and mutex exp. We check if indexes match
       and the rest is concrete. Then replace the common index with *. *)
    let one_lockstep (_,a,m) xs =
      match m with
      | AddrOf (Var v,o) ->
        let lock = ValueDomain.Addr.from_var_offset (v, conv_const_offset o) in
        A.add (`Right lock) xs
      | _ ->
        Messages.warn "Internal error: found a strange lockstep pattern.";
        xs
    in
    let do_perel e xs =
      match get_all_locks (Analyses.ask_of_ctx ctx) e ctx.local with
      | a
        when not (PS.is_top a || PS.is_empty a)
        -> PS.fold one_perelem a xs
      | _ -> xs
    in
    let do_lockstep e xs =
      match same_unknown_index (Analyses.ask_of_ctx ctx) e ctx.local with
      | a
        when not (PS.is_top a || PS.is_empty a)
        -> PS.fold one_lockstep a xs
      | _ -> xs
    in
    let matching_exps =
      Queries.ES.meet
        (match ctx.ask (Queries.EqualSet e) with
         | es when not (Queries.ES.is_top es || Queries.ES.is_empty es)
           -> Queries.ES.add e es
         | _ -> Queries.ES.singleton e)
        (match ctx.ask (Queries.Regions e) with
         | ls when not (Queries.LS.is_top ls || Queries.LS.is_empty ls)
           -> let add_exp x xs =
                try Queries.ES.add (Lval.CilLval.to_exp x) xs
                with Lattice.BotValue -> xs
           in begin
             try Queries.LS.fold add_exp ls (Queries.ES.singleton e)
             with Lattice.TopValue -> Queries.ES.top () end
         | _ -> Queries.ES.singleton e)
    in
    Queries.ES.fold do_lockstep matching_exps
      (Queries.ES.fold do_perel matching_exps (A.empty ()))

  let access ctx (a: Queries.access) =
    match a with
    | Point ->
      A.empty ()
    | Memory {exp = e; _} ->
      add_per_element_access ctx e false
end

let _ =
  MCP.register_analysis (module Spec : MCPSpec)<|MERGE_RESOLUTION|>--- conflicted
+++ resolved
@@ -85,28 +85,14 @@
     | Unknown, fn when VarEq.safe_fn fn ->
       Messages.warn "Assume that %s does not change lockset." fn;
       ctx.local
-<<<<<<< HEAD
-    | Unknown, x -> begin
-=======
-    | `Unknown x -> begin (* TODO: _ ? *)
->>>>>>> c55c2a9d
+    | Unknown, x -> begin (* TODO: _ ? *)
         let st =
           match lval with
           | Some lv -> invalidate_lval (Analyses.ask_of_ctx ctx) lv ctx.local
           | None -> ctx.local
         in
         let write_args =
-<<<<<<< HEAD
           LibraryDesc.Accesses.old' (LF.find x).accs `Write arglist
-=======
-          match LF.get_invalidate_action f.vname with
-          | Some fnc -> fnc `Write arglist
-          | None ->
-            if GobConfig.get_bool "sem.unknown_function.invalidate.args" then
-              arglist
-            else
-              []
->>>>>>> c55c2a9d
         in
         List.fold_left (fun st e -> invalidate_exp (Analyses.ask_of_ctx ctx) e st) st write_args
       end
