--- conflicted
+++ resolved
@@ -126,13 +126,8 @@
 # TODO: manually reordered to avoid opam pin crash: https://github.com/ocaml/opam/issues/4936
 pin-depends: [
   [
-<<<<<<< HEAD
-    "goblint-cil.2.0.0"
-    "git+https://github.com/goblint/cil.git#0c2c4ce626b6444a211fd5a4531f6a4c71ce5f9a"
-=======
     "goblint-cil.2.0.1"
     "git+https://github.com/goblint/cil.git#5a3b7bb7f4d9b67678826ab7698f8a9048891553"
->>>>>>> c25dd942
   ]
   [
     "apron.v0.9.13"
