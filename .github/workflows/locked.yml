name: locked

on:
  push:
  pull_request:

  workflow_dispatch:

  schedule:
    # nightly
    - cron: '31 1 * * *' # 01:31 UTC, 02:31/03:31 Munich, 03:31/04:31 Tartu
    # GitHub Actions load is high at minute 0, so avoid that

jobs:
  regression:
    strategy:
      fail-fast: false
      matrix:
        os:
          - ubuntu-latest
          - macos-latest
        ocaml-compiler:
          - ocaml-variants.4.14.0+options,ocaml-option-flambda # matches opam lock file
          # don't add any other because they won't be used

    runs-on: ${{ matrix.os }}

    env:
      OCAMLRUNPARAM: b

    steps:
      - name: Checkout code
        uses: actions/checkout@v4

      - name: Set up OCaml ${{ matrix.ocaml-compiler }}
        env:
          # otherwise setup-ocaml pins non-locked dependencies
          # https://github.com/ocaml/setup-ocaml/issues/166
          OPAMLOCKED: locked
        uses: ocaml/setup-ocaml@v2
        with:
          ocaml-compiler: ${{ matrix.ocaml-compiler }}
          opam-depext-flags: --with-test # doesn't work (https://github.com/ocaml/opam/issues/5836)

      - name: Install graph-easy # TODO: remove if depext --with-test works
        if: ${{ matrix.os == 'ubuntu-latest' }}
        run: sudo apt install -y libgraph-easy-perl

      - name: Install dependencies
        run: opam install . --deps-only --locked --with-test

      - name: Build
        run: ./make.sh nat

      - name: Download Linux headers
        run: ./make.sh headers

<<<<<<< HEAD
      - name: Test apron regression # skipped by default but CI has apron, so explicitly test group (which ignores skipping -- it's now a feature!)
        run: |
          ruby scripts/update_suite.rb group apron -s
          ruby scripts/update_suite.rb group apron2 -s

      - name: Test apron octagon regression # skipped by default but CI has apron, so explicitly test group (which ignores skipping -- it's now a feature!)
        run: ruby scripts/update_suite.rb group octagon -s

      - name: Test apron affeq regression # skipped by default but CI has apron, so explicitly test group (which ignores skipping -- it's now a feature!)
        run: ruby scripts/update_suite.rb group affeq -s

      - name: Test apron regression (Mukherjee et. al  SAS '17 paper') # skipped by default but CI has apron, so explicitly test group (which ignores skipping -- it's now a feature!)
        run: ruby scripts/update_suite.rb group apron-mukherjee -s

      - name: Test lin2vareq regression # skipped by default but CI has apron, so explicitly test group (which ignores skipping -- it's now a feature!)
        run: ruby scripts/update_suite.rb group lin2vareq -s

      - name: Test apron termination regression # skipped by default but CI has apron, so explicitly test group (which ignores skipping -- it's now a feature!)
        run: ruby scripts/update_suite.rb group termination -s

      - name: Test regression cram
        run: opam exec -- dune runtest tests/regression

      - name: Test incremental cram
        run: opam exec -- dune runtest tests/incremental

      - name: Test unit
        run: opam exec -- dune runtest unittest

      - name: Test incremental regression
        run: ruby scripts/update_suite.rb -i

      - name: Test incremental regression with cfg comparison
        run: ruby scripts/update_suite.rb -c
=======
      - name: Test
        run: opam exec -- dune runtest
>>>>>>> 32fc1cd3

      - uses: actions/upload-artifact@v4
        if: always()
        with:
          name: suite_result-${{ matrix.os }}
          path: tests/suite_result/

  extraction:
    if: ${{ github.event_name == 'workflow_dispatch' || github.event_name == 'schedule' }}

    strategy:
      fail-fast: false
      matrix:
        os:
          - ubuntu-latest
        ocaml-compiler:
          - ocaml-variants.4.14.0+options,ocaml-option-flambda # matches opam lock file
          # don't add any other because they won't be used

    runs-on: ${{ matrix.os }}

    steps:
      - name: Checkout code
        uses: actions/checkout@v4

      - name: Set up OCaml ${{ matrix.ocaml-compiler }}
        env:
          # otherwise setup-ocaml pins non-locked dependencies
          # https://github.com/ocaml/setup-ocaml/issues/166
          OPAMLOCKED: locked
        uses: ocaml/setup-ocaml@v2
        with:
          ocaml-compiler: ${{ matrix.ocaml-compiler }}
          opam-depext-flags: --with-test # doesn't work (https://github.com/ocaml/opam/issues/5836)

      - name: Install graph-easy # TODO: remove if depext --with-test works
        if: ${{ matrix.os == 'ubuntu-latest' }}
        run: sudo apt install -y libgraph-easy-perl

      - name: Install spin
        run: sudo apt-get -y install spin

      - name: Install dependencies
        run: opam install . --deps-only --locked --with-test

      - name: Build
        run: ./make.sh nat

      - name: Test extraction
        run: opam exec -- dune runtest tests/extraction


  gobview:
    strategy:
      fail-fast: false
      matrix:
        os:
          - ubuntu-latest
        ocaml-compiler:
          - ocaml-variants.4.14.0+options,ocaml-option-flambda # matches opam lock file
          # don't add any other because they won't be used
        node-version:
          - 14

    runs-on: ${{ matrix.os }}

    steps:
      - name: Checkout code
        uses: actions/checkout@v4

      - name: Set up OCaml ${{ matrix.ocaml-compiler }}
        env:
          # otherwise setup-ocaml pins non-locked dependencies
          # https://github.com/ocaml/setup-ocaml/issues/166
          OPAMLOCKED: locked
        uses: ocaml/setup-ocaml@v2
        with:
          ocaml-compiler: ${{ matrix.ocaml-compiler }}

      - name: Set up Node.js ${{ matrix.node-version }}
        uses: actions/setup-node@v4
        with:
          node-version: ${{ matrix.node-version }}

      - name: Install dependencies
        run: opam install . --deps-only --locked

      - name: Setup Gobview
        run: ./make.sh setup_gobview

      - name: Build
        run: ./make.sh nat

      - name: Build Gobview
        run: ./make.sh view

      - name: Install selenium
        run: pip3 install selenium webdriver-manager

      - name: Test Gobview
        run: |
          python3 scripts/test-gobview.py<|MERGE_RESOLUTION|>--- conflicted
+++ resolved
@@ -55,45 +55,8 @@
       - name: Download Linux headers
         run: ./make.sh headers
 
-<<<<<<< HEAD
-      - name: Test apron regression # skipped by default but CI has apron, so explicitly test group (which ignores skipping -- it's now a feature!)
-        run: |
-          ruby scripts/update_suite.rb group apron -s
-          ruby scripts/update_suite.rb group apron2 -s
-
-      - name: Test apron octagon regression # skipped by default but CI has apron, so explicitly test group (which ignores skipping -- it's now a feature!)
-        run: ruby scripts/update_suite.rb group octagon -s
-
-      - name: Test apron affeq regression # skipped by default but CI has apron, so explicitly test group (which ignores skipping -- it's now a feature!)
-        run: ruby scripts/update_suite.rb group affeq -s
-
-      - name: Test apron regression (Mukherjee et. al  SAS '17 paper') # skipped by default but CI has apron, so explicitly test group (which ignores skipping -- it's now a feature!)
-        run: ruby scripts/update_suite.rb group apron-mukherjee -s
-
-      - name: Test lin2vareq regression # skipped by default but CI has apron, so explicitly test group (which ignores skipping -- it's now a feature!)
-        run: ruby scripts/update_suite.rb group lin2vareq -s
-
-      - name: Test apron termination regression # skipped by default but CI has apron, so explicitly test group (which ignores skipping -- it's now a feature!)
-        run: ruby scripts/update_suite.rb group termination -s
-
-      - name: Test regression cram
-        run: opam exec -- dune runtest tests/regression
-
-      - name: Test incremental cram
-        run: opam exec -- dune runtest tests/incremental
-
-      - name: Test unit
-        run: opam exec -- dune runtest unittest
-
-      - name: Test incremental regression
-        run: ruby scripts/update_suite.rb -i
-
-      - name: Test incremental regression with cfg comparison
-        run: ruby scripts/update_suite.rb -c
-=======
       - name: Test
         run: opam exec -- dune runtest
->>>>>>> 32fc1cd3
 
       - uses: actions/upload-artifact@v4
         if: always()
