--- conflicted
+++ resolved
@@ -73,13 +73,8 @@
   let special ctx r f args =
     D.lift @@ S.special (conv ctx) r f args
 
-<<<<<<< HEAD
-  let combine ctx ?(longjmpthrough = false) r fe f args fc es =
-    D.lift @@ S.combine (conv ctx) ~longjmpthrough r fe f args fc (D.unlift es)
-=======
-  let combine ctx r fe f args fc es f_ask =
-    D.lift @@ S.combine (conv ctx) r fe f args fc (D.unlift es) f_ask
->>>>>>> fe667243
+  let combine ctx ?(longjmpthrough = false) r fe f args fc es f_ask =
+    D.lift @@ S.combine (conv ctx) ~longjmpthrough r fe f args fc (D.unlift es) f_ask
 
   let threadenter ctx lval f args =
     List.map D.lift @@ S.threadenter (conv ctx) lval f args
@@ -157,13 +152,8 @@
   let special ctx r f args =
     S.special (conv ctx) r f args
 
-<<<<<<< HEAD
-  let combine ctx ?(longjmpthrough = false) r fe f args fc es =
-    S.combine (conv ctx) ~longjmpthrough r fe f args (Option.map C.unlift fc) es
-=======
-  let combine ctx r fe f args fc es f_ask =
-    S.combine (conv ctx) r fe f args (Option.map C.unlift fc) es f_ask
->>>>>>> fe667243
+  let combine ctx ?(longjmpthrough = false) r fe f args fc es f_ask =
+    S.combine (conv ctx) ~longjmpthrough r fe f args (Option.map C.unlift fc) es f_ask
 
   let threadenter ctx lval f args =
     S.threadenter (conv ctx) lval f args
@@ -240,11 +230,7 @@
   let asm ctx         = lift_fun ctx (lift ctx) S.asm    identity
   let skip ctx        = lift_fun ctx (lift ctx) S.skip   identity
   let special ctx r f args        = lift_fun ctx (lift ctx) S.special ((|>) args % (|>) f % (|>) r)
-<<<<<<< HEAD
-  let combine' ctx ?(longjmpthrough = false) r fe f args fc es = lift_fun ctx (lift ctx) S.combine (fun p -> p ~longjmpthrough r fe f args fc (fst es))
-=======
-  let combine' ctx r fe f args fc es f_ask = lift_fun ctx (lift ctx) S.combine (fun p -> p r fe f args fc (fst es) f_ask)
->>>>>>> fe667243
+  let combine' ctx ?(longjmpthrough = false) r fe f args fc es f_ask = lift_fun ctx (lift ctx) S.combine (fun p -> p ~longjmpthrough r fe f args fc (fst es) f_ask)
 
   let threadenter ctx lval f args = lift_fun ctx (List.map lift_start_level) S.threadenter ((|>) args % (|>) f % (|>) lval)
   let threadspawn ctx lval f args fctx = lift_fun ctx (lift ctx) S.threadspawn ((|>) (conv fctx) % (|>) args % (|>) f % (|>) lval)
@@ -273,21 +259,13 @@
     else
       enter' {ctx with local=(d, sub1 l)} r f args
 
-<<<<<<< HEAD
-  let combine ctx ?(longjmpthrough = false) r fe f args fc es =
-=======
-  let combine ctx r fe f args fc es f_ask =
->>>>>>> fe667243
+  let combine ctx ?(longjmpthrough = false) r fe f args fc es f_ask =
     let (d,l) = ctx.local in
     let l = add1 l in
     if leq0 l then
       (d, l)
     else
-<<<<<<< HEAD
-      let d',_ = combine' ctx ~longjmpthrough r fe f args fc es in
-=======
-      let d',_ = combine' ctx r fe f args fc es f_ask in
->>>>>>> fe667243
+      let d',_ = combine' ctx ~longjmpthrough r fe f args fc es f_ask in
       (d', l)
 
   let query ctx (type a) (q: a Queries.t): a Queries.result =
@@ -400,15 +378,11 @@
     S.enter (conv ctx) r f args
     |> List.map (fun (c,v) -> (c,m), d' v) (* c: caller, v: callee *)
 
-<<<<<<< HEAD
   let paths_as_set ctx =
     let m = snd ctx.local in
     S.paths_as_set (conv ctx) |> List.map (fun v -> (v,m))
 
-  let combine ctx ?(longjmpthrough = false) r fe f args fc es = lift_fun ctx S.combine (fun p -> p ~longjmpthrough r fe f args fc (fst es))
-=======
-  let combine ctx r fe f args fc es f_ask = lift_fun ctx S.combine (fun p -> p r fe f args fc (fst es) f_ask)
->>>>>>> fe667243
+  let combine ctx ?(longjmpthrough = false) r fe f args fc es f_ask = lift_fun ctx S.combine (fun p -> p ~longjmpthrough r fe f args fc (fst es) f_ask)
 end
 
 
@@ -470,11 +444,7 @@
   let asm ctx         = lift_fun ctx D.lift   S.asm    identity           `Bot
   let skip ctx        = lift_fun ctx D.lift   S.skip   identity           `Bot
   let special ctx r f args       = lift_fun ctx D.lift S.special ((|>) args % (|>) f % (|>) r)        `Bot
-<<<<<<< HEAD
-  let combine ctx ?(longjmpthrough = false) r fe f args fc es = lift_fun ctx D.lift S.combine (fun p -> p ~longjmpthrough r fe f args fc (D.unlift es)) `Bot
-=======
-  let combine ctx r fe f args fc es f_ask = lift_fun ctx D.lift S.combine (fun p -> p r fe f args fc (D.unlift es) f_ask) `Bot
->>>>>>> fe667243
+  let combine ctx ?(longjmpthrough = false) r fe f args fc es f_ask = lift_fun ctx D.lift S.combine (fun p -> p ~longjmpthrough r fe f args fc (D.unlift es) f_ask) `Bot
 
   let threadenter ctx lval f args = lift_fun ctx (List.map D.lift) S.threadenter ((|>) args % (|>) f % (|>) lval) []
   let threadspawn ctx lval f args fctx = lift_fun ctx D.lift S.threadspawn ((|>) (conv fctx) % (|>) args % (|>) f % (|>) lval) `Bot
@@ -663,16 +633,12 @@
     let ctx, r, spawns = common_ctx var edge prev_node d getl sidel getg sideg in
     common_join ctx (S.branch ctx e tv) !r !spawns
 
-<<<<<<< HEAD
-  let tf_normal_call ctx lv e (f:fundec) args  getl sidel getg sideg =
+  let tf_normal_call ctx lv e (f:fundec) args getl sidel getg sideg =
     let jmptarget = function
       | Statement s -> LongjmpTo s
       | _ -> failwith "should not happen"
     in
     let current_fundec = Node.find_fundec ctx.node in
-=======
-  let tf_normal_call ctx lv e (f:fundec) args getl sidel getg sideg =
->>>>>>> fe667243
     let combine (cd, fc, fd) =
       if M.tracing then M.traceli "combine" "local: %a\n" S.D.pretty cd;
       (* Extra sync in case function has multiple returns.
@@ -719,7 +685,7 @@
            | Statement { skind = Instr [Call (setjmplval, _, setjmpargs,_, _)] ;_ } ->
              let fd' = S.return ctx_fd None f in
              (* Using f from called function on purpose here! Needed? *)
-             let value = S.combine ctx_cd setjmplval (Cil.one) f setjmpargs fc fd' in
+             let value = S.combine ctx_cd setjmplval (Cil.one) f setjmpargs fc fd' (Analyses.ask_of_ctx ctx_fd) in
              sidel (jmptarget targetnode, ctx.context ()) value
            (* No need to propagate this outwards here, the set of valid longjumps is part of the context, we can never have the same context setting the longjmp multiple times *)
            | _ -> failwith "target of longjmp is node that is not a call to setjmp!")
@@ -735,7 +701,7 @@
              (* Globals are non-problematic here, as they are always carried around without any issues! *)
              (* A combine call is mostly needed to ensure locals have appropriate values. *)
              let fd' = S.return ctx_fd None f in
-             let value = S.combine ctx_cd ~longjmpthrough:true None (Cil.one) f [] None fd' in
+             let value = S.combine ctx_cd ~longjmpthrough:true None (Cil.one) f [] None fd' (Analyses.ask_of_ctx ctx_fd) in
              sidel (LongjmpFromFunction current_fundec, ctx.context ()) value)
       in
       List.iter (handle_longjmp (snd targets)) (JmpBufDomain.JmpBufSet.elements (fst targets))
@@ -1354,26 +1320,18 @@
     let g xs ys = (List.map (fun (x,y) -> D.singleton x, D.singleton y) ys) @ xs in
     fold' ctx Spec.enter (fun h -> h l f a) g []
 
-<<<<<<< HEAD
   let paths_as_set ctx =
     (* Path-sensitivity is only here, not below! *)
     let elems = D.elements ctx.local in
     List.map (D.singleton) elems
 
-  let combine ctx ?(longjmpthrough = false) l fe f a fc d =
-=======
-  let combine ctx l fe f a fc d f_ask =
->>>>>>> fe667243
+  let combine ctx ?(longjmpthrough = false) l fe f a fc d f_ask =
     assert (D.cardinal ctx.local = 1);
     let cd = D.choose ctx.local in
     let k x y =
       if M.tracing then M.traceli "combine" "function: %a\n" Spec.D.pretty x;
       try
-<<<<<<< HEAD
-        let r = Spec.combine (conv ctx cd) ~longjmpthrough l fe f a fc x in
-=======
-        let r = Spec.combine (conv ctx cd) l fe f a fc x f_ask in
->>>>>>> fe667243
+        let r = Spec.combine (conv ctx cd) ~longjmpthrough l fe f a fc x f_ask in
         if M.tracing then M.traceu "combine" "combined function: %a\n" Spec.D.pretty r;
         D.add r y
       with Deadcode ->
