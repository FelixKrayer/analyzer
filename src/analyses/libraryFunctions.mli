(** This allows us to query information about library functions. *)

open Prelude.Ana

val add_lib_funs : string list -> unit
(* can't use Base.Main.store b/c of circular build - this is painful... *)
val add_effects : (string -> Cil.exp list -> (Cil.lval * ValueDomain.Compound.t) list option) -> unit
val effects_for : string -> Cil.exp list -> (Cil.lval * ValueDomain.Compound.t) list list

val use_special : string -> bool
(** This is for when we need to use special transfer function on functions calls that have definitions.
*)

<<<<<<< HEAD
val osek_renames : bool ref
val is_safe_uncalled : string -> bool

(** Find library function descriptor for function. *)
val find: Cil.varinfo -> LibraryDesc.t
=======
val is_safe_uncalled : string -> bool
>>>>>>> 26dd0bf3
<|MERGE_RESOLUTION|>--- conflicted
+++ resolved
@@ -11,12 +11,7 @@
 (** This is for when we need to use special transfer function on functions calls that have definitions.
 *)
 
-<<<<<<< HEAD
-val osek_renames : bool ref
 val is_safe_uncalled : string -> bool
 
 (** Find library function descriptor for function. *)
-val find: Cil.varinfo -> LibraryDesc.t
-=======
-val is_safe_uncalled : string -> bool
->>>>>>> 26dd0bf3
+val find: Cil.varinfo -> LibraryDesc.t