--- conflicted
+++ resolved
@@ -27,11 +27,7 @@
   let show e =
     match e with
     | ArrayOutOfBounds e -> Printf.sprintf "[Array out of bounds] %s" (ArrayOOB.show e)
-<<<<<<< HEAD
     | NullPointerDereference -> "[dereferencing of null]"
-=======
-    | NullPointerDereference -> "[Null pointer dereference]"
->>>>>>> 4214c5e5
     | UseAfterFree -> "[Use After Free]"
 end
 
@@ -72,9 +68,6 @@
     | Race
     | Array of ArrayEvent.t
     | Cast of CastEvent.t
-<<<<<<< HEAD
-    | Unknown
-=======
     | Unknown of string
     | Debug of string
 
@@ -90,7 +83,6 @@
 
   let should_warn e =
     get_bool ("dbg.warn." ^ (to_string e))
->>>>>>> 4214c5e5
 
   let show e =
     match e with
@@ -99,23 +91,13 @@
     | Race -> "[Race]"
     | Array _ -> "[Array]"
     | Cast _ -> "[Cast]"
-<<<<<<< HEAD
-    | Unknown -> "[Unknown]"
-=======
     | Unknown msg -> Printf.sprintf "[Unknown] %s" msg
     | Debug msg -> Printf.sprintf "[Debug] %s" msg
->>>>>>> 4214c5e5
 end
 
 module Certainty = struct
   type t = May | Must
 
-<<<<<<< HEAD
-  let show c =
-    match c with
-    | May -> "MAY"
-    | Must -> "MUST"
-=======
   let to_string e =
     match e with
     | May -> "may"
@@ -128,24 +110,12 @@
     match c with
     | May -> "[MAY]"
     | Must -> "[MUST]"
->>>>>>> 4214c5e5
 end
 
 module LogEvent =
 struct
   type t = {
     event_type : EventType.t;
-<<<<<<< HEAD
-    certainty: Certainty.t
-  }
-
-  let may e = {event_type = e; certainty = Certainty.May}
-  let must e = {event_type = e; certainty = Certainty.Must}
-
-  let create e c = {event_type = e; certainty = c}
-  let show {event_type; certainty} =
-    Printf.sprintf "[%s] %s" (Certainty.show certainty) (EventType.show event_type)
-=======
     certainty: Certainty.t option
   }
 
@@ -162,7 +132,6 @@
       | None -> ""
     in
     Printf.sprintf "%s%s" certainty_str (EventType.show event_type)
->>>>>>> 4214c5e5
 end
 
 exception Bailure of string
@@ -330,28 +299,4 @@
 let debug_each msg =
   if (get_bool "dbg.debug") then warn_each (LogEvent.debug ("{blue}"^msg))
 
-let mywarn ?ctx (log_event: LogEvent.t) =
-  if !GU.should_warn then begin
-    let msg = LogEvent.show log_event in
-    let msg = with_context msg ctx in
-    if (Hashtbl.mem warn_str_hashtbl msg == false) then
-      begin
-        warn_all msg;
-        Hashtbl.add warn_str_hashtbl msg true
-      end
-  end
-
-let mywarn_each ?ctx (log_event: LogEvent.t) =
-  if !GU.should_warn then begin
-    let loc = !Tracing.current_loc in
-    let msg = LogEvent.show log_event in
-    let msg = with_context msg ctx in
-    if (Hashtbl.mem warn_lin_hashtbl (msg,loc) == false) then
-      begin
-        warn_all msg;
-        Hashtbl.add warn_lin_hashtbl (msg,loc) true
-      end
-  end
-
-
 include Tracing