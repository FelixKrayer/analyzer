(** Main internal functionality: analysis of the program by abstract interpretation via constraint solving. *)

(** An analyzer that takes the CFG from [MyCFG], a solver from [Selector], constraints from [Constraints] (using the specification from [MCP]) *)

open Batteries
open GoblintCil
open MyCFG
open Analyses
open GobConfig
open Constraints

module type S2S = functor (X : Spec) -> Spec

(* spec is lazy, so HConsed table in Hashcons lifters is preserved between analyses in server mode *)
let spec_module: (module Spec) Lazy.t = lazy (
  GobConfig.building_spec := true;
  let arg_enabled = get_bool "witness.graphml.enabled" || get_bool "exp.arg" in
  let termination_enabled = List.mem "termination" (get_string_list "ana.activated") in (* check if loop termination analysis is enabled*)
  let open Batteries in
  (* apply functor F on module X if opt is true *)
  let lift opt (module F : S2S) (module X : Spec) = (module (val if opt then (module F (X)) else (module X) : Spec) : Spec) in
  let module S1 = (val
<<<<<<< HEAD
                    (module MCP.MCP2 : Spec)     
                    |> lift (get_bool "ana.context.ctx_gas") (module ContextGasLifter) 
                    |> lift true (module WidenContextLifterSide) (* option checked in functor *)
                    (* hashcons before witness to reduce duplicates, because witness re-uses contexts in domain and requires tag for PathSensitive3 *)
                    |> lift (get_bool "ana.opt.hashcons" || arg_enabled) (module HashconsContextLifter)
                    |> lift arg_enabled (module HashconsLifter)
                    |> lift arg_enabled (module WitnessConstraints.PathSensitive3)
                    |> lift (not arg_enabled) (module PathSensitive2)
                    |> lift (get_bool "ana.dead-code.branches") (module DeadBranchLifter)
                    |> lift true (module DeadCodeLifter)            
                    |> lift (get_bool "dbg.slice.on") (module LevelSliceLifter)
                    |> lift (get_int "dbg.limit.widen" > 0) (module LimitLifter)
                    |> lift (get_bool "ana.opt.equal" && not (get_bool "ana.opt.hashcons")) (module OptEqual)
                    |> lift (get_bool "ana.opt.hashcons") (module HashconsLifter)
                    (* Widening tokens must be outside of hashcons, because widening token domain ignores token sets for identity, so hashcons doesn't allow adding tokens.
                       Also must be outside of deadcode, because deadcode splits (like mutex lock event) don't pass on tokens. *)
                    |> lift (get_bool "ana.widen.tokens") (module WideningTokens.Lifter)
                    |> lift true (module LongjmpLifter)    
                  ) in
=======
            (module MCP.MCP2 : Spec)
            |> lift true (module WidenContextLifterSide) (* option checked in functor *)
            (* hashcons before witness to reduce duplicates, because witness re-uses contexts in domain and requires tag for PathSensitive3 *)
            |> lift (get_bool "ana.opt.hashcons" || arg_enabled) (module HashconsContextLifter)
            |> lift arg_enabled (module HashconsLifter)
            |> lift arg_enabled (module WitnessConstraints.PathSensitive3)
            |> lift (not arg_enabled) (module PathSensitive2)
            |> lift (get_bool "ana.dead-code.branches") (module DeadBranchLifter)
            |> lift true (module DeadCodeLifter)
            |> lift (get_bool "dbg.slice.on") (module LevelSliceLifter)
            |> lift (get_int "dbg.limit.widen" > 0) (module LimitLifter)
            |> lift (get_bool "ana.opt.equal" && not (get_bool "ana.opt.hashcons")) (module OptEqual)
            |> lift (get_bool "ana.opt.hashcons") (module HashconsLifter)
            (* Widening tokens must be outside of hashcons, because widening token domain ignores token sets for identity, so hashcons doesn't allow adding tokens.
               Also must be outside of deadcode, because deadcode splits (like mutex lock event) don't pass on tokens. *)
            |> lift (get_bool "ana.widen.tokens") (module WideningTokens.Lifter)
            |> lift true (module LongjmpLifter)
            |> lift termination_enabled (module RecursionTermLifter) (* Always activate the recursion termination analysis, when the loop termination analysis is activated*)
          ) in
>>>>>>> 2f5e5551
  GobConfig.building_spec := false;
  ControlSpecC.control_spec_c := (module S1.C);
  (module S1)
)

(** gets Spec for current options *)
let get_spec (): (module Spec) =
  Lazy.force spec_module

let current_node_state_json : (Node.t -> Yojson.Safe.t option) ref = ref (fun _ -> None)

let current_varquery_global_state_json: (VarQuery.t option -> Yojson.Safe.t) ref = ref (fun _ -> `Null)

(** Given a [Cfg], a [Spec], and an [Inc], computes the solution to [MCP.Path] *)
module AnalyzeCFG (Cfg:CfgBidir) (Spec:Spec) (Inc:Increment) =
struct

  module SpecSys: SpecSys with module Spec = Spec =
  struct
    (* Must be created in module, because cannot be wrapped in a module later. *)
    module Spec = Spec

    (* The Equation system *)
    module EQSys = FromSpec (Spec) (Cfg) (Inc)

    (* Hashtbl for locals *)
    module LHT   = BatHashtbl.Make (EQSys.LVar)
    (* Hashtbl for globals *)
    module GHT   = BatHashtbl.Make (EQSys.GVar)
  end

  open SpecSys

  (* The solver *)
  module PostSolverArg =
  struct
    let should_prune = true
    let should_verify = get_bool "verify"
    let should_warn = get_string "warn_at" <> "never"
    let should_save_run =
      (* copied from solve_and_postprocess *)
      let gobview = get_bool "gobview" in
      let save_run = let o = get_string "save_run" in if o = "" then (if gobview then "run" else "") else o in
      save_run <> ""
  end
  module Slvr  = (GlobSolverFromEqSolver (Selector.Make (PostSolverArg))) (EQSys) (LHT) (GHT)
  (* The comparator *)
  module CompareGlobSys = Constraints.CompareGlobSys (SpecSys)

  (* Triple of the function, context, and the local value. *)
  module RT = Analyses.ResultType2 (Spec)
  (* Set of triples [RT] *)
  module LT = SetDomain.HeadlessSet (RT)
  (* Analysis result structure---a hashtable from program points to [LT] *)
  module Result = Analyses.Result (LT) (struct let result_name = "analysis" end)

  module Query = ResultQuery.Query (SpecSys)

  (* print out information about dead code *)
  let print_dead_code (xs:Result.t) uncalled_fn_loc =
    let module NH = Hashtbl.Make (Node) in
    let live_nodes : unit NH.t = NH.create 10 in
    let count = ref 0 in (* Is only populated if "ana.dead-code.lines" or "ana.dead-code.branches" is true *)
    let module StringMap = BatMap.Make (String) in
    let live_lines = ref StringMap.empty in
    let dead_lines = ref StringMap.empty in
    let module FunSet = Hashtbl.Make (CilType.Fundec) in
    let live_funs: unit FunSet.t = FunSet.create 13 in
    let add_one n v =
      match n with
      | Statement s when Cilfacade.(StmtH.mem pseudo_return_to_fun s) ->
        (* Exclude pseudo returns from dead lines counting. No user code at "}". *)
        ()
      | _ ->
        (* Not using Node.location here to have updated locations in incremental analysis.
           See: https://github.com/goblint/analyzer/issues/290#issuecomment-881258091. *)
        let l = UpdateCil.getLoc n in
        let f = Node.find_fundec n in
        FunSet.replace live_funs f ();
        let add_fun  = BatISet.add l.line in
        let add_file = StringMap.modify_def BatISet.empty f.svar.vname add_fun in
        let is_dead = LT.for_all (fun (_,x,f) -> Spec.D.is_bot x) v in
        if is_dead then (
          dead_lines := StringMap.modify_def StringMap.empty l.file add_file !dead_lines
        ) else (
          live_lines := StringMap.modify_def StringMap.empty l.file add_file !live_lines;
          NH.add live_nodes n ()
        );
    in
    Result.iter add_one xs;
    let live_count = StringMap.fold (fun _ file_lines acc ->
        StringMap.fold (fun _ fun_lines acc ->
            acc + ISet.cardinal fun_lines
          ) file_lines acc
      ) !live_lines 0
    in
    let live file fn =
      try StringMap.find fn (StringMap.find file !live_lines)
      with Not_found -> BatISet.empty
    in
    if List.mem "termination" @@ get_string_list "ana.activated" then (
      (* check if we have upjumping gotos *)
      let open Cilfacade in
      let warn_for_upjumps fundec gotos = 
        if FunSet.mem live_funs fundec then (
          (* set nortermiantion flag *)
          AnalysisState.svcomp_may_not_terminate := true;
          (* iterate through locations to produce warnings *)
          LocSet.iter (fun l _ -> 
              M.warn ~loc:(M.Location.CilLocation l) ~category:Termination "The program might not terminate! (Upjumping Goto)"
            ) gotos
        )
      in
      FunLocH.iter warn_for_upjumps funs_with_upjumping_gotos
    );
    dead_lines := StringMap.mapi (fun fi -> StringMap.mapi (fun fu ded -> BatISet.diff ded (live fi fu))) !dead_lines;
    dead_lines := StringMap.map (StringMap.filter (fun _ x -> not (BatISet.is_empty x))) !dead_lines;
    dead_lines := StringMap.filter (fun _ x -> not (StringMap.is_empty x)) !dead_lines;
    let warn_func file f xs =
      let warn_range b e =
        count := !count + (e - b + 1); (* for total count below *)
        let doc =
          if b = e then
            Pretty.dprintf "on line %d" b
          else
            Pretty.dprintf "on lines %d..%d" b e
        in
        let loc: Cil.location = {
          file;
          line = b;
          column = -1; (* not shown *)
          byte = 0; (* wrong, but not shown *)
          endLine = e;
          endColumn = -1; (* not shown *)
          endByte = 0; (* wrong, but not shown *)
          synthetic = false;
        }
        in
        (doc, Some (Messages.Location.CilLocation loc)) (* CilLocation is fine because always printed from scratch *)
      in
      let msgs =
        BatISet.fold_range (fun b e acc ->
            warn_range b e :: acc
          ) xs []
      in
      let msgs = List.rev msgs in (* lines in ascending order *)
      M.msg_group Warning ~category:Deadcode "Function '%s' has dead code" f msgs (* TODO: function location for group *)
    in
    let warn_file f = StringMap.iter (warn_func f) in
    if get_bool "ana.dead-code.lines" then (
      StringMap.iter warn_file !dead_lines; (* populates count by side-effect *)
      let severity: M.Severity.t = if StringMap.is_empty !dead_lines then Info else Warning in
      let dead_total = !count + uncalled_fn_loc in
      let total = live_count + dead_total in (* We can only give total LoC if we counted dead code *)
      M.msg_group severity ~category:Deadcode "Logical lines of code (LLoC) summary" [
        (Pretty.dprintf "live: %d" live_count, None);
        (Pretty.dprintf "dead: %d%s" dead_total (if uncalled_fn_loc > 0 then Printf.sprintf " (%d in uncalled functions)" uncalled_fn_loc else ""), None);
        (Pretty.dprintf "total lines: %d" total, None);
      ]
    );
    NH.mem live_nodes

  (* convert result that can be out-put *)
  let solver2source_result h : Result.t =
    (* processed result *)
    let res = Result.create 113 in

    (* Adding the state at each system variable to the final result *)
    let add_local_var (n,es) state =
      (* Not using Node.location here to have updated locations in incremental analysis.
          See: https://github.com/goblint/analyzer/issues/290#issuecomment-881258091. *)
      let loc = UpdateCil.getLoc n in
      if loc <> locUnknown then try
          let fundec = Node.find_fundec n in
          if Result.mem res n then
            (* If this source location has been added before, we look it up
              * and add another node to it information to it. *)
            let prev = Result.find res n in
            Result.replace res n (LT.add (es,state,fundec) prev)
          else
            Result.add res n (LT.singleton (es,state,fundec))
        (* If the function is not defined, and yet has been included to the
          * analysis result, we generate a warning. *)
        with Not_found ->
          Messages.debug ~category:Analyzer ~loc:(CilLocation loc) "Calculated state for undefined function: unexpected node %a" Node.pretty_trace n
    in
    LHT.iter add_local_var h;
    res

  (** The main function to preform the selected analyses. *)
  let analyze (file: file) (startfuns, exitfuns, otherfuns: Analyses.fundecs) skippedByEdge =
    let module FileCfg: FileCfg =
    struct
      let file = file
      module Cfg = Cfg
    end
    in

    AnalysisState.should_warn := false; (* reset for server mode *)

    (* exctract global xml from result *)
    let make_global_fast_xml f g =
      let open Printf in
      let print_globals k v =
        fprintf f "\n<glob><key>%s</key>%a</glob>" (XmlUtil.escape (EQSys.GVar.show k)) EQSys.G.printXml v;
      in
      GHT.iter print_globals g
    in

    (* add extern variables to local state *)
    let do_extern_inits ctx (file : file) : Spec.D.t =
      let module VS = Set.Make (Basetype.Variables) in
      let add_glob s = function
          GVar (v,_,_) -> VS.add v s
        | _            -> s
      in
      let vars = foldGlobals file add_glob VS.empty in
      let set_bad v st =
        Spec.assign {ctx with local = st} (var v) MyCFG.unknown_exp
      in
      let is_std = function
        | {vname = ("__tzname" | "__daylight" | "__timezone"); _} (* unix time.h *)
        | {vname = ("tzname" | "daylight" | "timezone"); _} (* unix time.h *)
        | {vname = "getdate_err"; _} (* unix time.h, but somehow always in MacOS even without include *)
        | {vname = ("stdin" | "stdout" | "stderr"); _} (* standard stdio.h *)
        | {vname = ("optarg" | "optind" | "opterr" | "optopt" ); _} (* unix unistd.h *)
        | {vname = ("__environ"); _} -> (* Linux Standard Base Core Specification *)
          true
        | _ -> false
      in
      let add_externs s = function
        | GVarDecl (v,_) when not (VS.mem v vars || isFunctionType v.vtype) && not (get_bool "exp.hide-std-globals" && is_std v) -> set_bad v s
        | _ -> s
      in
      foldGlobals file add_externs (Spec.startstate MyCFG.dummy_func.svar)
    in

    (* Simulate globals before analysis. *)
    (* TODO: make extern/global inits part of constraint system so all of this would be unnecessary. *)
    let gh = GHT.create 13 in
    let getg v = GHT.find_default gh v (EQSys.G.bot ()) in
    let sideg v d =
      if M.tracing then M.trace "global_inits" "sideg %a = %a\n" EQSys.GVar.pretty v EQSys.G.pretty d;
      GHT.replace gh v (EQSys.G.join (getg v) d)
    in
    (* Old-style global function for context.
     * This indirectly prevents global initializers from depending on each others' global side effects, which would require proper solving. *)
    let getg v = EQSys.G.bot () in

    (* analyze cil's global-inits function to get a starting state *)
    let do_global_inits (file: file) : Spec.D.t * fundec list =
      let ctx =
        { ask     = (fun (type a) (q: a Queries.t) -> Queries.Result.top q)
        ; emit   = (fun _ -> failwith "Cannot \"emit\" in global initializer context.")
        ; node    = MyCFG.dummy_node
        ; prev_node = MyCFG.dummy_node
        ; control_context = (fun () -> ctx_failwith "Global initializers have no context.")
        ; context = (fun () -> ctx_failwith "Global initializers have no context.")
        ; edge    = MyCFG.Skip
        ; local   = Spec.D.top ()
        ; global  = (fun g -> EQSys.G.spec (getg (EQSys.GVar.spec g)))
        ; spawn   = (fun ?(multiple=false) _ -> failwith "Global initializers should never spawn threads. What is going on?")
        ; split   = (fun _ -> failwith "Global initializers trying to split paths.")
        ; sideg   = (fun g d -> sideg (EQSys.GVar.spec g) (EQSys.G.create_spec d))
        }
      in
      let edges = CfgTools.getGlobalInits file in
      if (get_bool "dbg.verbose") then print_endline ("Executing "^string_of_int (List.length edges)^" assigns.");
      let funs = ref [] in
      (*let count = ref 0 in*)
      let transfer_func (st : Spec.D.t) (loc, edge) : Spec.D.t =
        if M.tracing then M.trace "con" "Initializer %a\n" CilType.Location.pretty loc;
        (*incr count;
          if (get_bool "dbg.verbose")&& (!count mod 1000 = 0)  then Printf.printf "%d %!" !count;    *)
        Tracing.current_loc := loc;
        match edge with
        | MyCFG.Entry func        ->
          if M.tracing then M.trace "global_inits" "Entry %a\n" d_lval (var func.svar);
          Spec.body {ctx with local = st} func
        | MyCFG.Assign (lval,exp) ->
          if M.tracing then M.trace "global_inits" "Assign %a = %a\n" d_lval lval d_exp exp;
          (match lval, exp with
           | (Var v,o), (AddrOf (Var f,NoOffset))
             when v.vstorage <> Static && isFunctionType f.vtype ->
             (try funs := Cilfacade.find_varinfo_fundec f :: !funs with Not_found -> ())
           | _ -> ()
          );
          let res = Spec.assign {ctx with local = st} lval exp in
          (* Needed for privatizations (e.g. None) that do not side immediately *)
          let res' = Spec.sync {ctx with local = res} `Normal in
          if M.tracing then M.trace "global_inits" "\t\t -> state:%a\n" Spec.D.pretty res;
          res'
        | _                       -> failwith "Unsupported global initializer edge"
      in
      let with_externs = do_extern_inits ctx file in
      (*if (get_bool "dbg.verbose") then Printf.printf "Number of init. edges : %d\nWorking:" (List.length edges);    *)
      let old_loc = !Tracing.current_loc in
      let result : Spec.D.t = List.fold_left transfer_func with_externs edges in
      Tracing.current_loc := old_loc;
      if M.tracing then M.trace "global_inits" "startstate: %a\n" Spec.D.pretty result;
      result, !funs
    in

    let print_globals glob =
      let out = M.get_out (Spec.name ()) !M.out in
      let print_one v st =
        ignore (Pretty.fprintf out "%a -> %a\n" EQSys.GVar.pretty_trace v EQSys.G.pretty st)
      in
      GHT.iter print_one glob
    in

    (* real beginning of the [analyze] function *)
    if get_bool "ana.sv-comp.enabled" then
      Witness.init (module FileCfg); (* TODO: move this out of analyze_loop *)

    AnalysisState.global_initialization := true;
    GobConfig.earlyglobs := get_bool "exp.earlyglobs";
    let marshal: Spec.marshal option =
      if get_string "load_run" <> "" then
        Some (Serialize.unmarshal Fpath.(v (get_string "load_run") / "spec_marshal"))
      else if Serialize.results_exist () && get_bool "incremental.load" then
        Some (Serialize.Cache.(get_data AnalysisData))
      else
        None
    in

    (* Some happen in init, so enable this temporarily (if required by option). *)
    AnalysisState.should_warn := PostSolverArg.should_warn;
    Spec.init marshal;
    Access.init file;
    AnalysisState.should_warn := false;

    let test_domain (module D: Lattice.S): unit =
      let module DP = DomainProperties.All (D) in
      ignore (Pretty.printf "domain testing...: %s\n" (D.name ()));
      let errcode = QCheck_base_runner.run_tests DP.tests in
      if (errcode <> 0) then
        failwith "domain tests failed"
    in
    let _ =
      if (get_bool "dbg.test.domain") then (
        ignore (Pretty.printf "domain testing analysis...: %s\n" (Spec.name ()));
        test_domain (module Spec.D);
        test_domain (module Spec.G);
      )
    in

    let startstate, more_funs =
      if (get_bool "dbg.verbose") then print_endline ("Initializing "^string_of_int (CfgTools.numGlobals file)^" globals.");
      Timing.wrap "global_inits" do_global_inits file
    in

    let otherfuns = if get_bool "kernel" then otherfuns @ more_funs else otherfuns in

    let enter_with st fd =
      let st = st fd.svar in
      let ctx =
        { ask     = (fun (type a) (q: a Queries.t) -> Queries.Result.top q)
        ; emit   = (fun _ -> failwith "Cannot \"emit\" in enter_with context.")
        ; node    = MyCFG.dummy_node
        ; prev_node = MyCFG.dummy_node
        ; control_context = (fun () -> ctx_failwith "enter_func has no context.")
        ; context = (fun () -> ctx_failwith "enter_func has no context.")
        ; edge    = MyCFG.Skip
        ; local   = st
        ; global  = (fun g -> EQSys.G.spec (getg (EQSys.GVar.spec g)))
        ; spawn   = (fun ?(multiple=false) _ -> failwith "Bug1: Using enter_func for toplevel functions with 'otherstate'.")
        ; split   = (fun _ -> failwith "Bug2: Using enter_func for toplevel functions with 'otherstate'.")
        ; sideg   = (fun g d -> sideg (EQSys.GVar.spec g) (EQSys.G.create_spec d))
        }
      in
      let args = List.map (fun x -> MyCFG.unknown_exp) fd.sformals in
      let ents = Spec.enter ctx None fd args in
      List.map (fun (_,s) -> fd, s) ents
    in

    (try MyCFG.dummy_func.svar.vdecl <- (List.hd otherfuns).svar.vdecl with Failure _ -> ());

    let startvars =
      if startfuns = []
      then [[MyCFG.dummy_func, startstate]]
      else
        let morph f = Spec.morphstate f startstate in
        List.map (enter_with morph) startfuns
    in

    let exitvars = List.map (enter_with Spec.exitstate) exitfuns in
    let otherstate st v =
      let ctx =
        { ask     = (fun (type a) (q: a Queries.t) -> Queries.Result.top q)
        ; emit   = (fun _ -> failwith "Cannot \"emit\" in otherstate context.")
        ; node    = MyCFG.dummy_node
        ; prev_node = MyCFG.dummy_node
        ; control_context = (fun () -> ctx_failwith "enter_func has no context.")
        ; context = (fun () -> ctx_failwith "enter_func has no context.")
        ; edge    = MyCFG.Skip
        ; local   = st
        ; global  = (fun g -> EQSys.G.spec (getg (EQSys.GVar.spec g)))
        ; spawn   = (fun ?(multiple=false) _ -> failwith "Bug1: Using enter_func for toplevel functions with 'otherstate'.")
        ; split   = (fun _ -> failwith "Bug2: Using enter_func for toplevel functions with 'otherstate'.")
        ; sideg   = (fun g d -> sideg (EQSys.GVar.spec g) (EQSys.G.create_spec d))
        }
      in
      (* TODO: don't hd *)
      List.hd (Spec.threadenter ctx ~multiple:false None v [])
      (* TODO: do threadspawn to mainfuns? *)
    in
    let prestartstate = Spec.startstate MyCFG.dummy_func.svar in (* like in do_extern_inits *)
    let othervars = List.map (enter_with (otherstate prestartstate)) otherfuns in
    let startvars = List.concat (startvars @ exitvars @ othervars) in
    if startvars = [] then
      failwith "BUG: Empty set of start variables; may happen if enter_func of any analysis returns an empty list.";

    AnalysisState.global_initialization := false;

    let startvars' =
      if get_bool "exp.forward" then
        List.map (fun (n,e) -> (MyCFG.FunctionEntry n, Spec.context n e)) startvars
      else
        List.map (fun (n,e) -> (MyCFG.Function n, Spec.context n e)) startvars
    in

    let entrystates = List.map (fun (n,e) -> (MyCFG.FunctionEntry n, Spec.context n e), e) startvars in
    let entrystates_global = GHT.to_list gh in

    let uncalled_dead = ref 0 in

    let solve_and_postprocess () =
      (* handle save_run/load_run *)
      let solver_file = "solver.marshalled" in
      let load_run = get_string "load_run" in
      let compare_runs = get_string_list "compare_runs" in
      let gobview = get_bool "gobview" in
      let save_run_str = let o = get_string "save_run" in if o = "" then (if gobview then "run" else "") else o in

      let lh, gh = if load_run <> "" then (
          let module S2' = (GlobSolverFromEqSolver (Generic.LoadRunIncrSolver (PostSolverArg))) (EQSys) (LHT) (GHT) in
          let (r2, _) = S2'.solve entrystates entrystates_global startvars' None in (* TODO: has incremental data? *)
          r2
        ) else if compare_runs <> [] then (
          match compare_runs with
          | d1::d2::[] -> (* the directories of the runs *)
            if d1 = d2 then print_endline "Beware that you are comparing a run with itself! There should be no differences.";
            (* instead of rewriting Compare for EqConstrSys, just transform unmarshaled EqConstrSys solutions to GlobConstrSys soltuions *)
            let module Splitter = GlobConstrSolFromEqConstrSol (EQSys) (LHT) (GHT) in
            let module S2 = Splitter.S2 in
            let module VH = Splitter.VH in
            let (r1, r1'), (r2, r2') = Tuple2.mapn (fun d ->
                let vh = Serialize.unmarshal Fpath.(v d / solver_file) in

                let vh' = VH.create (VH.length vh) in
                VH.iter (fun k v ->
                    VH.replace vh' (S2.Var.relift k) (S2.Dom.relift v)
                  ) vh;

                (Splitter.split_solution vh', vh')
              ) (d1, d2)
            in

            if get_bool "dbg.compare_runs.globsys" then
              CompareGlobSys.compare (d1, d2) r1 r2;

            let module CompareEqSys = Constraints.CompareEqSys (S2) (VH) in
            if get_bool "dbg.compare_runs.eqsys" then
              CompareEqSys.compare (d1, d2) r1' r2';

            let module CompareGlobal = Constraints.CompareGlobal (EQSys.GVar) (EQSys.G) (GHT) in
            if get_bool "dbg.compare_runs.global" then
              CompareGlobal.compare (d1, d2) (snd r1) (snd r2);

            let module CompareNode = Constraints.CompareNode (Spec.C) (EQSys.D) (LHT) in
            if get_bool "dbg.compare_runs.node" then
              CompareNode.compare (d1, d2) (fst r1) (fst r2);

            r1 (* return the result of the first run for further options -- maybe better to exit early since compare_runs is its own mode. Only excluded verify below since it's on by default. *)
          | _ -> failwith "Currently only two runs can be compared!";
        ) else (
          let solver_data =
            match Inc.increment with
            | Some {solver_data; server; _} ->
              if server then
                Some (Slvr.copy_marshal solver_data) (* Copy, so that we can abort and reuse old data unmodified. *)
              else if GobConfig.get_bool "ana.opt.hashcons" then
                Some (Slvr.relift_marshal solver_data)
              else
                Some solver_data
            | None -> None
          in
          if get_bool "dbg.verbose" then
            print_endline ("Solving the constraint system with " ^ get_string "solver" ^ ". Solver statistics are shown every " ^ string_of_int (get_int "dbg.solver-stats-interval") ^ "s or by signal " ^ get_string "dbg.solver-signal" ^ ".");
          AnalysisState.should_warn := get_string "warn_at" = "early" || gobview;
          let (lh, gh), solver_data = Timing.wrap "solving" (Slvr.solve entrystates entrystates_global startvars') solver_data in
          if GobConfig.get_bool "incremental.save" then
            Serialize.Cache.(update_data SolverData solver_data);
          if save_run_str <> "" then (
            let save_run = Fpath.v save_run_str in
            let analyses = Fpath.(save_run / "analyses.marshalled") in
            let config = Fpath.(save_run / "config.json") in
            let meta = Fpath.(save_run / "meta.json") in
            let solver_stats = Fpath.(save_run / "solver_stats.csv") in (* see Generic.SolverStats... *)
            let cil = Fpath.(save_run / "cil.marshalled") in
            let warnings = Fpath.(save_run / "warnings.marshalled") in
            let stats = Fpath.(save_run / "stats.marshalled") in
            if get_bool "dbg.verbose" then (
              Format.printf "Saving the current configuration to %a, meta-data about this run to %a, and solver statistics to %a\n" Fpath.pp config Fpath.pp meta Fpath.pp solver_stats;
            );
            GobSys.mkdir_or_exists save_run;
            GobConfig.write_file config;
            let module Meta = struct
              type t = { command : string; version: string; timestamp : float; localtime : string } [@@deriving to_yojson]
              let json = to_yojson { command = GobSys.command_line; version = Goblint_build_info.version; timestamp = Unix.time (); localtime = GobUnix.localtime () }
            end
            in
            (* Yojson.Safe.to_file meta Meta.json; *)
            Yojson.Safe.pretty_to_channel (Stdlib.open_out (Fpath.to_string meta)) Meta.json; (* the above is compact, this is pretty-printed *)
            if gobview then (
              if get_bool "dbg.verbose" then (
                Format.printf "Saving the analysis table to %a, the CIL state to %a, the warning table to %a, and the runtime stats to %a\n" Fpath.pp analyses Fpath.pp cil Fpath.pp warnings Fpath.pp stats;
              );
              Serialize.marshal MCPRegistry.registered_name analyses;
              Serialize.marshal (file, Cabs2cil.environment) cil;
              Serialize.marshal !Messages.Table.messages_list warnings;
            );
            GobSys.(self_signal (signal_of_string (get_string "dbg.solver-signal"))); (* write solver_stats after solving (otherwise no rows if faster than dbg.solver-stats-interval). TODO better way to write solver_stats without terminal output? *)
          );
          lh, gh
        )
      in

      if get_string "comparesolver" <> "" then (
        let compare_with (module S2 : GenericEqIncrSolver) =
          let module PostSolverArg2 =
          struct
            include PostSolverArg
            let should_warn = false (* we already warn from main solver *)
            let should_save_run = false (* we already save main solver *)
          end
          in
          let module S2' = (GlobSolverFromEqSolver (S2 (PostSolverArg2))) (EQSys) (LHT) (GHT) in
          let (r2, _) = S2'.solve entrystates entrystates_global startvars' None in (* TODO: has incremental data? *)
          CompareGlobSys.compare (get_string "solver", get_string "comparesolver") (lh,gh) (r2)
        in
        compare_with (Selector.choose_solver (get_string "comparesolver"))
      );

      (* Most warnings happen before during postsolver, but some happen later (e.g. in finalize), so enable this for the rest (if required by option). *)
      AnalysisState.should_warn := PostSolverArg.should_warn;

      let insrt k _ s = match k with
        | (MyCFG.Function fn,_) -> if not (get_bool "exp.forward") then Set.Int.add fn.svar.vid s else s
        | (MyCFG.FunctionEntry fn,_) -> if (get_bool "exp.forward") then Set.Int.add fn.svar.vid s else s
        | _ -> s
      in
      (* set of ids of called functions *)
      let calledFuns = LHT.fold insrt lh Set.Int.empty in
      let is_bad_uncalled fn loc =
        not (Set.Int.mem fn.vid calledFuns) &&
        not (Str.last_chars loc.file 2 = ".h") &&
        not (LibraryFunctions.is_safe_uncalled fn.vname) &&
        not (Cil.hasAttribute "goblint_stub" fn.vattr)
      in
      let print_and_calculate_uncalled = function
        | GFun (fn, loc) when is_bad_uncalled fn.svar loc->
          let cnt = Cilfacade.countLoc fn in
          uncalled_dead := !uncalled_dead + cnt;
          if get_bool "ana.dead-code.functions" then
            M.warn ~loc:(CilLocation loc) ~category:Deadcode "Function '%a' is uncalled: %d LLoC" CilType.Fundec.pretty fn cnt  (* CilLocation is fine because always printed from scratch *)
        | _ -> ()
      in
      List.iter print_and_calculate_uncalled file.globals;

      (* check for dead code at the last state: *)
      let main_sol = try LHT.find lh (List.hd startvars') with Not_found -> Spec.D.bot () in
      if Spec.D.is_bot main_sol then
        M.warn_noloc ~category:Deadcode "Function 'main' does not return";

      if get_bool "dump_globs" then
        print_globals gh;

      (* run activated transformations with the analysis result *)
      let active_transformations = get_string_list "trans.activated" in
      (if active_transformations <> [] then

         (* Most transformations use the locations of statements, since they run using Cil visitors.
            Join abstract values once per location and once per node. *)
         let joined_by_loc, joined_by_node =
           let open Enum in
           let node_values = LHT.enum lh |> map (Tuple2.map1 fst) in (* drop context from key *)
           let hashtbl_size = if fast_count node_values then count node_values else 123 in
           let by_loc, by_node = Hashtbl.create hashtbl_size, NodeH.create hashtbl_size in
           node_values |> iter (fun (node, v) ->
               let loc = Node.location node in
               (* join values once for the same location and once for the same node *)
               let join = Option.some % function None -> v | Some v' -> Spec.D.join v v' in
               Hashtbl.modify_opt loc join by_loc;
               NodeH.modify_opt node join by_node;
             );
           by_loc, by_node
         in

         let ask ?(node = MyCFG.dummy_node) loc =
           let f (type a) (q : a Queries.t) : a =
             match Hashtbl.find_option joined_by_loc loc with
             | None -> Queries.Result.bot q
             | Some local -> Query.ask_local_node gh node local q
           in
           ({ f } : Queries.ask)
         in

         (* A node is dead when its abstract value is bottom in all contexts;
            it holds that: bottom in all contexts iff. bottom in the join of all contexts.
            Therefore, we just answer whether the (stored) join is bottom. *)
         let must_be_dead node =
           NodeH.find_option joined_by_node node
           (* nodes that didn't make it into the result are definitely dead (hence for_all) *)
           |> GobOption.for_all Spec.D.is_bot
         in

         let must_be_uncalled fd = not @@ BatSet.Int.mem fd.svar.vid calledFuns in

         let skipped_statements from_node edge to_node =
           CfgTools.CfgEdgeH.find_default skippedByEdge (from_node, edge, to_node) []
         in

         Transform.run_transformations file active_transformations
           { ask ; must_be_dead ; must_be_uncalled ;
             cfg_forward = Cfg.next ; cfg_backward = Cfg.prev ; skipped_statements };
      );

      lh, gh
    in

    (* Use "normal" constraint solving *)
    let timeout_reached () =
      M.error "Timeout reached!";
      (* let module S = Generic.SolverStats (EQSys) (LHT) in *)
      (* Can't call Generic.SolverStats...print_stats :(
         print_stats is triggered by dbg.solver-signal, so we send that signal to ourself in maingoblint before re-raising Timeout.
         The alternative would be to catch the below Timeout, print_stats and re-raise in each solver (or include it in some functor above them). *)
      raise Timeout.Timeout
    in
    let timeout = get_string "dbg.timeout" |> TimeUtil.seconds_of_duration_string in
    let lh, gh = Timeout.wrap solve_and_postprocess () (float_of_int timeout) timeout_reached in
    let module SpecSysSol: SpecSysSol with module SpecSys = SpecSys =
    struct
      module SpecSys = SpecSys
      let lh = lh
      let gh = gh
    end
    in
    let module R: ResultQuery.SpecSysSol2 with module SpecSys = SpecSys = ResultQuery.Make (FileCfg) (SpecSysSol) in

    let local_xml = solver2source_result lh in
    current_node_state_json := (fun node -> Option.map LT.to_yojson (Result.find_option local_xml node));

    current_varquery_global_state_json := (fun vq_opt ->
        let iter_vars f = match vq_opt with
          | None -> GHT.iter (fun v _ -> f v) gh
          | Some vq ->
            EQSys.iter_vars
              (fun x -> try LHT.find lh x with Not_found -> EQSys.D.bot ())
              (fun x -> try GHT.find gh x with Not_found -> EQSys.G.bot ())
              vq
              (fun _ -> ())
              f
        in
        (* TODO: optimize this once server has a way to properly convert vid -> varinfo *)
        let vars = GHT.create 113 in
        iter_vars (fun x ->
            GHT.replace vars x ()
          );
        let assoc = GHT.fold (fun x g acc ->
            if GHT.mem vars x then
              (EQSys.GVar.show x, EQSys.G.to_yojson g) :: acc
            else
              acc
          ) gh []
        in
        `Assoc assoc
      );

    let liveness =
      if get_bool "ana.dead-code.lines" || get_bool "ana.dead-code.branches" then
        print_dead_code local_xml !uncalled_dead
      else
        fun _ -> true (* TODO: warn about conflicting options *)
    in

    if get_bool "exp.cfgdot" then
      CfgTools.dead_code_cfg (module FileCfg) liveness;

    let warn_global g v =
      (* ignore (Pretty.printf "warn_global %a %a\n" EQSys.GVar.pretty_trace g EQSys.G.pretty v); *)
      match g with
      | `Left g -> (* Spec global *)
        R.ask_global (WarnGlobal (Obj.repr g))
      | `Right _ -> (* contexts global *)
        ()
    in
    Timing.wrap "warn_global" (GHT.iter warn_global) gh;

    if get_bool "exp.arg" then (
      let module ArgTool = ArgTools.Make (R) in
      let module Arg = (val ArgTool.create entrystates) in
      if get_bool "exp.argdot" then (
        let module ArgDot = ArgTools.Dot (Arg) in
        let oc = Batteries.open_out "arg.dot" in
        Fun.protect (fun () ->
            let ppf = Format.formatter_of_out_channel oc in
            ArgDot.dot ppf;
            Format.pp_print_flush ppf ()
          ) ~finally:(fun () ->
            Batteries.close_out oc
          )
      );
      ArgTools.current_arg := Some (module Arg);
    );

    (* Before SV-COMP, so result can depend on YAML witness validation. *)
    if get_string "witness.yaml.validate" <> "" then (
      let module YWitness = YamlWitness.Validator (R) in
      YWitness.validate ()
    );

    if get_bool "ana.sv-comp.enabled" then (
      (* SV-COMP and witness generation *)
      let module WResult = Witness.Result (R) in
      WResult.write entrystates
    );

    if get_bool "witness.yaml.enabled" then (
      let module YWitness = YamlWitness.Make (R) in
      YWitness.write ()
    );

    let marshal = Spec.finalize () in
    (* copied from solve_and_postprocess *)
    let gobview = get_bool "gobview" in
    let save_run = let o = get_string "save_run" in if o = "" then (if gobview then "run" else "") else o in
    if save_run <> "" then (
      Serialize.marshal marshal Fpath.(v save_run / "spec_marshal")
    );
    if get_bool "incremental.save" then (
      Serialize.Cache.(update_data AnalysisData marshal);
      if not (get_bool "server.enabled") then
        Serialize.Cache.store_data ()
    );
    if get_bool "dbg.verbose" && get_string "result" <> "none" then print_endline ("Generating output: " ^ get_string "result");

    Messages.finalize ();
    Timing.wrap "result output" (Result.output (lazy local_xml) gh make_global_fast_xml) file
end

(* This function was originally a part of the [AnalyzeCFG] module, but
   now that [AnalyzeCFG] takes [Spec] as a functor parameter,
   [analyze_loop] cannot reside in it anymore since each invocation of
   [get_spec] in the loop might/should return a different module, and we
   cannot swap the functor parameter from inside [AnalyzeCFG]. *)
let rec analyze_loop (module CFG : CfgBidir) file fs change_info skippedByEdge =
  try
    let (module Spec) = get_spec () in
    let module A = AnalyzeCFG (CFG) (Spec) (struct let increment = change_info end) in
    GobConfig.with_immutable_conf (fun () -> A.analyze file fs skippedByEdge)
  with Refinement.RestartAnalysis ->
    (* Tail-recursively restart the analysis again, when requested.
        All solving starts from scratch.
        Whoever raised the exception should've modified some global state
        to do a more precise analysis next time. *)
    (* TODO: do some more incremental refinement and reuse parts of solution *)
    analyze_loop (module CFG) file fs change_info skippedByEdge

let compute_cfg_skips file =
  let cfgF, cfgB, skippedByEdge = CfgTools.getCFG file in
  (module struct let prev = cfgB let next = cfgF end : CfgBidir), skippedByEdge

let compute_cfg = fst % compute_cfg_skips

(** The main function to perform the selected analyses. *)
let analyze change_info (file: file) fs =
  if (get_bool "dbg.verbose") then print_endline "Generating the control flow graph.";
  let (module CFG), skippedByEdge = compute_cfg_skips file in
  MyCFG.current_cfg := (module CFG);
  analyze_loop (module CFG) file fs change_info skippedByEdge<|MERGE_RESOLUTION|>--- conflicted
+++ resolved
@@ -20,28 +20,8 @@
   (* apply functor F on module X if opt is true *)
   let lift opt (module F : S2S) (module X : Spec) = (module (val if opt then (module F (X)) else (module X) : Spec) : Spec) in
   let module S1 = (val
-<<<<<<< HEAD
-                    (module MCP.MCP2 : Spec)     
-                    |> lift (get_bool "ana.context.ctx_gas") (module ContextGasLifter) 
-                    |> lift true (module WidenContextLifterSide) (* option checked in functor *)
-                    (* hashcons before witness to reduce duplicates, because witness re-uses contexts in domain and requires tag for PathSensitive3 *)
-                    |> lift (get_bool "ana.opt.hashcons" || arg_enabled) (module HashconsContextLifter)
-                    |> lift arg_enabled (module HashconsLifter)
-                    |> lift arg_enabled (module WitnessConstraints.PathSensitive3)
-                    |> lift (not arg_enabled) (module PathSensitive2)
-                    |> lift (get_bool "ana.dead-code.branches") (module DeadBranchLifter)
-                    |> lift true (module DeadCodeLifter)            
-                    |> lift (get_bool "dbg.slice.on") (module LevelSliceLifter)
-                    |> lift (get_int "dbg.limit.widen" > 0) (module LimitLifter)
-                    |> lift (get_bool "ana.opt.equal" && not (get_bool "ana.opt.hashcons")) (module OptEqual)
-                    |> lift (get_bool "ana.opt.hashcons") (module HashconsLifter)
-                    (* Widening tokens must be outside of hashcons, because widening token domain ignores token sets for identity, so hashcons doesn't allow adding tokens.
-                       Also must be outside of deadcode, because deadcode splits (like mutex lock event) don't pass on tokens. *)
-                    |> lift (get_bool "ana.widen.tokens") (module WideningTokens.Lifter)
-                    |> lift true (module LongjmpLifter)    
-                  ) in
-=======
             (module MCP.MCP2 : Spec)
+            |> lift (get_bool "ana.context.ctx_gas") (module ContextGasLifter) 
             |> lift true (module WidenContextLifterSide) (* option checked in functor *)
             (* hashcons before witness to reduce duplicates, because witness re-uses contexts in domain and requires tag for PathSensitive3 *)
             |> lift (get_bool "ana.opt.hashcons" || arg_enabled) (module HashconsContextLifter)
@@ -60,7 +40,6 @@
             |> lift true (module LongjmpLifter)
             |> lift termination_enabled (module RecursionTermLifter) (* Always activate the recursion termination analysis, when the loop termination analysis is activated*)
           ) in
->>>>>>> 2f5e5551
   GobConfig.building_spec := false;
   ControlSpecC.control_spec_c := (module S1.C);
   (module S1)
