--- conflicted
+++ resolved
@@ -9,11 +9,8 @@
   | AssignSpawnedThread of lval * ThreadIdDomain.Thread.t (** Assign spawned thread's ID to lval. *)
   | Access of {exp: CilType.Exp.t; lvals: Queries.LS.t; kind: AccessKind.t; reach: bool}
   | Assign of {lval: CilType.Lval.t; exp: CilType.Exp.t} (** Used to simulate old [ctx.assign]. *)
-<<<<<<< HEAD
+  | UpdateExpSplit of exp (** Used by expsplit analysis to evaluate [exp] on post-state. *)
   | Unassume of {exp: CilType.Exp.t; uuids: string list}
-=======
-  | UpdateExpSplit of exp (** Used by expsplit analysis to evaluate [exp] on post-state. *)
->>>>>>> 8f4dd50e
 
 let pretty () = function
   | Lock m -> dprintf "Lock %a" LockDomain.Lockset.Lock.pretty m
@@ -22,12 +19,7 @@
   | EnterMultiThreaded -> text "EnterMultiThreaded"
   | SplitBranch (exp, tv) -> dprintf "SplitBranch (%a, %B)" d_exp exp tv
   | AssignSpawnedThread (lval, tid) -> dprintf "AssignSpawnedThread (%a, %a)" d_lval lval ThreadIdDomain.Thread.pretty tid
-<<<<<<< HEAD
-  | Access {var_opt; kind} -> dprintf "Access {var_opt=%a, kind=%a}" (docOpt (CilType.Varinfo.pretty ())) var_opt AccessKind.pretty kind
-  | Assign {lval; exp} -> dprintf "Assign {lval=%a, exp=%a}" CilType.Lval.pretty lval CilType.Exp.pretty exp
-  | Unassume {exp; uuids} -> dprintf "Unassume {exp=%a; uuids=%a}" d_exp exp (docList Pretty.text) uuids
-=======
   | Access {exp; lvals; kind; reach} -> dprintf "Access {exp=%a; lvals=%a; kind=%a; reach=%B}" CilType.Exp.pretty exp Queries.LS.pretty lvals AccessKind.pretty kind reach
   | Assign {lval; exp} -> dprintf "Assign {lval=%a, exp=%a}" CilType.Lval.pretty lval CilType.Exp.pretty exp
   | UpdateExpSplit exp -> dprintf "UpdateExpSplit %a" d_exp exp
->>>>>>> 8f4dd50e
+  | Unassume {exp; uuids} -> dprintf "Unassume {exp=%a; uuids=%a}" d_exp exp (docList Pretty.text) uuids