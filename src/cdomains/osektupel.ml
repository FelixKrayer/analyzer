--- conflicted
+++ resolved
@@ -15,17 +15,6 @@
 
 let is_bot_c x = (x = Bot)
 
-<<<<<<< HEAD
-let copy x = x
-=======
-let hash (a,b,c,d) =
-  let a' = match a with Bot -> -1 | Val a'' -> a'' in
-  let b' = match b with Bot -> -1 | Val b'' -> b'' in
-  let c' = match c with Bot -> -1 | Val c'' -> c'' in
-  let d' = match d with Bot -> -1 | Val d'' -> d'' in
-  a' lxor b' lxor c' lxor d'
-
->>>>>>> 84c1ef9f
 let top () = (Val 0, Val 0, Val 0, Val 0)
 let is_top x = (x = top())
 let bot () = (Bot, Bot, Bot, Bot)
