(** Flag state values. *)

open Prelude.Ana
open Analyses
open GobConfig

module Spec =
struct
  include Analyses.DefaultSpec

  let name () = "fmode"
  module D = FlagModeDomain.Dom
  module C = FlagModeDomain.Dom
  module G = Lattice.Unit

  let flag_list = ref []

  let init () = flag_list := List.map Json.string @@ get_list "ana.osek.flags"

  let eval_int ask exp =
    match ask (Queries.EvalInt exp) with
    | `Int l -> Some l
    | _      -> None

  (* transfer functions *)
  let assign ctx (lval:lval) (rval:exp) : D.t =
    if ctx.local = D.bot() then ctx.local else
      match lval with (*TODO keep `Bot*)
      | (Var f,NoOffset) when List.mem f.vname !flag_list -> begin
          if D.mem f ctx.local then begin
            if ((D.find f ctx.local) = `Bot) then begin
              ctx.local
            end else begin
              match eval_int ctx.ask rval with
              | Some ex -> D.add f (`Lifted (false,true,ex)) ctx.local
              | _ -> D.remove f ctx.local
            end
          end else begin
            match eval_int ctx.ask rval with
            | Some ex -> D.add f (`Lifted (false,true,ex)) ctx.local
            | _ -> D.remove f ctx.local
          end
        end
      | _ -> ctx.local
  (*        Some ex when List.mem f.vname !flag_list -> D.add f (`Lifted (false,true,ex)) ctx.local
            | (Var f,NoOffset), _ -> D.remove f ctx.local
            | _ -> ctx.local
            match lval, eval_int ctx.ask rval with
            	| (Var f,NoOffset), Some ex when List.mem f.vname !flag_list -> D.add f (`Lifted (false,true,ex)) ctx.local
            	| (Var f,NoOffset), _ -> D.remove f ctx.local
            	| _ -> ctx.local*)

  let branch ctx (exp:exp) (tv:bool) : D.t =
    if ctx.local = D.bot() then ctx.local else begin
      match%distr (tv, (constFold false exp)) with
      | false, BinOp(Ne,ex,Lval (Var f, NoOffset),_) (*not neq*)
      | false, BinOp(Ne,Lval (Var f, NoOffset), ex,_) (*not neq*)
      | true, BinOp(Eq,ex,Lval (Var f, NoOffset),_)
      | true, BinOp(Eq,Lval (Var f, NoOffset), ex,_) when List.mem f.vname !flag_list -> begin
          let temp = eval_int ctx.ask ex in
          match temp with
          | Some value -> begin (*guard == value = (true true value*)
              try
                match (D.find f ctx.local) with
                | `Lifted (false,_,old_val) -> if value <> old_val then D.add f `Bot ctx.local else ctx.local
                | `Lifted (true,true,old_val) -> if value <> old_val then D.add f `Bot ctx.local else ctx.local
                | `Lifted (true,false,old_val) -> if value <> old_val then D.add f (`Lifted (true, true, value)) ctx.local else D.add f `Bot ctx.local
                | `Top -> D.add f (`Lifted (true, true, value)) ctx.local
                | `Bot -> ctx.local
              with Not_found (*top*) -> D.add f (`Lifted (true, true, value)) ctx.local
            end
          | None -> ctx.local
        end
      | false, Lval (Var f, NoOffset) when List.mem f.vname !flag_list  -> begin (* f == 0*)
          let value = 0L in (*guard == 0 = (true true 0*)
          try
            match (D.find f ctx.local) with
            | `Lifted (false,_,old_val) -> if value <> old_val then D.add f `Bot ctx.local else ctx.local
            | `Lifted (true,true,old_val) -> if value <> old_val then D.add f `Bot ctx.local else ctx.local
            | `Lifted (true,false,old_val) -> if value <> old_val then D.add f (`Lifted (true, true, value)) ctx.local else D.add f `Bot ctx.local
            | `Top -> D.add f (`Lifted (true, true, value)) ctx.local
            | `Bot -> ctx.local
          with Not_found (*top*) -> D.add f (`Lifted (true, true, value)) ctx.local
        end
      | true, Lval (Var f, NoOffset) when List.mem f.vname !flag_list  -> begin (* f != 0*)
          let value = 0L in (*guard != 0 = (true false 0*)
          try
            match (D.find f ctx.local) with
            | `Lifted (false,_,old_val) -> if value <> old_val then ctx.local else D.add f `Bot ctx.local
            | `Lifted (true,true,old_val) -> if value <> old_val then ctx.local else D.add f `Bot ctx.local
            | `Lifted (true,false,old_val) -> ctx.local
            | `Top -> D.add f (`Lifted (true, false, value)) ctx.local
            | `Bot -> ctx.local
          with Not_found (*top*) -> D.add f (`Lifted (true, false, value)) ctx.local
        end
      | false, BinOp(Eq,ex,Lval (Var f, NoOffset),_) (*not eq*)
      | false, BinOp(Eq,Lval (Var f, NoOffset), ex,_) (*not eq*)
      | true, BinOp(Ne,ex,Lval (Var f, NoOffset),_)
      | true, BinOp(Ne,Lval (Var f, NoOffset), ex,_) when List.mem f.vname !flag_list -> begin
          let temp = eval_int ctx.ask ex in
          match temp with
          | Some value -> begin
              try
                match (D.find f ctx.local) with
                | `Lifted (false,_,old_val) -> if value <> old_val then ctx.local else D.add f `Bot ctx.local
                | `Lifted (true,true,old_val) -> if value <> old_val then ctx.local else D.add f `Bot ctx.local
                | `Lifted (true,false,old_val) -> ctx.local
                | `Top -> D.add f (`Lifted (true, false, value)) ctx.local
                | `Bot -> ctx.local
              with Not_found (*top*) -> D.add f (`Lifted (true, false, value)) ctx.local
            end
          | None -> ctx.local
        end
      | _ -> ctx.local
    end

  let body ctx (f:fundec) : D.t =
    ctx.local

  let return ctx (exp:exp option) (f:fundec) : D.t =
    ctx.local

  let enter ctx (lval: lval option) (f:varinfo) (args:exp list) : (D.t * D.t) list =
    [ctx.local,ctx.local]

  let combine ctx (lval:lval option) fexp (f:varinfo) (args:exp list) fc (au:D.t) : D.t =
    au

  let special ctx (lval: lval option) (f:varinfo) (arglist:exp list) : D.t =
    ctx.local

  let startstate v = D.top ()
<<<<<<< HEAD
  let threadenter ctx lval f args = D.top ()
  let threadcombine ctx lval f args fctx = D.bot ()
=======
  let threadenter ctx f args = D.top ()
  let threadspawn ctx f args fctx = D.bot ()
>>>>>>> 93101727
  let exitstate  v = D.top ()
end

let _ =
  MCP.register_analysis (module Spec : Spec)<|MERGE_RESOLUTION|>--- conflicted
+++ resolved
@@ -130,13 +130,8 @@
     ctx.local
 
   let startstate v = D.top ()
-<<<<<<< HEAD
   let threadenter ctx lval f args = D.top ()
-  let threadcombine ctx lval f args fctx = D.bot ()
-=======
-  let threadenter ctx f args = D.top ()
-  let threadspawn ctx f args fctx = D.bot ()
->>>>>>> 93101727
+  let threadspawn ctx lval f args fctx = D.bot ()
   let exitstate  v = D.top ()
 end
 
