--- conflicted
+++ resolved
@@ -1899,7 +1899,6 @@
     in
     List.concat_map do_exp exps
 
-<<<<<<< HEAD
   let collect_invalidate ~deep ask ?(warn=false) (gs:glob_fun) (st:store) (exps: exp list) =
     if deep then
       collect_funargs ask ~warn gs st exps
@@ -1911,10 +1910,7 @@
       List.map mpt exps
     )
 
-  let invalidate ?(deep=true) ?ctx ask (gs:glob_fun) (st:store) (exps: exp list): store =
-=======
-  let invalidate ~ctx ask (gs:glob_fun) (st:store) (exps: exp list): store =
->>>>>>> 26dd0bf3
+  let invalidate ?(deep=true) ~ctx ask (gs:glob_fun) (st:store) (exps: exp list): store =
     if M.tracing && exps <> [] then M.tracel "invalidate" "Will invalidate expressions [%a]\n" (d_list ", " d_plainexp) exps;
     if exps <> [] then M.info ~category:Imprecise "Invalidating expressions: %a" (d_list ", " d_plainexp) exps;
     (* To invalidate a single address, we create a pair with its corresponding
@@ -2128,7 +2124,6 @@
     List.iter (BatTuple.Tuple3.uncurry ctx.spawn) forks;
     let st: store = ctx.local in
     let gs = ctx.global in
-<<<<<<< HEAD
     let desc = LF.find f in
     match desc.special args, f.vname with
     | Memset { dest; ch; count; }, _ ->
@@ -2145,7 +2140,7 @@
         | _ ->
           VD.top_value dest_typ
       in
-      set ~ctx:(Some ctx) (Analyses.ask_of_ctx ctx) gs st dest_a dest_typ value
+      set ~ctx (Analyses.ask_of_ctx ctx) gs st dest_a dest_typ value
     | Bzero { dest; count; }, _ ->
       (* TODO: share something with memset special case? *)
       (* TODO: check count *)
@@ -2154,50 +2149,10 @@
       (* let dest_typ = Cilfacade.typeOfLval dest_lval in *)
       let dest_typ = AD.get_type dest_a in (* TODO: what is the right way? *)
       let value = VD.zero_init_value dest_typ in
-      set ~ctx:(Some ctx) (Analyses.ask_of_ctx ctx) gs st dest_a dest_typ value
+      set ~ctx (Analyses.ask_of_ctx ctx) gs st dest_a dest_typ value
     | Unknown, "F59" (* strcpy *)
     | Unknown, "F60" (* strncpy *)
     | Unknown, "F63" (* memcpy *)
-=======
-    match LF.classify f.vname args with
-    | `Unknown (("memset" | "__builtin_memset" | "__builtin___memset_chk") as name) ->
-      begin match name, args with
-        | "__builtin___memset_chk", [dest; ch; count; _ (* dest_size *)]
-        | ("memset" | "__builtin_memset"), [dest; ch; count] ->
-          (* TODO: check count *)
-          let eval_ch = eval_rv (Analyses.ask_of_ctx ctx) gs st ch in
-          let dest_lval = mkMem ~addr:(Cil.stripCasts dest) ~off:NoOffset in
-          let dest_a = eval_lv (Analyses.ask_of_ctx ctx) gs st dest_lval in
-          (* let dest_typ = Cilfacade.typeOfLval dest_lval in *)
-          let dest_typ = AD.get_type dest_a in (* TODO: what is the right way? *)
-          let value =
-            match eval_ch with
-            | `Int i when ID.to_int i = Some Z.zero ->
-              VD.zero_init_value dest_typ
-            | _ ->
-              VD.top_value dest_typ
-          in
-          set ~ctx (Analyses.ask_of_ctx ctx) gs st dest_a dest_typ value
-        | _, _ -> failwith "strange memset arguments"
-      end
-    | `Unknown (("bzero" | "__builtin_bzero" | "explicit_bzero" | "__explicit_bzero_chk") as name) ->
-      (* TODO: share something with memset special case? *)
-      begin match name, args with
-        | "__explicit_bzero_chk", [dest; count; _ (* dest_size *)]
-        | ("bzero" | "__builtin_bzero" | "explicit_bzero"), [dest; count] ->
-          (* TODO: check count *)
-          let dest_lval = mkMem ~addr:(Cil.stripCasts dest) ~off:NoOffset in
-          let dest_a = eval_lv (Analyses.ask_of_ctx ctx) gs st dest_lval in
-          (* let dest_typ = Cilfacade.typeOfLval dest_lval in *)
-          let dest_typ = AD.get_type dest_a in (* TODO: what is the right way? *)
-          let value = VD.zero_init_value dest_typ in
-          set ~ctx (Analyses.ask_of_ctx ctx) gs st dest_a dest_typ value
-        | _, _ -> failwith "strange bzero arguments"
-      end
-    | `Unknown "F59" (* strcpy *)
-    | `Unknown "F60" (* strncpy *)
-    | `Unknown "F63" (* memcpy *)
->>>>>>> 26dd0bf3
       ->
       begin match args with
         | [dst; src]
@@ -2227,50 +2182,7 @@
           assign ctx dst_lval data (* this is only ok because we use ArrayDomain.Trivial per default, i.e., there's no difference between the first element or the whole array *)
         | _ -> failwith "memset arguments are strange/complicated."
       end
-<<<<<<< HEAD
-    | Unknown, "list_add" when (get_bool "exp.list-type") ->
-      begin match args with
-        | [ AddrOf (Var elm,next);(AddrOf (Var lst,NoOffset))] ->
-          begin
-            let ladr = AD.singleton (Addr.from_var lst) in
-            match get (Analyses.ask_of_ctx ctx) ctx.global ctx.local ladr  None with
-            | `List ld ->
-              let eadr = AD.singleton (Addr.from_var elm) in
-              let eitemadr = AD.singleton (Addr.from_var_offset (elm, convert_offset (Analyses.ask_of_ctx ctx) ctx.global ctx.local next)) in
-              let new_list = `List (ValueDomain.Lists.add eadr ld) in
-              let s1 = set ~ctx:(Some ctx) (Analyses.ask_of_ctx ctx) ctx.global ctx.local ladr lst.vtype new_list in
-              let s2 = set ~ctx:(Some ctx) (Analyses.ask_of_ctx ctx) ctx.global s1 eitemadr (AD.get_type eitemadr) (`Address (AD.singleton (Addr.from_var lst))) in
-              s2
-            | _ -> set ~ctx:(Some ctx) (Analyses.ask_of_ctx ctx) ctx.global ctx.local ladr lst.vtype `Top
-          end
-        | _ -> failwith "List function arguments are strange/complicated."
-      end
-    | Unknown, "list_del" when (get_bool "exp.list-type") ->
-      begin match args with
-        | [ AddrOf (Var elm,next) ] ->
-          begin
-            let eadr = AD.singleton (Addr.from_var elm) in
-            let lptr = AD.singleton (Addr.from_var_offset (elm, convert_offset (Analyses.ask_of_ctx ctx) ctx.global ctx.local next)) in
-            let lprt_val = get (Analyses.ask_of_ctx ctx) ctx.global ctx.local lptr None in
-            let lst_poison = `Address (AD.singleton (Addr.from_var ListDomain.list_poison)) in
-            let s1 = set ~ctx:(Some ctx) (Analyses.ask_of_ctx ctx) ctx.global ctx.local lptr (AD.get_type lptr) (VD.join lprt_val lst_poison) in
-            match get (Analyses.ask_of_ctx ctx) ctx.global ctx.local lptr None with
-            | `Address ladr -> begin
-                match get (Analyses.ask_of_ctx ctx) ctx.global ctx.local ladr None with
-                | `List ld ->
-                  let del_ls = ValueDomain.Lists.del eadr ld in
-                  let s2 = set ~ctx:(Some ctx) (Analyses.ask_of_ctx ctx) ctx.global s1 ladr (AD.get_type ladr) (`List del_ls) in
-                  s2
-                | _ -> s1
-              end
-            | _ -> s1
-          end
-        | _ -> failwith "List function arguments are strange/complicated."
-      end
     | Unknown, "__builtin" ->
-=======
-    | `Unknown "__builtin" ->
->>>>>>> 26dd0bf3
       begin match args with
         | Const (CStr ("invariant",_)) :: ((_ :: _) as args) ->
           List.fold_left (fun d e -> invariant ctx (Analyses.ask_of_ctx ctx) ctx.global d e true) ctx.local args
@@ -2380,17 +2292,6 @@
         | None ->
           st
       end
-<<<<<<< HEAD
-=======
-    | `Unknown "__goblint_unknown" ->
-      begin match args with
-        | [Lval lv] | [CastE (_,AddrOf lv)] ->
-          let st = set ~ctx (Analyses.ask_of_ctx ctx) ctx.global ctx.local (eval_lv (Analyses.ask_of_ctx ctx) ctx.global st lv) (Cilfacade.typeOfLval lv)  `Top in
-          st
-        | _ ->
-          failwith "Function __goblint_unknown expected one address-of argument."
-      end
->>>>>>> 26dd0bf3
     (* Handling the assertions *)
     | Unknown, "__assert_rtn" -> raise Deadcode (* gcc's built-in assert *)
     | Unknown, "__goblint_check" -> assert_fn ctx (List.hd args) true false
