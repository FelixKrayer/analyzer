--- conflicted
+++ resolved
@@ -718,20 +718,18 @@
                   "type": "boolean",
                   "default": true
                 },
-<<<<<<< HEAD
+                "blobs": {
+                  "title": "ana.base.invariant.blobs",
+                  "description": "Whether to dump assertions about all blobs. Enabling this option may lead to unsound asserts.",
+                  "type": "boolean",
+                  "default": false
+                },
                 "unassume": {
                   "title": "ana.base.invariant.unassume",
                   "description": "How many times to unassume an invariant: once or until fixpoint (at least twice as expensive).",
                   "type": "string",
                   "enum": ["once", "fixpoint"],
                   "default": "once"
-=======
-                "blobs": {
-                  "title": "ana.base.invariant.blobs",
-                  "description": "Whether to dump assertions about all blobs. Enabling this option may lead to unsound asserts.",
-                  "type": "boolean",
-                  "default": false
->>>>>>> 48d4cff8
                 }
               },
               "additionalProperties": false
