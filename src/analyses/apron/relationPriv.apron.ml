(** Relational thread-modular value analyses for {!RelationAnalysis}, i.e. {!ApronAnalysis} and {!AffineEqualityAnalysis}.

    @see <https://doi.org/10.1007/978-3-031-30044-8_2> Schwarz, M., Saan, S., Seidl, H., Erhard, J., Vojdani, V. Clustered Relational Thread-Modular Abstract Interpretation with Local Traces. *)

open Batteries
open GoblintCil
open Analyses
open RelationDomain
open GobConfig
(* open BaseUtil *)
module Q = Queries

module RelationComponents = RelationDomain.RelComponents

open CommonPriv


module type S =
  functor (RD: RelationDomain.RD) ->
  sig
    module D: Lattice.S
    module G: Lattice.S
    module V: Printable.S
    module P: DisjointDomain.Representative with type elt := D.t (** Path-representative. *)

    type relation_components_t := RelationDomain.RelComponents (RD) (D).t
    val name: unit -> string
    val startstate: unit -> D.t

    val read_global: Q.ask -> (V.t -> G.t) -> relation_components_t -> varinfo -> varinfo -> RD.t

    (* [invariant]: Check if we should avoid producing a side-effect, such as updates to
       the state when following conditional guards. *)
    val write_global: ?invariant:bool -> Q.ask -> (V.t -> G.t) -> (V.t -> G.t -> unit) -> relation_components_t -> varinfo -> varinfo -> relation_components_t

    val lock: Q.ask -> (V.t -> G.t) -> relation_components_t -> LockDomain.Addr.t -> relation_components_t
    val unlock: Q.ask -> (V.t -> G.t) -> (V.t -> G.t -> unit) -> relation_components_t -> LockDomain.Addr.t -> relation_components_t

    val sync: Q.ask -> (V.t -> G.t) -> (V.t -> G.t -> unit) -> relation_components_t -> [`Normal | `Join | `Return | `Init | `Thread] -> relation_components_t

    val escape: Node.t -> Q.ask -> (V.t -> G.t) -> (V.t -> G.t -> unit) -> relation_components_t -> EscapeDomain.EscapedVars.t -> relation_components_t
    val enter_multithreaded: Q.ask -> (V.t -> G.t) -> (V.t -> G.t -> unit) -> relation_components_t -> relation_components_t
    val threadenter: Q.ask -> (V.t -> G.t) -> relation_components_t -> relation_components_t

    val thread_join: ?force:bool -> Q.ask -> (V.t -> G.t) -> Cil.exp -> relation_components_t -> relation_components_t
    val thread_return: Q.ask -> (V.t -> G.t) -> (V.t -> G.t -> unit) -> ThreadIdDomain.Thread.t -> relation_components_t -> relation_components_t
    val iter_sys_vars: (V.t -> G.t) -> VarQuery.t -> V.t VarQuery.f -> unit (** [Queries.IterSysVars] for apron. *)

    val invariant_vars: Q.ask -> (V.t -> G.t) -> relation_components_t -> varinfo list
    (** Returns global variables which are privatized. *)

    val init: unit -> unit
    val finalize: unit -> unit
  end

(** Top privatization, which doesn't track globals at all.
    This is unlike base's "none" privatization. which does track globals, but doesn't privatize them. *)
module Top: S = functor (RD: RelationDomain.RD) ->
struct
  module D = Lattice.Unit
  module G = Lattice.Unit
  module V = EmptyV
  module AV = RD.V
  module P = UnitP

  type relation_components_t = RelComponents (RD) (D).t

  let name () = "top"
  let startstate () = ()

  let read_global ask getg (st: relation_components_t) g x =
    let rel = st.rel in
    assert (not (RD.mem_var rel (AV.global g)));
    rel

  let write_global ?(invariant=false) ask getg sideg (st: relation_components_t) g x: relation_components_t =
    let rel = st.rel in
    assert (not (RD.mem_var rel (AV.global g)));
    st

  let lock ask getg st m = st
  let unlock ask getg sideg st m = st

  let thread_join ?(force=false) ask getg exp st = st
  let thread_return ask getg sideg tid st = st

  let escape node ask getg sideg (st:relation_components_t) escaped:relation_components_t =
    let rel = st.rel in
    let esc_vars = List.filter (fun var -> match AV.find_metadata var with
        | Some (Global _) -> false
        | Some (Local r) -> EscapeDomain.EscapedVars.mem r escaped
        | _ -> false
      ) (RD.vars rel)
    in
    let rel_local = RD.remove_vars rel esc_vars in
    { st with rel = rel_local }

  let sync (ask: Q.ask) getg sideg (st: relation_components_t) reason =
    match reason with
    | `Join ->
      if ask.f (Q.MustBeSingleThreaded {since_start = true}) then
        st
      else
        (* must be like enter_multithreaded *)
        let rel = st.rel in
        let rel_local = RD.remove_filter rel (fun var ->
            match AV.find_metadata var with
            | Some (Global _) -> true
            | _ -> false
          )
        in
        {st with rel = rel_local}
    | `Normal
    | `Init
    | `Thread
    | `Return ->
      st

  let enter_multithreaded ask getg sideg (st: relation_components_t): relation_components_t =
    let rel = st.rel in
    let rel_local = RD.remove_filter rel (fun var ->
        match AV.find_metadata var with
        | Some (Global _) -> true
        | _ -> false
      )
    in
    {st with rel = rel_local}

  let threadenter ask getg (st: relation_components_t): relation_components_t =
    {rel = RD.bot (); priv = startstate ()}

  let iter_sys_vars getg vq vf = ()
  let invariant_vars ask getg st = []

  let init () = ()
  let finalize () = ()
end

module type ProtectionBasedPrivParam =
sig
  (** Whether to be path-sensitive w.r.t. locally written protected globals that have been continuously protected since writing. *)
  val path_sensitive: bool
end

(** Protection-Based Reading. Is unsound w.r.t. to locals escaping and becoming public. *)
module ProtectionBasedPriv (Param: ProtectionBasedPrivParam): S = functor (RD: RelationDomain.RD) ->
struct
  include ConfCheck.RequireMutexActivatedInit
  open Protection

  (** Locally must-written protected globals that have been continuously protected since writing. *)
  open struct
    module P =
    struct
      include MustVars
      let name () = "P"
    end
  end

  (** Locally may-written protected globals that have been continuously protected since writing. *)
  (* TODO: is this right? *)
  module W =
  struct
    include MayVars
    let name () = "W"
  end

  module D = Lattice.Prod (P) (W)
  module G = RD
  module V = Printable.UnitConf (struct let name = "global" end)
  module PS =
  struct
    include Printable.Option (P) (struct let name = "None" end)

    let of_elt (p, _) =
      if Param.path_sensitive then
        Some p
      else
        None
  end

  type relation_components_t = RelationComponents (RD) (D).t

  module VM =
  struct
    type t =
      | Local of varinfo
      | Unprot of varinfo
      | Prot of varinfo

    let var_name = function
      | Local x -> x.vname ^ "#" ^ string_of_int(x.vid)
      | Unprot g -> g.vname ^ "#unprot"
      | Prot g -> g.vname ^ "#prot"
  end
  module AV =
  struct
    include RelationDomain.VarMetadataTbl (VM)

    let local g = make_var (Local g)
    let unprot g = make_var (Unprot g)
    let prot g = make_var (Prot g)
  end

  let name () = "ProtectionBasedPriv"

  (** Restrict environment to global invariant variables. *)
  let restrict_global rel =
    RD.remove_filter rel (fun var ->
        match AV.find_metadata var with
        | Some (Unprot _ | Prot _) -> false
        | _ -> true
      )

  (** Restrict environment to local variables and still-protected global variables. *)
  let restrict_local is_unprot rel w_remove =
    let remove_local_vars = List.map AV.local (W.elements w_remove) in
    let rel' = RD.remove_vars rel remove_local_vars in
    (* remove global vars *)
    RD.remove_filter rel' (fun var ->
        match AV.find_metadata var with
        | Some (Unprot g | Prot g) -> is_unprot g
        | _ -> false
      )

  let startstate () = (P.empty (), W.empty ())

  let read_global ask getg (st: relation_components_t) g x =
    let rel = st.rel in
    let (p, w) = st.priv in
    let g_local_var = AV.local g in
    let x_var = AV.local x in
    let rel_local =
      if W.mem g w then
        RD.assign_var rel x_var g_local_var
      else
        RD.bot ()
    in
    let rel_local' =
      if P.mem g p then
        rel_local
      else if is_unprotected ask g then (
        let g_unprot_var = AV.unprot g in
        let rel_unprot = RD.add_vars rel [g_unprot_var] in
        let rel_unprot = RD.assign_var rel_unprot x_var g_unprot_var in
        (* let oct_unprot' = RD.D2.join oct_local oct_unprot in
           (* unlock *)
           let oct_unprot' = RD.D2.remove_vars oct_unprot' [g_unprot_var; g_local_var] in
           (* add, assign from, remove is not equivalent to forget if g#unprot already existed and had some relations *)
           (* TODO: why removing g_unprot_var? *)
           oct_unprot' *)
        RD.join rel_local rel_unprot
      )
      else (
        let g_prot_var = AV.prot g in
        let rel_prot = RD.add_vars rel [g_prot_var] in
        let rel_prot = RD.assign_var rel_prot x_var g_prot_var in
        RD.join rel_local rel_prot
      )
    in
    let rel_local' = restrict_local (is_unprotected ask) rel_local' (W.empty ()) in
    let rel_local' = RD.meet rel_local' (getg ()) in
    rel_local'

  let write_global ?(invariant=false) ask getg sideg (st: relation_components_t) g x =
    let rel = st.rel in
    let (p, w) = st.priv in
    let g_local_var = AV.local g in
    let g_unprot_var = AV.unprot g in
    let x_var = AV.local x in
    let rel_local = RD.add_vars rel [g_local_var] in
    let rel_local = RD.assign_var rel_local g_local_var x_var in
    let rel_side = RD.add_vars rel_local [g_unprot_var] in
    let rel_side = RD.assign_var rel_side g_unprot_var g_local_var in
    let rel' = rel_side in
    let rel_side = restrict_global rel_side in
    sideg () rel_side;
    let st' =
      (* if is_unprotected ask g then
         st (* add, assign, remove gives original local state *)
         else
         (* restricting g#unprot-s out from oct' gives oct_local *)
         {oct = oct_local; priv = (P.add g p, W.add g w)} *)
      if is_unprotected ask g then
        {st with rel = restrict_local (is_unprotected ask) rel' (W.singleton g)}
      else (
        let p' = P.add g p in
        let w' = W.add g w in
        {rel = restrict_local (is_unprotected ask) rel' (W.empty ()); priv = (p', w')}
      )
    in
    let rel_local' = RD.meet st'.rel (getg ()) in
    {st' with rel = rel_local'}

  let lock ask getg (st: relation_components_t) m = st

  let unlock ask getg sideg (st: relation_components_t) m: relation_components_t =
    let rel = st.rel in
    let (p, w) = st.priv in
    let (p_remove, p') = P.partition (fun g -> is_unprotected_without ask g m) p in
    let (w_remove, w') = W.partition (fun g -> is_unprotected_without ask g m) w in
    let p_a = P.filter (is_protected_by ask m) p in
    let w_a = W.filter (is_protected_by ask m) (W.diff w p) in
    let big_omega =
      let certain = P.elements p_a in
      let choice = W.elements w_a in
      choice
      |> List.map (fun _ -> [true; false])
      |> List.n_cartesian_product (* TODO: exponential! *)
      |> List.map (fun omega ->
          (* list globals where omega is true *)
          List.fold_left2 (fun acc g omega_g ->
              if omega_g then
                g :: acc
              else
                acc
            ) certain choice omega
        )
    in
    let rel_side = List.fold_left (fun acc omega ->
        let g_prot_vars = List.map AV.prot omega in
        let g_local_vars = List.map AV.local omega in
        let rel_side1 = RD.add_vars rel g_prot_vars in
        let rel_side1 = RD.assign_var_parallel' rel_side1 g_prot_vars g_local_vars in
        RD.join acc rel_side1
      ) (RD.bot ()) big_omega
    in
    let rel' = rel_side in
    let rel_side = restrict_global rel_side in
    sideg () rel_side;
    let rel_local = restrict_local (fun g -> is_unprotected_without ask g m) rel' w_remove in
    let rel_local' = RD.meet rel_local (getg ()) in
    {rel = rel_local'; priv = (p', w')}


  let thread_join ?(force=false) ask getg exp st = st
  let thread_return ask getg sideg tid st = st

  let sync ask getg sideg (st: relation_components_t) reason =
    match reason with
    | `Return -> (* required for thread return *)
      (* TODO: implement? *)
      begin match ThreadId.get_current ask with
        | `Lifted x (* when CPA.mem x st.cpa *) ->
          st
        | _ ->
          st
      end
    | `Join ->
      if (ask.f (Q.MustBeSingleThreaded { since_start= true })) then
        st
      else
        (* must be like enter_multithreaded *)
        let rel = st.rel in
        let (g_vars, gs) =
          RD.vars rel
          |> List.enum
          |> Enum.filter_map (fun var ->
              match RD.V.find_metadata var with
              | Some (Global g) -> Some (var, g)
              | _ -> None
            )
          |> Enum.uncombine
          |> Tuple2.map List.of_enum List.of_enum
        in
        let g_unprot_vars = List.map AV.unprot gs in
        let g_prot_vars = List.map AV.prot gs in
        let rel_side = RD.add_vars rel (g_unprot_vars @ g_prot_vars) in
        let rel_side = RD.assign_var_parallel' rel_side g_unprot_vars g_vars in
        let rel_side = RD.assign_var_parallel' rel_side g_prot_vars g_vars in
        let rel_side = restrict_global rel_side in
        sideg () rel_side;
        (* TODO: why not remove at all? should only remove unprotected? *)
        (* let rel_local = RD.remove_vars rel g_vars in
           let rel_local' = RD.meet rel_local (getg ()) in
           {st with rel = rel_local'} *)
        st
    | `Normal
    | `Init
    | `Thread ->
      st

  let escape node ask getg sideg st escaped = (* TODO: Implement *) st

  let enter_multithreaded ask getg sideg (st: relation_components_t): relation_components_t =
    let rel = st.rel in
    let (g_vars, gs) =
      RD.vars rel
      |> List.enum
      |> Enum.filter_map (fun var ->
          match RD.V.find_metadata var with
          | Some (Global g) -> Some (var, g)
          | _ -> None
        )
      |> Enum.uncombine
      |> Tuple2.map List.of_enum List.of_enum
    in
    let g_unprot_vars = List.map AV.unprot gs in
    let g_prot_vars = List.map AV.prot gs in
    let rel_side = RD.add_vars rel (g_unprot_vars @ g_prot_vars) in
    let rel_side = RD.assign_var_parallel' rel_side g_unprot_vars g_vars in
    let rel_side = RD.assign_var_parallel' rel_side g_prot_vars g_vars in
    let rel_side = restrict_global rel_side in
    sideg () rel_side;
    let rel_local = RD.remove_vars rel g_vars in
    let rel_local' = RD.meet rel_local (getg ()) in
    {rel = rel_local'; priv = startstate ()}

  let threadenter ask getg (st: relation_components_t): relation_components_t =
    {rel = getg (); priv = startstate ()}

  let iter_sys_vars getg vq vf = () (* TODO: or report singleton global for any Global query? *)
  let invariant_vars ask getg st = protected_vars ask (* TODO: is this right? *)

  let finalize () = ()

  module P = PS
end

module CommonPerMutex = functor(RD: RelationDomain.RD) ->
struct
  include Protection
  module V = RD.V

  let remove_globals_unprotected_after_unlock ask m oct =
    let newly_unprot var = match V.find_metadata var with
      | Some (Global g) -> is_protected_by ask m g && is_unprotected_without ask g m
      | _ -> false
    in
    RD.remove_filter oct newly_unprot

  let keep_only_protected_globals ask m oct =
    let protected var = match V.find_metadata var with
      | Some (Global g) -> is_protected_by ask m g
      | _ -> false
    in
    RD.keep_filter oct protected
end

module PerMutexMeetPrivBase (RD: RelationDomain.RD) =
struct
  let invariant_vars ask getg (st: (RD.t, _) RelationDomain.relcomponents_t) =
    (* Mutex-meet local states contain precisely the protected global variables,
       so we can do fewer queries than {!protected_vars}. *)
    RD.vars st.rel
    |> List.filter_map (fun var ->
        match RD.V.find_metadata var with
        | Some (Global g) -> Some g
        | _ -> None
      )
end

(** Per-mutex meet. *)
module PerMutexMeetPriv (Param: AtomicParam) : S = functor (RD: RelationDomain.RD) ->
struct
  open CommonPerMutex(RD)
  include MutexGlobals
  include PerMutexMeetPrivBase (RD)

  module D = Lattice.Unit
  module G = RD
  module P = UnitP

  type relation_components_t = RelationDomain.RelComponents (RD) (D).t

  module AV = RD.V

  let name () = "PerMutexMeetPriv"

  let startstate () = ()

  let atomic_mutex = LockDomain.Addr.of_var LibraryFunctions.verifier_atomic_var

  let get_m_with_mutex_inits ask getg m =
    let get_m = getg (V.mutex m) in
    let get_mutex_inits = getg V.mutex_inits in
    let get_mutex_inits' = keep_only_protected_globals ask m get_mutex_inits in
    RD.join get_m get_mutex_inits'

  let get_mutex_global_g_with_mutex_inits ask getg g =
    let g_var = AV.global g in
    let get_mutex_global_g =
      if Param.handle_atomic then (
        RD.keep_vars (getg (V.mutex atomic_mutex)) [g_var]
      )
      else
        getg (V.global g)
    in
    let get_mutex_inits = getg V.mutex_inits in
    let get_mutex_inits' = RD.keep_vars get_mutex_inits [g_var] in
    RD.join get_mutex_global_g get_mutex_inits'

  let get_mutex_global_g_with_mutex_inits_atomic ask getg =
    let get_mutex_global_g = getg (V.mutex atomic_mutex) in
    let get_mutex_inits = getg V.mutex_inits in
    RD.join get_mutex_global_g get_mutex_inits

  let read_global (ask: Q.ask) getg (st: relation_components_t) g x: RD.t =
    let atomic = Param.handle_atomic && ask.f MustBeAtomic in
    let rel = st.rel in
    (* lock *)
    let rel =
      if atomic && RD.mem_var rel (AV.global g) then
        rel
      else if atomic then
        RD.meet rel (get_mutex_global_g_with_mutex_inits_atomic ask getg)
      else
        RD.meet rel (get_mutex_global_g_with_mutex_inits ask getg g)
    in
    (* read *)
    let g_var = AV.global g in
    let x_var = AV.local x in
    let rel_local = RD.add_vars rel [g_var] in
    let rel_local = RD.assign_var rel_local x_var g_var in
    (* unlock *)
    if not atomic then (
      let rel_local' =
        if is_unprotected ask g then
          RD.remove_vars rel_local [g_var]
        else
          rel_local
      in
      rel_local'
    )
    else
      rel_local

  let write_global ?(invariant=false) (ask: Q.ask) getg sideg (st: relation_components_t) g x: relation_components_t =
    let atomic = Param.handle_atomic && ask.f MustBeAtomic in
    let rel = st.rel in
    (* lock *)
    let rel =
      if atomic && RD.mem_var rel (AV.global g) then
        rel
      else if atomic then
        RD.meet rel (get_mutex_global_g_with_mutex_inits_atomic ask getg)
      else
        RD.meet rel (get_mutex_global_g_with_mutex_inits ask getg g)
    in
    (* write *)
    let g_var = AV.global g in
    let x_var = AV.local x in
    let rel_local = RD.add_vars rel [g_var] in
    let rel_local = RD.assign_var rel_local g_var x_var in
    (* unlock *)
    if not atomic then (
      let rel_side = RD.keep_vars rel_local [g_var] in
      if Param.handle_atomic then
        sideg (V.mutex atomic_mutex) rel_side
      else
        sideg (V.global g) rel_side;
      let rel_local' =
        if is_unprotected ask g then
          RD.remove_vars rel_local [g_var]
        else
          rel_local
      in
      {st with rel = rel_local'}
    )
    else
      {st with rel = rel_local}


  let lock ask getg (st: relation_components_t) m =
    let atomic = Param.handle_atomic && LockDomain.Addr.equal m (atomic_mutex) in
    (* TODO: somehow actually unneeded here? *)
    if not atomic && Locksets.(not (Lockset.mem m (current_lockset ask))) then (
      let rel = st.rel in
      let get_m = get_m_with_mutex_inits ask getg m in
      (* Additionally filter get_m in case it contains variables it no longer protects. E.g. in 36/22. *)
      let get_m = keep_only_protected_globals ask m get_m in
      let rel' = RD.meet rel get_m in
      {st with rel = rel'}
    )
    else
      st (* sound w.r.t. recursive lock *)

  let unlock ask getg sideg (st: relation_components_t) m: relation_components_t =
    let atomic = Param.handle_atomic && LockDomain.Addr.equal m (atomic_mutex) in
    let rel = st.rel in
    if not atomic then (
      let rel_side = keep_only_protected_globals ask m rel in
      sideg (V.mutex m) rel_side;
      let rel_local = remove_globals_unprotected_after_unlock ask m rel in
      {st with rel = rel_local}
    )
    else (
      (* List.iter (fun var ->
          match AV.find_metadata var with
          | Some (Global g) -> sideg (V.mutex atomic_mutex) (RD.keep_vars rel [AV.global g])
          | _ -> ()
        ) (RD.vars rel); *)
      let rel_side = RD.keep_filter rel (fun var ->
          match AV.find_metadata var with
          | Some (Global g) -> true
          | _ -> false
        )
      in
      sideg (V.mutex atomic_mutex) rel_side;
      let rel_local =
        let newly_unprot var = match AV.find_metadata var with
          | Some (Global g) -> is_unprotected_without ask g atomic_mutex
          | _ -> false
        in
        RD.remove_filter rel newly_unprot
      in
      {st with rel = rel_local}
    )

  let thread_join ?(force=false) ask getg exp st = st
  let thread_return ask getg sideg tid st = st

  let sync ask getg sideg (st: relation_components_t) reason =
    match reason with
    | `Return -> (* required for thread return *)
      (* TODO: implement? *)
      begin match ThreadId.get_current ask with
        | `Lifted x (* when CPA.mem x st.cpa *) ->
          st
        | _ ->
          st
      end
    | `Join ->
      if (ask.f (Q.MustBeSingleThreaded {since_start = true})) then
        st
      else
        let rel = st.rel in
        let g_vars = List.filter (fun var ->
            match AV.find_metadata var with
            | Some (Global _) -> true
            | _ -> false
          ) (RD.vars rel)
        in
        let rel_side = RD.keep_vars rel g_vars in
        sideg V.mutex_inits rel_side;
        let rel_local = RD.remove_filter rel (fun var ->
            match AV.find_metadata var with
            | Some (Global g) -> is_unprotected ask g
            | _ -> false
          )
        in
        {st with rel = rel_local}
    | `Normal
    | `Init
    | `Thread ->
      st

  let enter_multithreaded ask getg sideg (st: relation_components_t): relation_components_t =
    let rel = st.rel in
    (* Don't use keep_filter & remove_filter because it would duplicate find_metadata-s. *)
    let g_vars = List.filter (fun var ->
        match AV.find_metadata var with
        | Some (Global _) -> true
        | _ -> false
      ) (RD.vars rel)
    in
    let rel_side = RD.keep_vars rel g_vars in
    sideg V.mutex_inits rel_side;
    let rel_local = RD.remove_vars rel g_vars in (* TODO: side effect initial values to mutex_globals? *)
    {st with rel = rel_local}

  let escape node ask getg sideg (st:relation_components_t) escaped : relation_components_t =
    let esc_vars = EscapeDomain.EscapedVars.elements escaped in
    let esc_vars = List.filter (fun v -> not v.vglob && RD.Tracked.varinfo_tracked v && RD.mem_var st.rel (AV.local v)) esc_vars in
    let escape_one (x:varinfo) st = write_global ask getg sideg st x x in
    List.fold_left (fun st v -> escape_one v st) st esc_vars

  let threadenter ask getg (st: relation_components_t): relation_components_t =
    {rel = RD.bot (); priv = startstate ()}

  let init () = ()
  let finalize () = ()
end

(** May written variables. *)
module W =
struct
  include MayVars
  let name () = "W"
end

module type ClusterArg = functor (RD: RelationDomain.RD) ->
sig
  module LRD: Lattice.S

  val keep_only_protected_globals: Q.ask -> LockDomain.Addr.t -> LRD.t -> LRD.t
  val keep_global: varinfo -> LRD.t -> LRD.t

  val lock: RD.t -> LRD.t -> LRD.t -> RD.t
  val unlock: W.t -> RD.t -> LRD.t

  val name: unit -> string
end

(** No clustering. *)
module NoCluster:ClusterArg = functor (RD: RelationDomain.RD) ->
struct
  open CommonPerMutex(RD)
  module LRD = RD

  let keep_only_protected_globals = keep_only_protected_globals

  let keep_global g oct =
    let g_var = V.global g in
    RD.keep_vars oct [g_var]

  let lock oct local_m get_m =
    RD.meet oct (RD.join local_m get_m)

  let unlock w oct_side =
    oct_side

  let name () = "no-clusters"
end

module type ClusteringArg =
sig
  val generate: varinfo list -> varinfo list list
  val name: unit -> string
end

(** All clusters of size 1 and 2. *)
module Clustering12: ClusteringArg =
struct
  let generate gs =
    List.cartesian_product gs gs
    |> List.filter (fun (g1, g2) -> CilType.Varinfo.compare g1 g2 <= 0) (* filter flipped ordering, keep equals for next step *)
    |> List.map (fun (g1, g2) -> [g1; g2]) (* if g1 = g2, then we get a singleton cluster *)

  let name () = "cluster12"
end

(** All clusters of size 2. *)
module Clustering2: ClusteringArg =
struct
  let generate gs =
    match gs with
    | [_] -> [gs] (* use clusters of size 1 if only 1 variable *)
    | _ ->
      List.cartesian_product gs gs
      |> List.filter (fun (g1, g2) -> CilType.Varinfo.compare g1 g2 < 0) (* filter flipped ordering, forbid equals for just clusters of size 2 *)
      |> List.map (fun (g1, g2) -> [g1; g2])

  let name () = "cluster2"
end

(** All subset clusters. *)
module ClusteringPower: ClusteringArg =
struct
  let generate gs =
    gs
    |> List.map (fun _ -> [true; false])
    |> List.n_cartesian_product (* TODO: exponential! *)
    |> List.map (fun bs ->
        (* list globals where omega is true *)
        List.fold_left2 (fun acc g b ->
            if b then
              g :: acc
            else
              acc
          ) [] gs bs
      )

  let name () = "clusterPow"
end

(** One maximum cluster. *)
module ClusteringMax: ClusteringArg =
struct
  let generate gs =
    [gs]

  let name () = "clusterMax"
end


(** Clusters when clustering is downward-closed. *)
module DownwardClosedCluster (ClusteringArg: ClusteringArg) =  functor (RD: RelationDomain.RD) ->
struct
  open CommonPerMutex(RD)

  module VS = SetDomain.Make (CilType.Varinfo)
  module LRD = MapDomain.MapBot (VS) (RD)

  let keep_only_protected_globals ask m octs =
    (* normal (strong) mapping: contains only still fully protected *)
    (* must filter by protection to avoid later meeting with non-protecting *)
    LRD.filter (fun gs _ ->
        VS.for_all (is_protected_by ask m) gs
      ) octs

  let keep_global g octs =
    let g_var = V.global g in
    (* normal (strong) mapping: contains only still fully protected *)
    let g' = VS.singleton g in
    let oct = LRD.find g' octs in
    LRD.singleton g' (RD.keep_vars oct [g_var])

  let lock_get_m oct local_m get_m =
    let joined = LRD.join local_m get_m in
    if M.tracing then M.traceli "relationpriv" "lock_get_m:\n  get=%a\n  joined=%a\n" LRD.pretty get_m LRD.pretty joined;
    let r = LRD.fold (fun _ -> RD.meet) joined (RD.bot ()) in (* bot is top with empty env *)
    if M.tracing then M.trace "relationpriv" "meet=%a\n" RD.pretty r;
    let r = RD.meet oct r in
    if M.tracing then M.traceu "relationpriv" "-> %a\n" RD.pretty r;
    r

  let lock oct local_m get_m =
    if M.tracing then M.traceli "relationpriv" "cluster lock: local=%a\n" LRD.pretty local_m;
    let r = lock_get_m oct local_m get_m in
    (* is_bot check commented out because it's unnecessarily expensive *)
    (* if RD.is_bot_env r then
       failwith "DownwardClosedCluster.lock: not downward closed?"; *)
    if M.tracing then M.traceu "relationpriv" "-> %a\n" RD.pretty r;
    r

  let unlock w oct_side =
    let vars = RD.vars oct_side in
    let gs = List.map (fun var -> match V.find_metadata var with
        | Some (Global g) -> g
        | _ -> assert false (* oct_side should only contain (protected) globals *)
      ) vars
    in
    let clusters =
      ClusteringArg.generate gs
      |> List.map VS.of_list
      |> List.filter (VS.exists (fun g -> W.mem g w)) (* cluster intersection w is non-empty *)
    in
    let oct_side_cluster gs =
      RD.keep_vars oct_side (gs |> VS.elements |> List.map V.global)
    in
    LRD.add_list_fun clusters oct_side_cluster (LRD.empty ())

  let name = ClusteringArg.name
end

(** Clusters when clustering is arbitrary (not necessarily downward-closed). *)
module ArbitraryCluster (ClusteringArg: ClusteringArg): ClusterArg = functor (RD: RelationDomain.RD) ->
struct
  module DCCluster = (DownwardClosedCluster(ClusteringArg))(RD)

  open CommonPerMutex(RD)

  module VS = DCCluster.VS
  module LRD1 = DCCluster.LRD
  module LRD = Lattice.Prod (LRD1) (LRD1) (* second component is only used between keep_* and lock for additional weak mapping *)

  let name = ClusteringArg.name

  let filter_map' f m =
    LRD1.fold (fun k v acc ->
        match f k v with
        | Some (k', v') ->
          LRD1.add k' (RD.join (LRD1.find k' acc) v') acc
        | None ->
          acc
      ) m (LRD1.empty ())

  let keep_only_protected_globals ask m (octs, _) =
    let lad = DCCluster.keep_only_protected_globals ask m octs in
    let lad_weak =
      (* backup (weak) mapping: contains any still intersecting with protected, needed for decreasing protecting locksets *)
      filter_map' (fun gs oct ->
          (* must filter by protection to avoid later meeting with non-protecting *)
          let gs' = VS.filter (is_protected_by ask m) gs in
          if VS.is_empty gs' then
            None
          else
            (* must restrict cluster down to protected (join) *)
            Some (gs', keep_only_protected_globals ask m oct)
        ) octs
    in
    (lad, lad_weak)

  let keep_global g (octs, _) =
    let g_var = V.global g in
    let lad = DCCluster.keep_global g octs in
    let lad_weak =
      (* backup (weak) mapping: contains any still intersecting with protected, needed for decreasing protecting locksets *)
      filter_map' (fun gs oct ->
          (* must filter by protection to avoid later meeting with non-protecting *)
          if VS.mem g gs then
            (* must restrict cluster down to m_g (join) *)
            Some (VS.singleton g, RD.keep_vars oct [g_var])
          else
            None
        ) octs
    in
    (lad, lad_weak)

  let lock oct (local_m, _) (get_m, get_m') =
    if M.tracing then M.traceli "relationpriv" "cluster lock: local=%a\n" LRD1.pretty local_m;
    let r =
      let locked = DCCluster.lock_get_m oct local_m get_m in
      if RD.is_bot_env locked then (
        let locked' = DCCluster.lock_get_m oct local_m get_m' in
        if RD.is_bot_env locked' then
          raise Deadcode
        else
          locked'
      )
      else
        locked
    in
    if M.tracing then M.traceu "relationpriv" "-> %a\n" RD.pretty r;
    r

  let unlock w oct_side =
    (DCCluster.unlock w oct_side, LRD1.bot ())
end

(** Per-mutex meet with TIDs. *)
<<<<<<< HEAD
module PerMutexMeetPrivTID (Param: AtomicParam) (Cluster: ClusterArg): S  = functor (RD: RelationDomain.RD) ->
=======
module PerMutexMeetPrivTID (Digest: Digest) (Cluster: ClusterArg): S  = functor (RD: RelationDomain.RD) ->
>>>>>>> 69f28b26
struct
  open CommonPerMutex(RD)
  include MutexGlobals
  include PerMutexMeetPrivBase (RD)

  module NC = Cluster(RD)
  module Cluster = NC
  module LRD = NC.LRD

  include PerMutexTidCommon (Digest) (LRD)

  module AV = RD.V
  module P = UnitP

  let name () = "PerMutexMeetPrivTID(" ^ (Cluster.name ()) ^ (if GobConfig.get_bool "ana.relation.priv.must-joined" then  ",join"  else "") ^ ")"

  let get_relevant_writes (ask:Q.ask) m v =
    let current = Digest.current ask in
    GMutex.fold (fun k v acc ->
        if not (Digest.accounted_for ask ~current ~other:k) then
          LRD.join acc (Cluster.keep_only_protected_globals ask m v)
        else
          acc
      ) v (LRD.bot ())

  type relation_components_t =  RelationDomain.RelComponents (RD) (D).t

  let get_m_with_mutex_inits inits ask getg m =
    let get_m = get_relevant_writes ask m (G.mutex @@ getg (V.mutex m)) in
    if M.tracing then M.traceli "relationpriv" "get_m_with_mutex_inits %a\n  get=%a\n" LockDomain.Addr.pretty m LRD.pretty get_m;
    let r =
      if not inits then
        get_m
      else
        let get_mutex_inits = merge_all @@ G.mutex @@ getg V.mutex_inits in
        let get_mutex_inits' = Cluster.keep_only_protected_globals ask m get_mutex_inits in
        if M.tracing then M.trace "relationpriv" "inits=%a\n  inits'=%a\n" LRD.pretty get_mutex_inits LRD.pretty get_mutex_inits';
        LRD.join get_m get_mutex_inits'
    in
    if M.tracing then M.traceu "relationpriv" "-> %a\n" LRD.pretty r;
    r

  let atomic_mutex = LockDomain.Addr.of_var LibraryFunctions.verifier_atomic_var

  let get_mutex_global_g_with_mutex_inits inits ask getg g =
    let get_mutex_global_g =
      if Param.handle_atomic then (
        get_relevant_writes_nofilter ask @@ G.mutex @@ getg (V.mutex atomic_mutex)
        |> Cluster.keep_global g
      )
      else
        get_relevant_writes_nofilter ask @@ G.mutex @@ getg (V.global g)
    in
    if M.tracing then M.traceli "relationpriv" "get_mutex_global_g_with_mutex_inits %a\n  get=%a\n" CilType.Varinfo.pretty g LRD.pretty get_mutex_global_g;
    let r =
      if not inits then
        get_mutex_global_g
      else
        let get_mutex_inits = merge_all @@ G.mutex @@ getg V.mutex_inits in
        let get_mutex_inits' = Cluster.keep_global g get_mutex_inits in
        if M.tracing then M.trace "relationpriv" "inits=%a\n  inits'=%a\n" LRD.pretty get_mutex_inits LRD.pretty get_mutex_inits';
        LRD.join get_mutex_global_g get_mutex_inits'
    in
    if M.tracing then M.traceu "relationpriv" "-> %a\n" LRD.pretty r;
    r

  let get_mutex_global_g_with_mutex_inits_atomic inits ask getg =
    let get_mutex_global_g = get_relevant_writes_nofilter ask @@ G.mutex @@ getg (V.mutex atomic_mutex) in
    if not inits then
      get_mutex_global_g
    else
      let get_mutex_inits = merge_all @@ G.mutex @@ getg V.mutex_inits in
      LRD.join get_mutex_global_g get_mutex_inits

  let read_global (ask: Q.ask) getg (st: relation_components_t) g x: RD.t =
    let atomic = Param.handle_atomic && ask.f MustBeAtomic in
    let _,lmust,l = st.priv in
    let rel = st.rel in
    let lm = LLock.global g in
    (* lock *)
    let local_m = BatOption.default (LRD.bot ()) (L.find_opt lm l) in
    (* Additionally filter get_m in case it contains variables it no longer protects. E.g. in 36/22. *)
    let rel =
      if atomic && RD.mem_var rel (AV.global g) then
        rel
      else if atomic then
        Cluster.lock rel local_m (get_mutex_global_g_with_mutex_inits_atomic (not (LMust.mem lm lmust)) ask getg)
      else
        Cluster.lock rel local_m (get_mutex_global_g_with_mutex_inits (not (LMust.mem lm lmust)) ask getg g)
    in
    (* read *)
    let g_var = AV.global g in
    let x_var = AV.local x in
    let rel_local = RD.add_vars rel [g_var] in
    let rel_local = RD.assign_var rel_local x_var g_var in
    (* unlock *)
    if not atomic then (
      let rel_local' =
        if is_unprotected ask g then
          RD.remove_vars rel_local [g_var]
        else
          rel_local
      in
      rel_local'
    )
    else
      rel_local

  let write_global ?(invariant=false) (ask:Q.ask) getg sideg (st: relation_components_t) g x: relation_components_t =
    let atomic = Param.handle_atomic && ask.f MustBeAtomic in
    let w,lmust,l = st.priv in
    let lm = LLock.global g in
    let rel = st.rel in
    (* lock *)
    let local_m = BatOption.default (LRD.bot ()) (L.find_opt lm l) in
    (* Additionally filter get_m in case it contains variables it no longer protects. E.g. in 36/22. *)
    let rel =
      if atomic && RD.mem_var rel (AV.global g) then
        rel
      else if atomic then
        Cluster.lock rel local_m (get_mutex_global_g_with_mutex_inits_atomic (not (LMust.mem lm lmust)) ask getg)
      else
        Cluster.lock rel local_m (get_mutex_global_g_with_mutex_inits (not (LMust.mem lm lmust)) ask getg g)
    in
    (* write *)
    let g_var = AV.global g in
    let x_var = AV.local x in
    let rel_local = RD.add_vars rel [g_var] in
    let rel_local = RD.assign_var rel_local g_var x_var in
    (* unlock *)
<<<<<<< HEAD
    if not atomic then (
      let rel_side = RD.keep_vars rel_local [g_var] in
      let rel_side = Cluster.unlock (W.singleton g) rel_side in
      let tid = ThreadId.get_current ask in
      let sidev = GMutex.singleton tid rel_side in
      if Param.handle_atomic then
        sideg (V.mutex atomic_mutex) (G.create_global sidev)
=======
    let rel_side = RD.keep_vars rel_local [g_var] in
    let rel_side = Cluster.unlock (W.singleton g) rel_side in
    let digest = Digest.current ask in
    let sidev = GMutex.singleton digest rel_side in
    sideg (V.global g) (G.create_global sidev);
    let l' = L.add lm rel_side l in
    let rel_local' =
      if is_unprotected ask g then
        RD.remove_vars rel_local [g_var]
>>>>>>> 69f28b26
      else
        sideg (V.global g) (G.create_global sidev);
      let l' = L.add lm rel_side l in
      let rel_local' =
        if is_unprotected ask g then
          RD.remove_vars rel_local [g_var]
        else
          rel_local
      in
      {rel = rel_local'; priv = (W.add g w,LMust.add lm lmust,l')}
    )
    else (
      (* let rel_side = RD.keep_vars rel_local [g_var] in
      let rel_side = Cluster.unlock (W.singleton g) rel_side in
      let l' = L.add lm rel_side l in *)
      {rel = rel_local; priv = (W.add g w,lmust,l)}
    )

  let lock ask getg (st: relation_components_t) m =
    let atomic = Param.handle_atomic && LockDomain.Addr.equal m (atomic_mutex) in
    if not atomic && Locksets.(not (Lockset.mem m (current_lockset ask))) then (
      let rel = st.rel in
      let _,lmust,l = st.priv in
      let lm = LLock.mutex m in
      let get_m = get_m_with_mutex_inits (not (LMust.mem lm lmust)) ask getg m in
      let local_m = BatOption.default (LRD.bot ()) (L.find_opt lm l) in
      (* Additionally filter get_m in case it contains variables it no longer protects. E.g. in 36/22. *)
      let local_m = Cluster.keep_only_protected_globals ask m local_m in
      let rel = Cluster.lock rel local_m get_m in
      {st with rel}
    )
    else
      st (* sound w.r.t. recursive lock *)

  let keep_only_globals ask m oct =
    let protected var = match AV.find_metadata var with
      | Some (Global g) -> true
      | _ -> false
    in
    RD.keep_filter oct protected

  let unlock ask getg sideg (st: relation_components_t) m: relation_components_t =
    let atomic = Param.handle_atomic && LockDomain.Addr.equal m (atomic_mutex) in
    let rel = st.rel in
    let w,lmust,l = st.priv in
    if not atomic then (
      let rel_local = remove_globals_unprotected_after_unlock ask m rel in
      let w' = W.filter (fun v -> not (is_unprotected_without ask v m)) w in
      let side_needed = W.exists (fun v -> is_protected_by ask m v) w in
      if not side_needed then
        {rel = rel_local; priv = (w',lmust,l)}
      else
        let rel_side = keep_only_protected_globals ask m rel in
        let rel_side = Cluster.unlock w rel_side in
        let tid = ThreadId.get_current ask in
        let sidev = GMutex.singleton tid rel_side in
        sideg (V.mutex m) (G.create_mutex sidev);
        let lm = LLock.mutex m in
        let l' = L.add lm rel_side l in
        {rel = rel_local; priv = (w',LMust.add lm lmust,l')}
    )
    else (
      let rel_local = remove_globals_unprotected_after_unlock ask m rel in
      let w' = W.filter (fun v -> not (is_unprotected_without ask v m)) w in
      let rel_side = keep_only_globals ask m rel in
      let rel_side = Cluster.unlock w rel_side in
<<<<<<< HEAD
      let tid = ThreadId.get_current ask in
      let sidev = GMutex.singleton tid rel_side in
      sideg (V.mutex atomic_mutex) (G.create_mutex sidev);
      let (lmust', l') = W.fold (fun g (lmust, l) ->
          let lm = LLock.global g in
          (LMust.add lm lmust, L.add lm rel_side l)
        ) w (lmust, l)
      in
      {rel = rel_local; priv = (w',lmust',l')}
    )
=======
      let digest = Digest.current ask in
      let sidev = GMutex.singleton digest rel_side in
      sideg (V.mutex m) (G.create_mutex sidev);
      let lm = LLock.mutex m in
      let l' = L.add lm rel_side l in
      {rel = rel_local; priv = (w',LMust.add lm lmust,l')}
>>>>>>> 69f28b26

  let thread_join ?(force=false) (ask:Q.ask) getg exp (st: relation_components_t) =
    let w,lmust,l = st.priv in
    let tids = ask.f (Q.EvalThread exp) in
    if force then (
      if ConcDomain.ThreadSet.is_top tids then (
        M.info ~category:Unsound "Unknown thread ID assume-joined, relation privatization unsound"; (* TODO: something more sound *)
        st (* cannot find all thread IDs to join them all *)
      )
      else (
        (* fold throws if the thread set is top *)
        let tids' = ConcDomain.ThreadSet.diff tids (ask.f Q.MustJoinedThreads) in (* avoid unnecessary imprecision by force joining already must-joined threads, e.g. 46-apron2/04-other-assume-inprec *)
        let (lmust', l') = ConcDomain.ThreadSet.fold (fun tid (lmust, l) ->
            let lmust',l' = G.thread (getg (V.thread tid)) in
            (LMust.union lmust' lmust, L.join l l')
          ) tids' (lmust, l)
        in
        {st with priv = (w, lmust', l')}
      )
    )
    else (
      if ConcDomain.ThreadSet.is_top tids then
        st
      else
        match ConcDomain.ThreadSet.elements tids with
        | [tid] ->
          let lmust',l' = G.thread (getg (V.thread tid)) in
          {st with priv = (w, LMust.union lmust' lmust, L.join l l')}
        | _ ->
          (* To match the paper more closely, one would have to join in the non-definite case too *)
          (* Given how we handle lmust (for initialization), doing this might actually be beneficial given that it grows lmust *)
          st
    )

  let thread_return ask getg sideg tid (st: relation_components_t) =
    let _,lmust,l = st.priv in
    sideg (V.thread tid) (G.create_thread (lmust,l));
    st

  let sync (ask:Q.ask) getg sideg (st: relation_components_t) reason =
    match reason with
    | `Return -> st (* TODO: implement? *)
    | `Join ->
      if (ask.f (Q.MustBeSingleThreaded {since_start = true})) then
        st
      else
        let rel = st.rel in
        (* There can be no branched going multi-threaded here *)
        (* TODO: Do we need to remove no longer protected variables here? *)
        (* TODO: Is not potentially even unsound to do so?! *)
        let rel_local = RD.remove_filter rel (fun var ->
            match AV.find_metadata var with
            | Some (Global g) -> is_unprotected ask g
            | _ -> false
          )
        in
        {st with rel = rel_local}
    | `Normal
    | `Init
    | `Thread ->
      st

  let escape node ask getg sideg (st: relation_components_t) escaped: relation_components_t =
    let esc_vars = EscapeDomain.EscapedVars.elements escaped in
    let esc_vars = List.filter (fun v -> not v.vglob && RD.Tracked.varinfo_tracked v && RD.mem_var st.rel (AV.local v)) esc_vars in
    let escape_one (x:varinfo) st = write_global ask getg sideg st x x in
    List.fold_left (fun st v -> escape_one v st) st esc_vars

  let enter_multithreaded (ask:Q.ask) getg sideg (st: relation_components_t): relation_components_t =
    let rel = st.rel in
    (* Don't use keep_filter & remove_filter because it would duplicate find_metadata-s. *)
    let g_vars = List.filter (fun var ->
        match AV.find_metadata var with
        | Some (Global _) -> true
        | _ -> false
      ) (RD.vars rel)
    in
    let rel_side = RD.keep_vars rel g_vars in
    let rel_side = Cluster.unlock (W.top ()) rel_side in (* top W to avoid any filtering *)
    let digest = Digest.current ask in
    let sidev = GMutex.singleton digest rel_side in
    sideg V.mutex_inits (G.create_mutex sidev);
    (* Introduction into local state not needed, will be read via initializer *)
    (* Also no side-effect to mutex globals needed, the value here will either by read via the initializer, *)
    (* or it will be locally overwitten and in LMust in which case these values are irrelevant anyway *)
    let rel_local = RD.remove_vars rel g_vars in
    {st with rel = rel_local}

  let threadenter ask getg (st: relation_components_t): relation_components_t =
    let _,lmust,l = st.priv in
    {rel = RD.bot (); priv = (W.bot (),lmust,l)}

  let iter_sys_vars getg vq vf =
    match vq with
    | VarQuery.Global g -> vf (V.global g)
    | _ -> ()

  let finalize () = ()
end

module TracingPriv = functor (Priv: S) -> functor (RD: RelationDomain.RD) ->
struct
  module Priv = Priv (RD)
  include Priv

  module D = Priv.D
  module RelComponents = RelationDomain.RelComponents (RD) (D)

  let read_global ask getg st g x =
    if M.tracing then M.traceli "relationpriv" "read_global %a %a\n" CilType.Varinfo.pretty g CilType.Varinfo.pretty x;
    if M.tracing then M.trace "relationpriv" "st: %a\n" RelComponents.pretty st;
    let getg x =
      let r = getg x in
      if M.tracing then M.trace "relationpriv" "getg %a -> %a\n" V.pretty x G.pretty r;
      r
    in
    let r = Priv.read_global ask getg st g x in
    if M.tracing then M.traceu "relationpriv" "-> %a\n" RD.pretty r;
    r

  let write_global ?invariant ask getg sideg st g x =
    if M.tracing then M.traceli "relationpriv" "write_global %a %a\n" CilType.Varinfo.pretty g CilType.Varinfo.pretty x;
    if M.tracing then M.trace "relationpriv" "st: %a\n" RelComponents.pretty st;
    let getg x =
      let r = getg x in
      if M.tracing then M.trace "relationpriv" "getg %a -> %a\n" V.pretty x G.pretty r;
      r
    in
    let sideg x v =
      if M.tracing then M.trace "relationpriv" "sideg %a %a\n" V.pretty x G.pretty v;
      sideg x v
    in
    let r = write_global ?invariant ask getg sideg st g x in
    if M.tracing then M.traceu "relationpriv" "-> %a\n" RelComponents.pretty r;
    r

  let lock ask getg st m =
    if M.tracing then M.traceli "relationpriv" "lock %a\n" LockDomain.Addr.pretty m;
    if M.tracing then M.trace "relationpriv" "st: %a\n" RelComponents.pretty st;
    let getg x =
      let r = getg x in
      if M.tracing then M.trace "relationpriv" "getg %a -> %a\n" V.pretty x G.pretty r;
      r
    in
    let r = lock ask getg st m in
    if M.tracing then M.traceu "relationpriv" "-> %a\n" RelComponents.pretty r;
    r

  let unlock ask getg sideg st m =
    if M.tracing then M.traceli "relationpriv" "unlock %a\n" LockDomain.Addr.pretty m;
    if M.tracing then M.trace "relationpriv" "st: %a\n" RelComponents.pretty st;
    let getg x =
      let r = getg x in
      if M.tracing then M.trace "relationpriv" "getg %a -> %a\n" V.pretty x G.pretty r;
      r
    in
    let sideg x v =
      if M.tracing then M.trace "relationpriv" "sideg %a %a\n" V.pretty x G.pretty v;
      sideg x v
    in
    let r = unlock ask getg sideg st m in
    if M.tracing then M.traceu "relationpriv" "-> %a\n" RelComponents.pretty r;
    r

  let enter_multithreaded ask getg sideg st =
    if M.tracing then M.traceli "relationpriv" "enter_multithreaded\n";
    if M.tracing then M.trace "relationpriv" "st: %a\n" RelComponents.pretty st;
    let getg x =
      let r = getg x in
      if M.tracing then M.trace "relationpriv" "getg %a -> %a\n" V.pretty x G.pretty r;
      r
    in
    let sideg x v =
      if M.tracing then M.trace "relationpriv" "sideg %a %a\n" V.pretty x G.pretty v;
      sideg x v
    in
    let r = enter_multithreaded ask getg sideg st in
    if M.tracing then M.traceu "relationpriv" "-> %a\n" RelComponents.pretty r;
    r

  let threadenter ask getg st =
    if M.tracing then M.traceli "relationpriv" "threadenter\n";
    if M.tracing then M.trace "relationpriv" "st: %a\n" RelComponents.pretty st;
    let getg x =
      let r = getg x in
      if M.tracing then M.trace "relationpriv" "getg %a -> %a\n" V.pretty x G.pretty r;
      r
    in
    let r = threadenter ask getg st in
    if M.tracing then M.traceu "relationpriv" "-> %a\n" RelComponents.pretty r;
    r

  let sync ask getg sideg st reason =
    if M.tracing then M.traceli "relationpriv" "sync\n";
    if M.tracing then M.trace "relationpriv" "st: %a\n" RelComponents.pretty st;
    let getg x =
      let r = getg x in
      if M.tracing then M.trace "relationpriv" "getg %a -> %a\n" V.pretty x G.pretty r;
      r
    in
    let sideg x v =
      if M.tracing then M.trace "relationpriv" "sideg %a %a\n" V.pretty x G.pretty v;
      sideg x v
    in
    let r = sync ask getg sideg st reason in
    if M.tracing then M.traceu "relationpriv" "-> %a\n" RelComponents.pretty r;
    r

  let escape node ask getg sideg st vs =
    if M.tracing then M.traceli "relationpriv" "escape\n";
    if M.tracing then M.trace "relationpriv" "st: %a\n" RelComponents.pretty st;
    let getg x =
      let r = getg x in
      if M.tracing then M.trace "relationpriv" "getg %a -> %a\n" V.pretty x G.pretty r;
      r
    in
    let sideg x v =
      if M.tracing then M.trace "relationpriv" "sideg %a %a\n" V.pretty x G.pretty v;
      sideg x v
    in
    let r = escape node ask getg sideg st vs in
    if M.tracing then M.traceu "relationpriv" "-> %a\n" RelComponents.pretty r;
    r

  let thread_join ?force ask getg e st =
    if M.tracing then M.traceli "relationpriv" "thread_join\n";
    if M.tracing then M.trace "relationpriv" "st: %a\n" RelComponents.pretty st;
    let getg x =
      let r = getg x in
      if M.tracing then M.trace "relationpriv" "getg %a -> %a\n" V.pretty x G.pretty r;
      r
    in
    let r = thread_join ?force ask getg e st in
    if M.tracing then M.traceu "relationpriv" "-> %a\n" RelComponents.pretty r;
    r

  let thread_return ask getg sideg tid st =
    if M.tracing then M.traceli "relationpriv" "thread_return\n";
    if M.tracing then M.trace "relationpriv" "st: %a\n" RelComponents.pretty st;
    let getg x =
      let r = getg x in
      if M.tracing then M.trace "relationpriv" "getg %a -> %a\n" V.pretty x G.pretty r;
      r
    in
    let sideg x v =
      if M.tracing then M.trace "relationpriv" "sideg %a %a\n" V.pretty x G.pretty v;
      sideg x v
    in
    let r = thread_return ask getg sideg tid st in
    if M.tracing then M.traceu "relationpriv" "-> %a\n" RelComponents.pretty r;
    r
end


let priv_module: (module S) Lazy.t =
  lazy (
    let module Priv: S =
      (val match get_string "ana.relation.privatization" with
         | "top" -> (module Top : S)
         | "protection" -> (module ProtectionBasedPriv (struct let path_sensitive = false end))
         | "protection-path" -> (module ProtectionBasedPriv (struct let path_sensitive = true end))
<<<<<<< HEAD
         | "mutex-meet" -> (module PerMutexMeetPriv (NoAtomic))
         | "mutex-meet-atomic" -> (module PerMutexMeetPriv (struct let handle_atomic = true end))
         | "mutex-meet-tid" -> (module PerMutexMeetPrivTID (NoAtomic) (NoCluster))
         | "mutex-meet-tid-atomic" -> (module PerMutexMeetPrivTID (struct let handle_atomic = true end) (NoCluster))
         | "mutex-meet-tid-cluster12" -> (module PerMutexMeetPrivTID (NoAtomic) (DownwardClosedCluster (Clustering12)))
         | "mutex-meet-tid-cluster2" -> (module PerMutexMeetPrivTID (NoAtomic) (ArbitraryCluster (Clustering2)))
         | "mutex-meet-tid-cluster-max" -> (module PerMutexMeetPrivTID (NoAtomic) (ArbitraryCluster (ClusteringMax)))
         | "mutex-meet-tid-cluster-power" -> (module PerMutexMeetPrivTID (NoAtomic) (DownwardClosedCluster (ClusteringPower)))
=======
         | "mutex-meet" -> (module PerMutexMeetPriv)
         | "mutex-meet-tid" -> (module PerMutexMeetPrivTID (ThreadDigest) (NoCluster))
         | "mutex-meet-tid-cluster12" -> (module PerMutexMeetPrivTID (ThreadDigest) (DownwardClosedCluster (Clustering12)))
         | "mutex-meet-tid-cluster2" -> (module PerMutexMeetPrivTID (ThreadDigest) (ArbitraryCluster (Clustering2)))
         | "mutex-meet-tid-cluster-max" -> (module PerMutexMeetPrivTID (ThreadDigest) (ArbitraryCluster (ClusteringMax)))
         | "mutex-meet-tid-cluster-power" -> (module PerMutexMeetPrivTID (ThreadDigest) (DownwardClosedCluster (ClusteringPower)))
>>>>>>> 69f28b26
         | _ -> failwith "ana.relation.privatization: illegal value"
      )
    in
    let module Priv = TracingPriv (Priv)  in
    (module Priv)
  )

let get_priv (): (module S) =
  Lazy.force priv_module<|MERGE_RESOLUTION|>--- conflicted
+++ resolved
@@ -910,11 +910,7 @@
 end
 
 (** Per-mutex meet with TIDs. *)
-<<<<<<< HEAD
-module PerMutexMeetPrivTID (Param: AtomicParam) (Cluster: ClusterArg): S  = functor (RD: RelationDomain.RD) ->
-=======
-module PerMutexMeetPrivTID (Digest: Digest) (Cluster: ClusterArg): S  = functor (RD: RelationDomain.RD) ->
->>>>>>> 69f28b26
+module PerMutexMeetPrivTID (Param: AtomicParam) (Digest: Digest) (Cluster: ClusterArg): S  = functor (RD: RelationDomain.RD) ->
 struct
   open CommonPerMutex(RD)
   include MutexGlobals
@@ -1045,25 +1041,13 @@
     let rel_local = RD.add_vars rel [g_var] in
     let rel_local = RD.assign_var rel_local g_var x_var in
     (* unlock *)
-<<<<<<< HEAD
     if not atomic then (
       let rel_side = RD.keep_vars rel_local [g_var] in
       let rel_side = Cluster.unlock (W.singleton g) rel_side in
-      let tid = ThreadId.get_current ask in
-      let sidev = GMutex.singleton tid rel_side in
+      let digest = Digest.current ask in
+      let sidev = GMutex.singleton digest rel_side in
       if Param.handle_atomic then
         sideg (V.mutex atomic_mutex) (G.create_global sidev)
-=======
-    let rel_side = RD.keep_vars rel_local [g_var] in
-    let rel_side = Cluster.unlock (W.singleton g) rel_side in
-    let digest = Digest.current ask in
-    let sidev = GMutex.singleton digest rel_side in
-    sideg (V.global g) (G.create_global sidev);
-    let l' = L.add lm rel_side l in
-    let rel_local' =
-      if is_unprotected ask g then
-        RD.remove_vars rel_local [g_var]
->>>>>>> 69f28b26
       else
         sideg (V.global g) (G.create_global sidev);
       let l' = L.add lm rel_side l in
@@ -1118,8 +1102,8 @@
       else
         let rel_side = keep_only_protected_globals ask m rel in
         let rel_side = Cluster.unlock w rel_side in
-        let tid = ThreadId.get_current ask in
-        let sidev = GMutex.singleton tid rel_side in
+        let digest = Digest.current ask in
+        let sidev = GMutex.singleton digest rel_side in
         sideg (V.mutex m) (G.create_mutex sidev);
         let lm = LLock.mutex m in
         let l' = L.add lm rel_side l in
@@ -1130,9 +1114,8 @@
       let w' = W.filter (fun v -> not (is_unprotected_without ask v m)) w in
       let rel_side = keep_only_globals ask m rel in
       let rel_side = Cluster.unlock w rel_side in
-<<<<<<< HEAD
-      let tid = ThreadId.get_current ask in
-      let sidev = GMutex.singleton tid rel_side in
+      let digest = Digest.current ask in
+      let sidev = GMutex.singleton digest rel_side in
       sideg (V.mutex atomic_mutex) (G.create_mutex sidev);
       let (lmust', l') = W.fold (fun g (lmust, l) ->
           let lm = LLock.global g in
@@ -1141,14 +1124,6 @@
       in
       {rel = rel_local; priv = (w',lmust',l')}
     )
-=======
-      let digest = Digest.current ask in
-      let sidev = GMutex.singleton digest rel_side in
-      sideg (V.mutex m) (G.create_mutex sidev);
-      let lm = LLock.mutex m in
-      let l' = L.add lm rel_side l in
-      {rel = rel_local; priv = (w',LMust.add lm lmust,l')}
->>>>>>> 69f28b26
 
   let thread_join ?(force=false) (ask:Q.ask) getg exp (st: relation_components_t) =
     let w,lmust,l = st.priv in
@@ -1410,23 +1385,14 @@
          | "top" -> (module Top : S)
          | "protection" -> (module ProtectionBasedPriv (struct let path_sensitive = false end))
          | "protection-path" -> (module ProtectionBasedPriv (struct let path_sensitive = true end))
-<<<<<<< HEAD
          | "mutex-meet" -> (module PerMutexMeetPriv (NoAtomic))
          | "mutex-meet-atomic" -> (module PerMutexMeetPriv (struct let handle_atomic = true end))
-         | "mutex-meet-tid" -> (module PerMutexMeetPrivTID (NoAtomic) (NoCluster))
-         | "mutex-meet-tid-atomic" -> (module PerMutexMeetPrivTID (struct let handle_atomic = true end) (NoCluster))
-         | "mutex-meet-tid-cluster12" -> (module PerMutexMeetPrivTID (NoAtomic) (DownwardClosedCluster (Clustering12)))
-         | "mutex-meet-tid-cluster2" -> (module PerMutexMeetPrivTID (NoAtomic) (ArbitraryCluster (Clustering2)))
-         | "mutex-meet-tid-cluster-max" -> (module PerMutexMeetPrivTID (NoAtomic) (ArbitraryCluster (ClusteringMax)))
-         | "mutex-meet-tid-cluster-power" -> (module PerMutexMeetPrivTID (NoAtomic) (DownwardClosedCluster (ClusteringPower)))
-=======
-         | "mutex-meet" -> (module PerMutexMeetPriv)
-         | "mutex-meet-tid" -> (module PerMutexMeetPrivTID (ThreadDigest) (NoCluster))
-         | "mutex-meet-tid-cluster12" -> (module PerMutexMeetPrivTID (ThreadDigest) (DownwardClosedCluster (Clustering12)))
-         | "mutex-meet-tid-cluster2" -> (module PerMutexMeetPrivTID (ThreadDigest) (ArbitraryCluster (Clustering2)))
-         | "mutex-meet-tid-cluster-max" -> (module PerMutexMeetPrivTID (ThreadDigest) (ArbitraryCluster (ClusteringMax)))
-         | "mutex-meet-tid-cluster-power" -> (module PerMutexMeetPrivTID (ThreadDigest) (DownwardClosedCluster (ClusteringPower)))
->>>>>>> 69f28b26
+         | "mutex-meet-tid" -> (module PerMutexMeetPrivTID (NoAtomic) (ThreadDigest) (NoCluster))
+         | "mutex-meet-tid-atomic" -> (module PerMutexMeetPrivTID (struct let handle_atomic = true end) (ThreadDigest) (NoCluster))
+         | "mutex-meet-tid-cluster12" -> (module PerMutexMeetPrivTID (NoAtomic) (ThreadDigest) (DownwardClosedCluster (Clustering12)))
+         | "mutex-meet-tid-cluster2" -> (module PerMutexMeetPrivTID (NoAtomic) (ThreadDigest) (ArbitraryCluster (Clustering2)))
+         | "mutex-meet-tid-cluster-max" -> (module PerMutexMeetPrivTID (NoAtomic) (ThreadDigest) (ArbitraryCluster (ClusteringMax)))
+         | "mutex-meet-tid-cluster-power" -> (module PerMutexMeetPrivTID (NoAtomic) (ThreadDigest) (DownwardClosedCluster (ClusteringPower)))
          | _ -> failwith "ana.relation.privatization: illegal value"
       )
     in
