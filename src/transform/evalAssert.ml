open Prelude
open Cil
open Formatcil
<<<<<<< HEAD
module ES = SetDomain.Make(CilType.Exp)
=======
>>>>>>> 75f6130b

(** Instruments a program by inserting asserts either:
    - After an assignment to a variable (unless witness.invariant.full is activated) and
    - At join points about all local variables

                OR

    - Only after pthread_mutex_lock (witness.invariant.after-lock), about all locals and globals

    Limitations without witness.invariant.after-lock:
    - Currently only works for top-level variables (not inside an array, a struct, ...)
    - Does not work for accesses through pointers
    - At join points asserts all locals, but ideally should only assert ones that are
        modified in one of the branches

    Limitations in general:
    - Removes comments, so if the original program had //UNKNOWN assertions, the annotation
        will be removed and they will fail on the next iteration
*)

module EvalAssert = struct
  (* should asserts be surrounded by __VERIFIER_atomic_{begin,end}? *)
  let surroundByAtomic = true

  (* Cannot use Cilfacade.name_fundecs as assert() is external and has no fundec *)
  let ass = makeVarinfo true "assert" (TVoid [])
  let atomicBegin = makeVarinfo true "__VERIFIER_atomic_begin" (TVoid [])
  let atomicEnd = makeVarinfo true "__VERIFIER_atomic_end" (TVoid [])


  class visitor (ask:Cil.location -> Queries.ask) = object(self)
    inherit nopCilVisitor
    val full = GobConfig.get_bool "witness.invariant.full"
    (* TODO: handle witness.invariant.loop-head *)
    val emit_after_lock = GobConfig.get_bool "witness.invariant.after-lock"
    val emit_other = GobConfig.get_bool "witness.invariant.other"

    method! vstmt s =
      let is_lock exp args =
        match exp with
        | Lval(Var v,_) ->
          (match LibraryFunctions.classify v.vname args with
           | `Lock _ -> true
           | _ -> false)
        | _ -> false
      in

      let make_assert loc lval =
        let context:Queries.invariant_context = {
          scope=Cilfacade.find_stmt_fundec s;
          lval=lval;
          offset=Cil.NoOffset;
        } in
        match (ask loc).f (Queries.Invariant context) with
        | `Lifted e ->
          let es = WitnessUtil.InvariantExp.process_exp e in
          let asserts = List.map (fun e -> cInstr ("%v:assert (%e:exp);") loc [("assert", Fv ass); ("exp", Fe e)]) es in
          if surroundByAtomic then
            let abegin = (cInstr ("%v:__VERIFIER_atomic_begin();") loc [("__VERIFIER_atomic_begin", Fv atomicBegin)]) in
            let aend = (cInstr ("%v:__VERIFIER_atomic_end();") loc [("__VERIFIER_atomic_end", Fv atomicEnd)]) in
            abegin :: (asserts @ [aend])
          else
            asserts
        | _ -> []
      in

      let instrument_instructions il s =
        (* Does this statement have a successor that has only on predecessor? *)
        let unique_succ = s.succs <> [] && (List.hd s.succs).preds |> List.length < 2 in
        let instrument i loc =
          let instrument' lval =
            let lval_arg = if full then None else lval in
            make_assert loc lval_arg
          in
          match i with
          | Call (_, exp, args, _, _) when emit_after_lock && is_lock exp args -> instrument' None
          | Set  (lval, _, _, _) when emit_other -> instrument' (Some lval)
          | Call (lval, _, _, _, _) when emit_other -> instrument' lval
          | _ -> []
        in
        let rec instrument_instructions = function
          | i1 :: ((i2 :: _) as is) ->
            (* List contains successor statement, use location of successor for values *)
            let loc = get_instrLoc i2 in
            i1 :: ((instrument i1 loc) @ instrument_instructions is)
          | [i] when unique_succ ->
            (* Last statement in list *)
            (* Successor of it has only one predecessor, we can query for the value there *)
            let loc = get_stmtLoc (List.hd s.succs).skind in
            i :: (instrument i loc)
          | [i] when s.succs <> [] ->
            (* Successor has multiple predecessors, results may be imprecise but remain correct *)
            let loc = get_stmtLoc (List.hd s.succs).skind in
            i :: (instrument i loc)
          | x -> x
        in
        instrument_instructions il
      in

      let rec get_vars e =
        match e with
        | Lval (Var v, _) -> [v]
        | UnOp (_, e, _) -> get_vars e
        | BinOp (_, e1, e2, _) -> (get_vars e1) @ (get_vars e2)
        | _ -> []
      in

      let instrument_join s =
        match s.preds with
        | [p1; p2] when emit_other ->
          (* exactly two predecessors -> join point, assert locals if they changed *)
          let join_loc = get_stmtLoc s.skind in
          (* Possible enhancement: It would be nice to only assert locals here that were modified in either branch if witness.invariant.full is false *)
          let asserts = make_assert join_loc None in
          self#queueInstr asserts; ()
        | _ -> ()
      in

      let instrument_statement s =
        instrument_join s;
        match s.skind with
        | Instr il ->
          s.skind <- Instr (instrument_instructions il s);
          s
        | If (e, b1, b2, l,l2) ->
          let vars = get_vars e in
          let asserts loc vs = if full then make_assert loc None else List.map (fun x -> make_assert loc (Some (Var x,NoOffset))) vs |> List.concat in
          let add_asserts block =
            if block.bstmts <> [] then
              let with_asserts =
                let b_loc = get_stmtLoc (List.hd block.bstmts).skind in
                let b_assert_instr = asserts b_loc vars in
                [cStmt "{ %I:asserts %S:b }" (fun n t -> makeVarinfo true "unknown" (TVoid [])) b_loc [("asserts", FI b_assert_instr); ("b", FS block.bstmts)]]
              in
              block.bstmts <- with_asserts
            else
              ()
          in
          if emit_other then (add_asserts b1; add_asserts b2);
          s
        | _ -> s
      in
      ChangeDoChildrenPost (s, instrument_statement)
  end
  let transform (ask:Cil.location -> Queries.ask) file = begin
    visitCilFile (new visitor ask) file;
    let assert_filename = GobConfig.get_string "trans.output" in
    let oc = Stdlib.open_out assert_filename in
    dumpFile defaultCilPrinter oc assert_filename file; end
end
let _ = Transform.register "assert" (module EvalAssert)<|MERGE_RESOLUTION|>--- conflicted
+++ resolved
@@ -1,10 +1,6 @@
 open Prelude
 open Cil
 open Formatcil
-<<<<<<< HEAD
-module ES = SetDomain.Make(CilType.Exp)
-=======
->>>>>>> 75f6130b
 
 (** Instruments a program by inserting asserts either:
     - After an assignment to a variable (unless witness.invariant.full is activated) and
