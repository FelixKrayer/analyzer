--- conflicted
+++ resolved
@@ -59,41 +59,7 @@
       - name: Test
         run: opam exec -- dune runtest --instrument-with bisect_ppx
 
-<<<<<<< HEAD
-      - name: Test apron octagon regression # skipped by default but CI has apron, so explicitly test group (which ignores skipping -- it's now a feature!)
-        run: ruby scripts/update_suite.rb group octagon -s
-
-      - name: Test apron affeq regression # skipped by default but CI has apron, so explicitly test group (which ignores skipping -- it's now a feature!)
-        run: ruby scripts/update_suite.rb group affeq -s
-
-      - name: Test apron regression (Mukherjee et. al  SAS '17 paper') # skipped by default but CI has apron, so explicitly test group (which ignores skipping -- it's now a feature!)
-        run: ruby scripts/update_suite.rb group apron-mukherjee -s
-
-      - name: Test lin2vareq regression # skipped by default but CI has apron, so explicitly test group (which ignores skipping -- it's now a feature!)
-        run: ruby scripts/update_suite.rb group lin2vareq -s
-
-      - name: Test apron termination regression # skipped by default but CI has apron, so explicitly test group (which ignores skipping -- it's now a feature!)
-        run: ruby scripts/update_suite.rb group termination -s
-
-      - name: Test regression cram
-        run: opam exec -- dune runtest tests/regression
-
-      - name: Test incremental cram
-        run: opam exec -- dune runtest tests/incremental
-
-      - name: Test unit
-        run: opam exec -- dune runtest unittest
-
-      - name: Test incremental regression
-        run: ruby scripts/update_suite.rb -i
-
-      - name: Test incremental regression with cfg comparison
-        run: ruby scripts/update_suite.rb -c
-
-      - run: opam exec -- bisect-ppx-report send-to Coveralls --coverage-path=.
-=======
       - run: opam exec -- bisect-ppx-report send-to Coveralls
->>>>>>> 32fc1cd3
         env:
           COVERALLS_REPO_TOKEN: ${{ secrets.COVERALLS_REPO_TOKEN }}
           PULL_REQUEST_NUMBER: ${{ github.event.number }}
