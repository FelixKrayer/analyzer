open MyCFG
open Graphml
open Svcomp
open GobConfig

module Stats = GoblintCil.Stats

module type WitnessTaskResult = TaskResult with module Arg.Edge = MyARG.InlineEdge

let write_file filename (module Task:Task) (module TaskResult:WitnessTaskResult): unit =
  let module Cfg = Task.Cfg in
  let module Invariant = WitnessUtil.Invariant (struct let file = Task.file end) (Cfg) in

  let module TaskResult =
    (val if get_bool "witness.stack" then
        (module StackTaskResult (Cfg) (TaskResult) : WitnessTaskResult)
      else
        (module TaskResult)
    )
  in
  let module N = TaskResult.Arg.Node in
  let module IsInteresting =
  struct
    (* type node = N.t
    type edge = TaskResult.Arg.Edge.t *)
    let minwitness = get_bool "witness.minimize"
    let is_interesting_real from_node edge to_node =
      (* TODO: don't duplicate this logic with write_node, write_edge *)
      (* startlines aren't currently interesting because broken, see below *)
      let from_cfgnode = N.cfgnode from_node in
      let to_cfgnode = N.cfgnode to_node in
      if TaskResult.is_violation to_node || TaskResult.is_sink to_node then
        true
      else if WitnessUtil.NH.mem Invariant.loop_heads to_cfgnode then
        true
      else begin match edge with
        | MyARG.CFGEdge (Test _) -> true
        | _ -> false
      end || begin if Invariant.is_invariant_node to_cfgnode then
<<<<<<< HEAD
            match to_cfgnode, TaskResult.invariant to_node with
            | Statement _, Some _ -> true
            | _, _ -> false
          else
            false
        end || begin match from_cfgnode, to_cfgnode with
=======
               match to_cfgnode, TaskResult.invariant to_node with
               | Statement _, `Lifted _ -> true
               | _, _ -> false
             else
               false
           end || begin match from_cfgnode, to_cfgnode with
>>>>>>> fdedebad
          | _, FunctionEntry f -> true
          | Function f, _ -> true
          | _, _ -> false
        end
    let is_interesting from_node edge to_node =
      not minwitness || is_interesting_real from_node edge to_node
  end
  in
  let module Arg = TaskResult.Arg in
  let module Arg = MyARG.InterestingArg (Arg) (IsInteresting) in

  let module N = Arg.Node in
  let module GML = XmlGraphMlWriter in
  let module GML =
    (val match get_string "witness.id" with
      | "node" ->
        (module ArgNodeGraphMlWriter (N) (GML) : GraphMlWriter with type node = N.t)
      | "enumerate" ->
        (module EnumerateNodeGraphMlWriter (N) (GML))
      | _ -> failwith "witness.id: illegal value"
    )
  in
  let module GML = DeDupGraphMlWriter (N) (GML) in
  let module NH = Hashtbl.Make (N) in

  let main_entry = Arg.main_entry in

  let out = open_out filename in
  let g = GML.start out in

  GML.write_key g "graph" "witness-type" "string" None;
  GML.write_key g "graph" "sourcecodelang" "string" None;
  GML.write_key g "graph" "producer" "string" None;
  GML.write_key g "graph" "specification" "string" None;
  GML.write_key g "graph" "programfile" "string" None;
  GML.write_key g "graph" "programhash" "string" None;
  GML.write_key g "graph" "architecture" "string" None;
  GML.write_key g "graph" "creationtime" "string" None;
  GML.write_key g "node" "entry" "boolean" (Some "false");
  GML.write_key g "node" "sink" "boolean" (Some "false");
  GML.write_key g "node" "violation" "boolean" (Some "false");
  GML.write_key g "node" "invariant" "string" None;
  GML.write_key g "node" "invariant.scope" "string" None;
  GML.write_key g "edge" "assumption" "string" None;
  GML.write_key g "edge" "assumption.scope" "string" None;
  GML.write_key g "edge" "assumption.resultfunction" "string" None;
  GML.write_key g "edge" "control" "string" None;
  GML.write_key g "edge" "startline" "int" None;
  GML.write_key g "edge" "endline" "int" None;
  GML.write_key g "edge" "startoffset" "int" None;
  GML.write_key g "edge" "endoffset" "int" None;
  GML.write_key g "edge" "enterLoopHead" "boolean" (Some "false");
  GML.write_key g "edge" "enterFunction" "string" None;
  GML.write_key g "edge" "returnFromFunction" "string" None;
  GML.write_key g "edge" "threadId" "string" None;
  GML.write_key g "edge" "createThread" "string" None;

  (* GML.write_key g "node" "goblintNode" "string" None; *)
  (* GML.write_key g "node" "sourcecode" "string" None; *)
  GML.write_key g "edge" "goblintEdge" "string" None;
  GML.write_key g "edge" "goblintLine" "string" None;
  (* TODO: remove *)
  (* GML.write_key g "edge" "enterFunction2" "string" None;
  GML.write_key g "edge" "returnFromFunction2" "string" None; *)

  GML.start_graph g;

  GML.write_metadata g "witness-type" (
      match TaskResult.result with
      | Result.True -> "correctness_witness"
      | Result.False _ -> "violation_witness"
      | Result.Unknown -> "unknown_witness"
    );
  GML.write_metadata g "sourcecodelang" "C";
  GML.write_metadata g "producer" (Printf.sprintf "Goblint (%s)" Version.goblint);
  GML.write_metadata g "specification" (Svcomp.Specification.to_string Task.specification);
  let programfile = (Node.location (N.cfgnode main_entry)).file in
  GML.write_metadata g "programfile" programfile;
  let programhash = Sha256.(to_hex (file programfile)) in
  GML.write_metadata g "programhash" programhash;
  GML.write_metadata g "architecture" (get_string "exp.architecture");
  GML.write_metadata g "creationtime" (TimeUtil.iso8601_now ());

  let write_node ?(entry=false) node =
    let cfgnode = N.cfgnode node in
    GML.write_node g node (List.concat [
        begin if entry then
            [("entry", "true")]
          else
            []
        end;
        begin
          if Invariant.is_invariant_node cfgnode then
            match cfgnode, TaskResult.invariant node with
            | Statement _, `Lifted i ->
              let i = InvariantCil.exp_replace_original_name i in
              [("invariant", CilType.Exp.show i);
              ("invariant.scope", (Node.find_fundec cfgnode).svar.vname)]
            | _ ->
              (* ignore entry and return invariants, variables of wrong scopes *)
              (* TODO: don't? fix scopes? *)
              []
          else
            []
        end;
        (* begin match cfgnode with
          | Statement s ->
            [("sourcecode", Pretty.sprint 80 (Basetype.CilStmt.pretty () s))] (* TODO: sourcecode not official? especially on node? *)
          | _ -> []
        end; *)
        (* violation actually only allowed in violation witness *)
        (* maybe should appear on from_node of entry edge instead *)
        begin if TaskResult.is_violation node then
            [("violation", "true")]
          else
            []
        end;
        begin if TaskResult.is_sink node then
            [("sink", "true")]
          else
            []
        end;
        (* [("goblintNode", match cfgnode with
           | Statement stmt  -> Printf.sprintf "s%d" stmt.sid
           | Function f      -> Printf.sprintf "ret%d%s" f.vid f.vname
           | FunctionEntry f -> Printf.sprintf "fun%d%s" f.vid f.vname
          )] *)
        (* [("goblintNode", N.to_string node)] *)
      ])
  in
  let write_edge from_node edge to_node =
    let from_cfgnode = N.cfgnode from_node in
    let to_cfgnode = N.cfgnode to_node in
    GML.write_edge g from_node to_node (List.concat [
        (* TODO: add back loc as argument with edge? *)
        (* begin if loc.line <> -1 then
               [("startline", string_of_int loc.line);
                ("endline", string_of_int loc.line)]
             else
               []
           end; *)
        begin let loc = Node.location from_cfgnode in
          (* exclude line numbers from sv-comp.c and unknown line numbers *)
          if loc.file = programfile && loc.line <> -1 then
            (* TODO: startline disabled because Ultimate doesn't like our line numbers for some reason *)
            (* [("startline", string_of_int loc.line)] *)
            [("goblintLine", string_of_int loc.line)]
          else
            []
        end;
        begin if WitnessUtil.NH.mem Invariant.loop_heads to_cfgnode then
            [("enterLoopHead", "true")]
          else
            []
        end;
        begin match from_cfgnode, to_cfgnode with
          | _, FunctionEntry f ->
            [("enterFunction", f.svar.vname)]
          | Function f, _ ->
            [("returnFromFunction", f.svar.vname)]
          | _, _ -> []
        end;
        begin match edge with
          (* control actually only allowed in violation witness *)
          | MyARG.CFGEdge (Test (_, b)) ->
            [("control", "condition-" ^ string_of_bool b)]
          (* enter and return on other side of nodes,
             more correct loc (startline) but had some scope problem? *)
          (* | MyARG.CFGEdge (Entry f) ->
            [("enterFunction2", f.svar.vname)]
          | MyARG.CFGEdge (Ret (_, f)) ->
            [("returnFromFunction2", f.svar.vname)] *)
          | _ -> []
        end;
        [("goblintEdge", Arg.Edge.to_string edge)]
      ])
  in

  (* DFS with BFS-like child ordering, just for nicer ordering of witness graph children *)
  let itered_nodes = NH.create 100 in
  let rec iter_node node =
    if not (NH.mem itered_nodes node) then begin
      NH.add itered_nodes node ();
      write_node node;
      let is_sink = TaskResult.is_violation node || TaskResult.is_sink node in
      if not is_sink then begin
        let edge_to_nodes =
          Arg.next node
          (* TODO: keep control (Test) edges to dead (sink) nodes for violation witness? *)
        in
        List.iter (fun (edge, to_node) ->
            write_node to_node;
            write_edge node edge to_node
          ) edge_to_nodes;
        List.iter (fun (edge, to_node) ->
            iter_node to_node
          ) edge_to_nodes
      end
    end
  in

  write_node ~entry:true main_entry;
  iter_node main_entry;

  GML.stop g;
  close_out_noerr out


let print_svcomp_result (s: string): unit =
  Printf.printf "SV-COMP result: %s\n" s

let print_task_result (module TaskResult:TaskResult): unit =
  print_svcomp_result (Result.to_string TaskResult.result)


open Analyses
module Result (Cfg : CfgBidir)
              (Spec : Spec)
              (EQSys : GlobConstrSys with module LVar = VarF (Spec.C)
                                  and module GVar = GVarF (Spec.V)
                                  and module D = Spec.D
                                  and module G = GVarG (Spec.G) (Spec.C))
              (LHT : BatHashtbl.S with type key = EQSys.LVar.t)
              (GHT : BatHashtbl.S with type key = EQSys.GVar.t) =
struct
  open Svcomp
  let init file =
    (* TODO: toggle analyses based on specification *)
    let module Task = struct
      let file = file
      let specification = Svcomp.Specification.of_option ()

      module Cfg = Cfg
    end
    in
    Printf.printf "SV-COMP specification: %s\n" (Svcomp.Specification.to_string Task.specification);
    Svcomp.task := Some (module Task)

  let determine_result lh gh entrystates (module Task:Task): (module WitnessTaskResult) =
    let get: node * Spec.C.t -> Spec.D.t =
      fun nc -> LHT.find_default lh nc (Spec.D.bot ())
    in
    let ask_local (lvar:EQSys.LVar.t) local =
      (* build a ctx for using the query system *)
      let rec ctx =
        { ask    = (fun (type a) (q: a Queries.t) -> Spec.query ctx q)
        ; emit   = (fun _ -> failwith "Cannot \"emit\" in witness context.")
        ; node   = fst lvar
        ; prev_node = MyCFG.dummy_node
        ; control_context = (fun () -> Obj.magic (snd lvar)) (* magic is fine because Spec is top-level Control Spec *)
        ; context = (fun () -> snd lvar)
        ; edge    = MyCFG.Skip
        ; local  = local
<<<<<<< HEAD
        ; global = GHT.find gh
        ; presub = (fun _ -> raise Not_found)
=======
        ; global = (fun g -> EQSys.G.spec (GHT.find gh (EQSys.GVar.spec g)))
>>>>>>> fdedebad
        ; spawn  = (fun v d    -> failwith "Cannot \"spawn\" in witness context.")
        ; split  = (fun d es   -> failwith "Cannot \"split\" in witness context.")
        ; sideg  = (fun v g    -> failwith "Cannot \"sideg\" in witness context.")
        }
      in
      Spec.query ctx
    in
    let ask_indices lvar =
      let local = get lvar in
      let indices = ref [] in
      ignore ((ask_local lvar local) (Queries.IterVars (fun i ->
          indices := i :: !indices
        )));
      !indices
    in

    let module CfgNode = Node in

    let module Node =
    struct
      type t = MyCFG.node * Spec.C.t * int

      let equal (n1, c1, i1) (n2, c2, i2) =
        EQSys.LVar.equal (n1, c1) (n2, c2) && i1 = i2

      let hash (n, c, i) = 31 * EQSys.LVar.hash (n, c) + i

      let cfgnode (n, c, i) = n

      let to_string (n, c, i) =
        (* copied from NodeCtxStackGraphMlWriter *)
        let c_tag = Spec.C.tag c in
        let i_str = string_of_int i in
        match n with
        | Statement stmt  -> Printf.sprintf "s%d(%d)[%s]" stmt.sid c_tag i_str
        | Function f      -> Printf.sprintf "ret%d%s(%d)[%s]" f.svar.vid f.svar.vname c_tag i_str
        | FunctionEntry f -> Printf.sprintf "fun%d%s(%d)[%s]" f.svar.vid f.svar.vname c_tag i_str

      (* TODO: less hacky way (without ask_indices) to move node *)
      let is_live (n, c, i) = not (Spec.D.is_bot (get (n, c)))
      let move_opt (n, c, i) to_n =
        match ask_indices (to_n, c) with
        | [] -> None
        | [to_i] ->
          let to_node = (to_n, c, to_i) in
          BatOption.filter is_live (Some to_node)
        | _ :: _ :: _ ->
          failwith "Node.move_opt: ambiguous moved index"
      let equal_node_context (n1, c1, i1) (n2, c2, i2) =
        EQSys.LVar.equal (n1, c1) (n2, c2)
    end
    in

    let module NHT = BatHashtbl.Make (Node) in

    let (witness_prev_map, witness_prev, witness_next) =
      let prev = NHT.create 100 in
      let next = NHT.create 100 in
      LHT.iter (fun lvar local ->
          ignore ((ask_local lvar local) (Queries.IterPrevVars (fun i (prev_node, prev_c_obj, j) edge ->
              let lvar' = (fst lvar, snd lvar, i) in
              let prev_lvar: NHT.key = (prev_node, Obj.obj prev_c_obj, j) in
              NHT.modify_def [] lvar' (fun prevs -> (edge, prev_lvar) :: prevs) prev;
              NHT.modify_def [] prev_lvar (fun nexts -> (edge, lvar') :: nexts) next
            )))
        ) lh;

      (prev,
        (fun n ->
          NHT.find_default prev n []), (* main entry is not in prev at all *)
        (fun n ->
          NHT.find_default next n [])) (* main return is not in next at all *)
    in
    let witness_main =
      let lvar = WitnessUtil.find_main_entry entrystates in
      let main_indices = ask_indices lvar in
      (* TODO: get rid of this hack for getting index of entry state *)
      assert (List.compare_length_with main_indices 1 = 0);
      let main_index = List.hd main_indices in
      (fst lvar, snd lvar, main_index)
    in

    let module Arg =
    struct
      module Node = Node
      module Edge = MyARG.InlineEdge
      let main_entry = witness_main
      let next = witness_next
    end
    in
    let module Arg =
    struct
      open MyARG
      module ArgIntra = UnCilTernaryIntra (UnCilLogicIntra (CfgIntra (Cfg)))
      include Intra (ArgIntra) (Arg)
    end
    in

    let find_invariant (n, c, i) =
      let context = {Invariant.default_context with path = Some i} in
      ask_local (n, c) (get (n, c)) (Invariant context)
    in

    match Task.specification with
    | UnreachCall _ ->
      (* error function name is globally known through Svcomp.task *)
      let is_unreach_call =
        LHT.fold (fun (n, c) v acc ->
            match n with
            (* FunctionEntry isn't used for extern __VERIFIER_error... *)
            | FunctionEntry f when Svcomp.is_error_function f.svar ->
              let is_dead = Spec.D.is_bot v in
              acc && is_dead
            | _ -> acc
          ) lh true
      in

      if is_unreach_call then (
        let module TaskResult =
        struct
          module Arg = Arg
          let result = Result.True
          let invariant = find_invariant
          let is_violation _ = false
          let is_sink _ = false
        end
        in
        (module TaskResult:WitnessTaskResult)
      ) else (
        let is_violation = function
          | FunctionEntry f, _, _ when Svcomp.is_error_function f.svar -> true
          | _, _, _ -> false
        in
        (* redefine is_violation to shift violations back by one, so enterFunction __VERIFIER_error is never used *)
        let is_violation n =
          Arg.next n
          |> List.exists (fun (_, to_n) -> is_violation to_n)
        in
        let violations =
          NHT.fold (fun lvar _ acc ->
              if is_violation lvar then
                lvar :: acc
              else
                acc
            ) witness_prev_map []
        in
        let module ViolationArg =
        struct
          include Arg

          let prev = witness_prev
          let violations = violations
        end
        in
        let result_unknown () =
          (* TODO: exclude sinks before find_path? *)
          let is_sink = Violation.find_sinks (module ViolationArg) in
          let module TaskResult =
          struct
            module Arg = Arg
            let result = Result.Unknown
            let invariant = find_invariant
            let is_violation = is_violation
            let is_sink = is_sink
          end
          in
          (module TaskResult:WitnessTaskResult)
        in
        if get_bool "ana.wp" then (
          match Violation.find_path (module ViolationArg) (module ViolationZ3.WP (ViolationArg.Node)) with
          | Feasible (module PathArg) ->
            (* TODO: add assumptions *)
            let module TaskResult =
            struct
              module Arg = PathArg
              let result = Result.False (Some Task.specification)
              let invariant _ = Invariant.none
              let is_violation = is_violation
              let is_sink _ = false
            end
            in
            (module TaskResult:WitnessTaskResult)
          | Infeasible subpath ->
            (* TODO: match edges in observer? *)
            let observer_path = List.map (fun (n1, e, n2) ->
                (Arg.Node.cfgnode n1, Arg.Node.cfgnode n2)
              ) subpath
            in
            let module Spec = ObserverAnalysis.MakePathSpec (
              struct
                let path = observer_path
              end
            )
            in
            MCP.register_analysis (module Spec);
            (* TODO: don't modify JSON but have ref vars for these instead *)
            (* GobConfig.set_list "ana.activated" (Json.Build.string (Spec.name ()) :: GobConfig.get_list "ana.activated");
            GobConfig.set_list "ana.path_sens" (Json.Build.string (Spec.name ()) :: GobConfig.get_list "ana.path_sens"); *)
            (* TODO: don't append to end; currently done to get observer order to be nice *)
            GobConfig.set_list "ana.activated" (GobConfig.get_list "ana.activated" @ [`String (Spec.name ())]);
            GobConfig.set_list "ana.path_sens" (GobConfig.get_list "ana.path_sens" @ [`String (Spec.name ())]);

            raise Refinement.RestartAnalysis
          | Unknown ->
            result_unknown ()
        )
        else
          result_unknown ()
      )
    | NoDataRace ->
      (* TODO: something better than trivial ARG *)
      let module TrivialArg =
      struct
        include Arg
        let next _ = []
      end
      in
      if !Access.is_all_safe then (
        let module TaskResult =
        struct
          module Arg = TrivialArg
          let result = Result.True
          let invariant _ = Invariant.none
          let is_violation _ = false
          let is_sink _ = false
        end
        in
        (module TaskResult:WitnessTaskResult)
      ) else (
        let module TaskResult =
        struct
          module Arg = TrivialArg
          let result = Result.Unknown
          let invariant _ = Invariant.none
          let is_violation _ = false
          let is_sink _ = false
        end
        in
        (module TaskResult:WitnessTaskResult)
      )
    | NoOverflow ->
      let module TrivialArg =
      struct
        include Arg
        let next _ = []
      end
      in
      if not !Goblintutil.svcomp_may_overflow then
        let module TaskResult =
        struct
          module Arg = Arg
          let result = Result.True
          let invariant = find_invariant
          let is_violation _ = false
          let is_sink _ = false
        end
        in
        (module TaskResult:WitnessTaskResult)
      else (
        let module TaskResult =
        struct
          module Arg = TrivialArg
          let result = Result.Unknown
          let invariant _ = Invariant.none
          let is_violation _ = false
          let is_sink _ = false
        end
        in
        (module TaskResult:WitnessTaskResult)
      )


  let write lh gh entrystates =
    let module Task = (val (BatOption.get !task)) in
    let module TaskResult = (val (Stats.time "determine" (determine_result lh gh entrystates) (module Task))) in

    print_task_result (module TaskResult);

    (* TODO: use witness.enabled elsewhere as well *)
    if get_bool "witness.enabled" && (TaskResult.result <> Result.Unknown || get_bool "witness.unknown") then (
      let witness_path = get_string "witness.path" in
      Stats.time "write" (write_file witness_path (module Task)) (module TaskResult)
    )

  let write lh gh entrystates =
    match !Goblintutil.verified with
    | Some false -> print_svcomp_result "ERROR (verify)"
    | _ -> write lh gh entrystates

  let write lh gh entrystates =
    Stats.time "witness" (write lh gh) entrystates
end<|MERGE_RESOLUTION|>--- conflicted
+++ resolved
@@ -37,21 +37,12 @@
         | MyARG.CFGEdge (Test _) -> true
         | _ -> false
       end || begin if Invariant.is_invariant_node to_cfgnode then
-<<<<<<< HEAD
-            match to_cfgnode, TaskResult.invariant to_node with
-            | Statement _, Some _ -> true
-            | _, _ -> false
-          else
-            false
-        end || begin match from_cfgnode, to_cfgnode with
-=======
                match to_cfgnode, TaskResult.invariant to_node with
                | Statement _, `Lifted _ -> true
                | _, _ -> false
              else
                false
            end || begin match from_cfgnode, to_cfgnode with
->>>>>>> fdedebad
           | _, FunctionEntry f -> true
           | Function f, _ -> true
           | _, _ -> false
@@ -305,12 +296,7 @@
         ; context = (fun () -> snd lvar)
         ; edge    = MyCFG.Skip
         ; local  = local
-<<<<<<< HEAD
-        ; global = GHT.find gh
-        ; presub = (fun _ -> raise Not_found)
-=======
         ; global = (fun g -> EQSys.G.spec (GHT.find gh (EQSys.GVar.spec g)))
->>>>>>> fdedebad
         ; spawn  = (fun v d    -> failwith "Cannot \"spawn\" in witness context.")
         ; split  = (fun d es   -> failwith "Cannot \"split\" in witness context.")
         ; sideg  = (fun v g    -> failwith "Cannot \"sideg\" in witness context.")
