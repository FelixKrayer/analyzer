open Batteries
open Cil
open Pretty
open GobConfig

module M = Messages

(* Some helper functions to avoid flagging race warnings on atomic types, and
 * other irrelevant stuff, such as mutexes and functions. *)

let is_ignorable_type (t: typ): bool =
  match t with
  | TNamed ({ tname = "atomic_t" | "pthread_mutex_t" | "spinlock_t"; _ }, _) -> true
  | TComp ({ cname = "lock_class_key"; _ }, _) -> true
  | TInt (IInt, attr) when hasAttribute "mutex" attr -> true
  | t when hasAttribute "atomic" (typeAttrs t) -> true (* C11 _Atomic *)
  | _ -> false

let is_ignorable = function
  | None -> false
  | Some (v,os) ->
    try isFunctionType v.vtype || is_ignorable_type v.vtype
    with Not_found -> false

let typeVar  = Hashtbl.create 101
let typeIncl = Hashtbl.create 101
let unsound = ref false

let init (f:file) =
  unsound := get_bool "ana.mutex.disjoint_types";
  let visited_vars = Hashtbl.create 100 in
  let visit_field fi =
    Hashtbl.add typeIncl (typeSig fi.ftype) fi
  in
  let visit_glob = function
    | GCompTag (c,_) ->
      List.iter visit_field c.cfields
    | GVarDecl (v,_) | GVar (v,_,_) ->
      if not (Hashtbl.mem visited_vars v.vid) then begin
        Hashtbl.add typeVar (typeSig v.vtype) v;
        (* ignore (printf "init adding %s : %a" v.vname d_typsig ((typeSig v.vtype))); *)
        Hashtbl.replace visited_vars v.vid true
      end
    | _ -> ()
  in
  List.iter visit_glob f.globals


type offs = [`NoOffset | `Index of offs | `Field of CilType.Fieldinfo.t * offs] [@@deriving eq, ord]

let rec remove_idx : offset -> offs  = function
  | NoOffset    -> `NoOffset
  | Index (_,o) -> `Index (remove_idx o)
  | Field (f,o) -> `Field (f, remove_idx o)

let rec addOffs os1 os2 : offs =
  match os1 with
  | `NoOffset -> os2
  | `Index os -> `Index (addOffs os os2)
  | `Field (f,os) -> `Field (f, addOffs os os2)

let rec d_offs () : offs -> doc = function
  | `NoOffset -> nil
  | `Index o -> dprintf "[?]%a" d_offs o
  | `Field (f,o) -> dprintf ".%s%a" f.fname d_offs o

type acc_typ = [ `Type of CilType.Typ.t | `Struct of CilType.Compinfo.t * offs ] [@@deriving eq, ord]

let d_acct () = function
  | `Type t -> dprintf "(%a)" d_type t
  | `Struct (s,o) -> dprintf "(struct %s)%a" s.cname d_offs o

let file_re = Str.regexp "\\(.*/\\|\\)\\([^/]*\\)"
let d_loc () loc =
  let loc =
    if Str.string_match file_re loc.file 0 then
      {loc with file = Str.matched_group 2 loc.file}
    else
      loc
  in
  CilType.Location.pretty () loc

let d_memo () (t, lv) =
  match lv with
  | Some (v,o) -> dprintf "%s%a@@%a" v.vname d_offs o d_loc v.vdecl
  | None       -> dprintf "%a" d_acct t

let rec get_type (fb: typ) : exp -> acc_typ = function
  | AddrOf (h,o) | StartOf (h,o) ->
    let rec f htyp =
      match htyp with
      | TComp (ci,_) -> `Struct (ci,remove_idx o)
      | TNamed (ti,_) -> f ti.ttype
      | _ -> `Type fb
    in
    begin match o with
      | Field (f, on) -> `Struct (f.fcomp, remove_idx o)
      | NoOffset | Index _ ->
        begin match h with
          | Var v -> f (v.vtype)
          | Mem e -> f fb
        end
    end
  | SizeOf _ | SizeOfE _ | SizeOfStr _ | AlignOf _ | AlignOfE _ | AddrOfLabel _  ->
    `Type (uintType)
  | UnOp (_,_,t) -> `Type t
  | BinOp (_,_,_,t) -> `Type t
  | CastE (t,e) ->
    begin match get_type fb e with
      | `Struct s -> `Struct s
      | _         -> `Type t
    end
  | Question (_,b,c,t) ->
    begin match get_type fb b, get_type fb c with
      | `Struct (s1,o1), `Struct (s2,o2)
        when CilType.Compinfo.equal s1 s2 && equal_offs o1 o2 ->
        `Struct (s1, o1)
      | _ -> `Type t
    end
  | _ -> `Type fb

let get_type fb e =
  (* printf "e = %a\n" d_plainexp e; *)
  let r = get_type fb e in
  (* printf "result = %a\n" d_acct r; *)
  match r with
  | `Type (TPtr (t,a)) -> `Type t
  | x -> x


module Ht =
struct
  include Hashtbl

  let find_def ht k z : 'b =
    try
      find ht k
    with Not_found ->
      let v = Lazy.force z in
      add ht k v;
      v

  let modify_def ht k z f: unit =
    let g = function
      | None -> Some (f (Lazy.force z))
      | Some b -> Some (f b)
    in
    modify_opt k g ht

end


type var_o = varinfo option
type off_o = offset  option

let get_val_type e (vo: var_o) (oo: off_o) : acc_typ =
  try (* FIXME: Cilfacade.typeOf fails on our fake variables: (struct s).data *)
    let t = Cilfacade.typeOf e in
    match vo, oo with
    | Some v, Some o -> get_type t (AddrOf (Var v, o))
    | Some v, None -> get_type t (AddrOf (Var v, NoOffset))
    | _ -> get_type t e
  with _ -> get_type voidType e

let add_one side (e:exp) (w:bool) (conf:int) (ty:acc_typ) (lv:(varinfo*offs) option) a: unit =
  if is_ignorable lv then () else begin
    let loc = Option.get !Node.current_node in
    side ty lv (conf, w, loc, e, a)
  end

let type_from_type_offset : acc_typ -> typ = function
  | `Type t -> t
  | `Struct (s,o) ->
    let deref t =
      match unrollType t with
      | TPtr (t,_) -> t  (*?*)
      | TArray (t,_,_) -> t
      | _ -> failwith "type_from_type_offset: indexing non-pointer type"
    in
    let rec type_from_offs (t,o) =
      match o with
      | `NoOffset -> t
      | `Index os -> type_from_offs (deref t, os)
      | `Field (f,os) -> type_from_offs (f.ftype, os)
    in
    unrollType (type_from_offs (TComp (s, []), o))

let add_struct side (e:exp) (w:bool) (conf:int) (ty:acc_typ) (lv: (varinfo * offs) option) a: unit =
  let rec dist_fields ty =
    match unrollType ty with
    | TComp (ci,_)   ->
      let one_field fld =
        List.map (fun x -> `Field (fld,x)) (dist_fields fld.ftype)
      in
      List.concat_map one_field ci.cfields
    | TArray (t,_,_) ->
      List.map (fun x -> `Index x) (dist_fields t)
    | _ -> [`NoOffset]
  in
  match ty with
  | `Struct (s,os2) ->
    let add_lv os = match lv with
      | Some (v, os1) -> Some (v, addOffs os1 os)
      | None -> None
    in
    begin try
        let oss = dist_fields (type_from_type_offset ty) in
        List.iter (fun os -> add_one side e w conf (`Struct (s,addOffs os2 os)) (add_lv os) a) oss
      with Failure _ ->
        add_one side e w conf ty lv a
    end
  | _ when lv = None && !unsound ->
    (* don't recognize accesses to locations such as (long ) and (int ). *)
    ()
  | _ ->
    add_one side e w conf ty lv a

let add_propagate side e w conf ty ls a =
  (* ignore (printf "%a:\n" d_exp e); *)
  let rec only_fields = function
    | `NoOffset -> true
    | `Field (_,os) -> only_fields os
    | `Index _ -> false
  in
  let struct_inv (f:offs) =
    let fi =
      match f with
      | `Field (fi,_) -> fi
      | _ -> failwith "add_propagate: no field found"
    in
    let ts = typeSig (TComp (fi.fcomp,[])) in
    let vars = Ht.find_all typeVar ts in
    (* List.iter (fun v -> ignore (printf " * %s : %a" v.vname d_typsig ts)) vars; *)
    let add_vars v = add_struct side e w conf (`Struct (fi.fcomp, f)) (Some (v, f)) a in
    List.iter add_vars vars;
    add_struct side e w conf (`Struct (fi.fcomp, f)) None a;
  in
  let just_vars t v =
    add_struct side e w conf (`Type t) (Some (v, `NoOffset)) a;
  in
  add_struct side e w conf ty None a;
  match ty with
  | `Struct (c,os) when only_fields os && os <> `NoOffset ->
    (* ignore (printf "  * type is a struct\n"); *)
    struct_inv  os
  | _ ->
    (* ignore (printf "  * type is NOT a struct\n"); *)
    let t = type_from_type_offset ty in
    let incl = Ht.find_all typeIncl (typeSig t) in
    List.iter (fun fi -> struct_inv (`Field (fi,`NoOffset))) incl;
    let vars = Ht.find_all typeVar (typeSig t) in
    List.iter (just_vars t) vars

let rec distribute_access_lval f w r c lv =
  (* Use unoptimized AddrOf so RegionDomain.Reg.eval_exp knows about dereference *)
  (* f w r c (mkAddrOf lv); *)
  f w r c (AddrOf lv);
  distribute_access_lval_addr f w r c lv

and distribute_access_lval_addr f w r c lv =
  match lv with
  | (Var v, os) ->
    distribute_access_offset f c os
  | (Mem e, os) ->
    distribute_access_offset f c os;
    distribute_access_exp f false false c e

and distribute_access_offset f c = function
  | NoOffset -> ()
  | Field (_,os) ->
    distribute_access_offset f c os
  | Index (e,os) ->
    distribute_access_exp f false false c e;
    distribute_access_offset f c os

and distribute_access_exp f w r c = function
  (* Variables and address expressions *)
  | Lval lval ->
    distribute_access_lval f w r c lval;

    (* Binary operators *)
  | BinOp (op,arg1,arg2,typ) ->
    distribute_access_exp f w r c arg1;
    distribute_access_exp f w r c arg2

  (* Unary operators *)
  | UnOp (op,arg1,typ) -> distribute_access_exp f w r c arg1

  (* The address operators, we just check the accesses under them *)
  | AddrOf lval | StartOf lval ->
    if r then
      distribute_access_lval f w r c lval
    else
      distribute_access_lval_addr f false r c lval

  (* Most casts are currently just ignored, that's probably not a good idea! *)
  | CastE  (t, exp) ->
    distribute_access_exp f w r c exp
  | Question (b,t,e,_) ->
    distribute_access_exp f false r c b;
    distribute_access_exp f w     r c t;
    distribute_access_exp f w     r c e
  | _ -> ()

let add side e w conf vo oo a =
  let ty = get_val_type e vo oo in
  (* let loc = !Tracing.current_loc in *)
  (* ignore (printf "add %a %b -- %a\n" d_exp e w d_loc loc); *)
  match vo, oo with
  | Some v, Some o -> add_struct side e w conf ty (Some (v, remove_idx o)) a
  | _ ->
    if !unsound && isArithmeticType (type_from_type_offset ty) then
      add_struct side e w conf ty None a
    else
      add_propagate side e w conf ty None a


(* Access table as Lattice. *)
(* (varinfo ->) offset -> type -> 2^(confidence, write, loc, e, acc) *)
module A =
struct
  include Printable.Std
  type t = int * bool * Node.t * CilType.Exp.t * MCPAccess.A.t [@@deriving eq, ord]

  let compare x = Stats.time "access compare" (compare x)

  let hash (conf, w, loc, e, lp) = 0 (* TODO: never hashed? *)

  let pretty () (conf, w, node, e, lp) =
    Pretty.dprintf "%d, %B, %a, %a, %a" conf w CilType.Location.pretty (Node.location node) CilType.Exp.pretty e MCPAccess.A.pretty lp

  include Printable.SimplePretty (
    struct
      type nonrec t = t
      let pretty = pretty
    end
    )

  let conf (conf, _, _, _, _) = conf
end
module AS =
struct
  include SetDomain.Make (A)

  let max_conf accs =
    accs |> elements |> List.map A.conf |> (List.max ~cmp:Int.compare)
end
module T =
struct
  include Printable.Std
  type t = acc_typ [@@deriving eq, ord]

  let hash = function
    | `Type t -> CilType.Typ.hash t
    | `Struct (c,o) -> Hashtbl.hash (c.ckey, o)

  let pretty = d_acct
  include Printable.SimplePretty (
    struct
      type nonrec t = t
      let pretty = pretty
    end
    )
end
module O =
struct
  include Printable.Std
  type t = offs [@@deriving eq, ord]

  let rec hash = function
    | `NoOffset -> 13
    | `Index os -> 3 + hash os
    | `Field (f, os) -> 3 * CilType.Fieldinfo.hash f + hash os

  let pretty = d_offs
  include Printable.SimplePretty (
    struct
      type nonrec t = t
      let pretty = pretty
    end
    )
end
module LV = Printable.Prod (CilType.Varinfo) (O)
module LVOpt = Printable.Option (LV) (struct let name = "NONE" end)


(* Check if two accesses may race and if yes with which confidence *)
let may_race (conf,w,loc,e,a) (conf2,w2,loc2,e2,a2) =
  if not w && not w2 then
    false (* two read/read accesses do not race *)
  else if not (MCPAccess.A.may_race a a2) then
    false (* analysis-specific information excludes race *)
  else
    true

let may_race x = Stats.time "may_race" (may_race x)

let group_may_race accs =
  (* BFS to traverse one component with may_race edges *)
  let rec bfs' accs visited todo =
    let accs' = AS.diff accs todo in
    let todo' = AS.fold (fun acc todo' ->
        AS.fold (fun acc' todo' ->
            if may_race acc acc' then
              AS.add acc' todo'
            else
              todo'
          ) accs' todo'
      ) todo (AS.empty ())
    in
    let visited' = AS.union visited todo in
    if AS.is_empty todo' then
      (accs', visited')
    else
      (bfs' [@tailcall]) accs' visited' todo'
  in
  let bfs accs acc = bfs' accs (AS.empty ()) (AS.singleton acc) in
  let bfs accs = Stats.time "bfs" (bfs accs) in
  (* repeat BFS to find all components *)
  let rec components comps accs =
    if AS.is_empty accs then
      comps
    else (
      let acc = AS.choose accs in
      let (accs', comp) = bfs accs acc in
      let comps' = comp :: comps in
      components comps' accs'
    )
  in
  components [] accs

let race_conf accs =
  assert (not (AS.is_empty accs)); (* group_may_race should only construct non-empty components *)
  if AS.cardinal accs = 1 then ( (* singleton component *)
    let acc = AS.choose accs in
    if may_race acc acc then (* self-race *)
      Some (A.conf acc)
    else
      None
  )
  else
    Some (AS.max_conf accs)

let group_may_race = Stats.time "group_may_race" group_may_race

let is_all_safe = ref true

(* Commenting your code is for the WEAK! *)
let incr_summary safe vulnerable unsafe (lv, ty) grouped_accs =
  (* ignore(printf "Checking safety of %a:\n" d_memo (ty,lv)); *)
  let safety =
    grouped_accs
    |> List.filter_map race_conf
    |> (function
        | [] -> None
        | confs -> Some (List.max confs)
      )
  in
  match safety with
  | None -> incr safe
  | Some n when n >= 100 -> is_all_safe := false; incr unsafe
  | Some n -> is_all_safe := false; incr vulnerable

let print_accesses (lv, ty) grouped_accs =
  let allglobs = get_bool "allglobs" in
  let debug = get_bool "dbg.debug" in
<<<<<<< HEAD
  let msgs () =
    let h (conf,w,node,e,a) =
=======
  let msgs race_accs =
    let h (conf,w,loc,e,a) =
>>>>>>> c8431cdc
      let atyp = if w then "write" else "read" in
      let d_msg () = dprintf "%s with %a (conf. %d)" atyp MCPAccess.A.pretty a conf in
      let doc =
        if debug then
          dprintf "%t  (exp: %a)" d_msg d_exp e
        else
          d_msg ()
      in
      (doc, Some (Messages.Location.Node node))
    in
    AS.elements race_accs
    |> List.map h
  in
  grouped_accs
  |> List.fold_left (fun safe_accs accs ->
      match race_conf accs with
      | None ->
        AS.union safe_accs accs (* group all safe accs together for allglobs *)
      | Some conf ->
        M.msg_group Warning ~category:Race "Memory location %a (race with conf. %d)" d_memo (ty,lv) conf (msgs accs);
        safe_accs
    ) (AS.empty ())
  |> (fun safe_accs ->
      if allglobs && not (AS.is_empty safe_accs) then
        M.msg_group Success ~category:Race "Memory location %a (safe)" d_memo (ty,lv) (msgs safe_accs)
    )

let warn_global safe vulnerable unsafe g accs =
  let grouped_accs = group_may_race accs in (* do expensive component finding only once *)
  incr_summary safe vulnerable unsafe g grouped_accs;
  print_accesses g grouped_accs<|MERGE_RESOLUTION|>--- conflicted
+++ resolved
@@ -464,13 +464,8 @@
 let print_accesses (lv, ty) grouped_accs =
   let allglobs = get_bool "allglobs" in
   let debug = get_bool "dbg.debug" in
-<<<<<<< HEAD
-  let msgs () =
+  let msgs race_accs =
     let h (conf,w,node,e,a) =
-=======
-  let msgs race_accs =
-    let h (conf,w,loc,e,a) =
->>>>>>> c8431cdc
       let atyp = if w then "write" else "read" in
       let d_msg () = dprintf "%s with %a (conf. %d)" atyp MCPAccess.A.pretty a conf in
       let doc =
