--- conflicted
+++ resolved
@@ -77,15 +77,10 @@
       `Bool (Hashtbl.mem heap_vars v.vid)
     | _ -> `Top
 
-<<<<<<< HEAD
     let init () =
+      List.iter (fun wrapper -> Hashtbl.replace wrappers wrapper ()) (get_string_list "exp.malloc.wrappers");
       Hashtbl.clear heap_hash;
       Hashtbl.clear heap_vars
-=======
-  let init () =
-    List.iter (fun wrapper -> Hashtbl.replace wrappers wrapper ()) (get_string_list "exp.malloc.wrappers");
-    Hashtbl.clear heap_hash
->>>>>>> 582423fc
 end
 
 let _ =
