open Prelude.Ana
open Analyses
open GobConfig
(* open BaseUtil *)
module Q = Queries

module A = ApronDomain.A
module ApronComponents = ApronDomain.ApronComponents

open CommonPriv


module type S =
  functor (AD: ApronDomain.S3) ->
  sig
    module D: Lattice.S
    module G: Lattice.S
    module V: Printable.S

    type apron_components_t := ApronDomain.ApronComponents (AD) (D).t
    val name: unit -> string
    val startstate: unit -> D.t
    val should_join: apron_components_t -> apron_components_t -> bool

    val read_global: Q.ask -> (V.t -> G.t) -> apron_components_t -> varinfo -> varinfo -> AD.t

    (* [invariant]: Check if we should avoid producing a side-effect, such as updates to
     * the state when following conditional guards. *)
    val write_global: ?invariant:bool -> Q.ask -> (V.t -> G.t) -> (V.t -> G.t -> unit) -> apron_components_t -> varinfo -> varinfo -> apron_components_t

    val lock: Q.ask -> (V.t -> G.t) -> apron_components_t -> LockDomain.Addr.t -> apron_components_t
    val unlock: Q.ask -> (V.t -> G.t) -> (V.t -> G.t -> unit) -> apron_components_t -> LockDomain.Addr.t -> apron_components_t

    val sync: Q.ask -> (V.t -> G.t) -> (V.t -> G.t -> unit) -> apron_components_t -> [`Normal | `Join | `Return | `Init | `Thread] -> apron_components_t

    val escape: Node.t -> Q.ask -> (V.t -> G.t) -> (V.t -> G.t -> unit) -> apron_components_t -> EscapeDomain.EscapedVars.t -> apron_components_t
    val enter_multithreaded: Q.ask -> (V.t -> G.t) -> (V.t -> G.t -> unit) -> apron_components_t -> apron_components_t
    val threadenter: Q.ask -> (V.t -> G.t) -> apron_components_t -> apron_components_t

    val thread_join: ?force:bool -> Q.ask -> (V.t -> G.t) -> Cil.exp -> apron_components_t -> apron_components_t
    val thread_return: Q.ask -> (V.t -> G.t) -> (V.t -> G.t -> unit) -> ThreadIdDomain.Thread.t -> apron_components_t -> apron_components_t
    val iter_sys_vars: (V.t -> G.t) -> VarQuery.t -> V.t VarQuery.f -> unit (** [Queries.IterSysVars] for apron. *)

    val init: unit -> unit
    val finalize: unit -> unit
  end

(** Top privatization, which doesn't track globals at all.
    This is unlike base's "none" privatization. which does track globals, but doesn't privatize them. *)
module Top: S = functor (AD: ApronDomain.S3) ->
struct
  module D = Lattice.Unit
  module G = Lattice.Unit
  module V = EmptyV
  module AV = ApronDomain.V

  type apron_components_t = ApronComponents (AD) (D).t

  let name () = "top"
  let startstate () = ()
  let should_join _ _ = true

  let read_global ask getg (st: apron_components_t) g x =
    let apr = st.apr in
    assert (not (AD.mem_var apr (AV.global g)));
    apr

  let write_global ?(invariant=false) ask getg sideg (st: apron_components_t) g x: apron_components_t =
    let apr = st.apr in
    assert (not (AD.mem_var apr (AV.global g)));
    st

  let lock ask getg st m = st
  let unlock ask getg sideg st m = st

  let thread_join ?(force=false) ask getg exp st = st
  let thread_return ask getg sideg tid st = st

  let escape node ask getg sideg (st:apron_components_t) escaped:apron_components_t =
    let apr = st.apr in
    let esc_vars = List.filter (fun var -> match AV.find_metadata var with
        | Some (Global _) -> false
        | Some Local ->
          (let fundec = Node.find_fundec node in
           let r = AV.to_cil_varinfo fundec var in
           match r with
           | Some r -> EscapeDomain.EscapedVars.mem r escaped
           | _ -> false)
        | _ -> false
      ) (AD.vars apr)
    in
    let apr_local = AD.remove_vars apr esc_vars in
    { st with apr = apr_local }

  let sync (ask: Q.ask) getg sideg (st: apron_components_t) reason =
    match reason with
    | `Join ->
      if (ask.f Q.MustBeSingleThreaded) then
        st
      else
        (* must be like enter_multithreaded *)
        let apr = st.apr in
        let apr_local = AD.remove_filter apr (fun var ->
            match AV.find_metadata var with
            | Some (Global _) -> true
            | _ -> false
          )
        in
        {st with apr = apr_local}
    | `Normal
    | `Init
    | `Thread
    | `Return ->
      st

  let enter_multithreaded ask getg sideg (st: apron_components_t): apron_components_t =
    let apr = st.apr in
    let apr_local = AD.remove_filter apr (fun var ->
        match AV.find_metadata var with
        | Some (Global _) -> true
        | _ -> false
      )
    in
    {st with apr = apr_local}

  let threadenter ask getg (st: apron_components_t): apron_components_t =
    {apr = AD.bot (); priv = startstate ()}

  let iter_sys_vars getg vq vf = ()

  let init () = ()
  let finalize () = ()
end

module type ProtectionBasedPrivParam =
sig
  (** Whether to be path-sensitive w.r.t. locally written protected globals that have been continuously protected since writing. *)
  val path_sensitive: bool
end

(** Protection-Based Reading. Is unsound w.r.t. to locals escaping and becoming public. *)
module ProtectionBasedPriv (Param: ProtectionBasedPrivParam): S = functor (AD: ApronDomain.S3) ->
struct
  include ConfCheck.RequireMutexActivatedInit
  open Protection

  (** Locally must-written protected globals that have been continuously protected since writing. *)
  module P =
  struct
    include MustVars
    let name () = "P"
  end

  (** Locally may-written protected globals that have been continuously protected since writing. *)
  (* TODO: is this right? *)
  module W =
  struct
    include MayVars
    let name () = "W"
  end

  module D = Lattice.Prod (P) (W)
  module G = AD
  module V = Printable.UnitConf (struct let name = "global" end)

  type apron_components_t = ApronComponents (AD) (D).t

  module VM =
  struct
    type t =
      | Local of varinfo
      | Unprot of varinfo
      | Prot of varinfo

    let var_name = function
      | Local x -> x.vname ^ "#" ^ string_of_int(x.vid)
      | Unprot g -> g.vname ^ "#unprot"
      | Prot g -> g.vname ^ "#prot"
  end
  module AV =
  struct
    include ApronDomain.VarMetadataTbl (VM)
    open VM

    let local g = make_var (Local g)
    let unprot g = make_var (Unprot g)
    let prot g = make_var (Prot g)
  end

  let name () = "ProtectionBasedPriv"

  (** Restrict environment to global invariant variables. *)
  let restrict_global apr =
    AD.remove_filter apr (fun var ->
        match AV.find_metadata var with
        | Some (Unprot _ | Prot _) -> false
        | _ -> true
      )

  (** Restrict environment to local variables and still-protected global variables. *)
  let restrict_local is_unprot apr w_remove =
    let remove_local_vars = List.map AV.local (W.elements w_remove) in
    let apr' = AD.remove_vars apr remove_local_vars in
    (* remove global vars *)
    AD.remove_filter apr' (fun var ->
        match AV.find_metadata var with
        | Some (Unprot g | Prot g) -> is_unprot g
        | _ -> false
      )

  let startstate () = (P.empty (), W.empty ())

  let should_join (st1: apron_components_t) (st2: apron_components_t) =
    if Param.path_sensitive then (
      let (p1, _) = st1.priv in
      let (p2, _) = st2.priv in
      P.equal p1 p2
    )
    else
      true

  let read_global ask getg (st: apron_components_t) g x =
    let apr = st.apr in
    let (p, w) = st.priv in
    let g_local_var = AV.local g in
    let x_var = AV.local x in
    let apr_local =
      if W.mem g w then
        AD.assign_var apr x_var g_local_var
      else
        AD.bot ()
    in
    let apr_local' =
      if P.mem g p then
        apr_local
      else if is_unprotected ask g then (
        let g_unprot_var = AV.unprot g in
        let apr_unprot = AD.add_vars apr [g_unprot_var] in
        let apr_unprot = AD.assign_var apr_unprot x_var g_unprot_var in
        (* let oct_unprot' = AD.join oct_local oct_unprot in
           (* unlock *)
           let oct_unprot' = AD.remove_vars oct_unprot' [g_unprot_var; g_local_var] in
           (* add, assign from, remove is not equivalent to forget if g#unprot already existed and had some relations *)
           (* TODO: why removing g_unprot_var? *)
           oct_unprot' *)
        AD.join apr_local apr_unprot
      )
      else (
        let g_prot_var = AV.prot g in
        let apr_prot = AD.add_vars apr [g_prot_var] in
        let apr_prot = AD.assign_var apr_prot x_var g_prot_var in
        AD.join apr_local apr_prot
      )
    in
    let apr_local' = restrict_local (is_unprotected ask) apr_local' (W.empty ()) in
    let apr_local' = AD.meet apr_local' (getg ()) in
    apr_local'

  let write_global ?(invariant=false) ask getg sideg (st: apron_components_t) g x =
    let apr = st.apr in
    let (p, w) = st.priv in
    let g_local_var = AV.local g in
    let g_unprot_var = AV.unprot g in
    let x_var = AV.local x in
    let apr_local = AD.add_vars apr [g_local_var] in
    let apr_local = AD.assign_var apr_local g_local_var x_var in
    let apr_side = AD.add_vars apr_local [g_unprot_var] in
    let apr_side = AD.assign_var apr_side g_unprot_var g_local_var in
    let apr' = apr_side in
    let apr_side = restrict_global apr_side in
    sideg () apr_side;
    let st' =
      (* if is_unprotected ask g then
         st (* add, assign, remove gives original local state *)
         else
         (* restricting g#unprot-s out from oct' gives oct_local *)
         {oct = oct_local; priv = (P.add g p, W.add g w)} *)
      if is_unprotected ask g then
        {st with apr = restrict_local (is_unprotected ask) apr' (W.singleton g)}
      else (
        let p' = P.add g p in
        let w' = W.add g w in
        {apr = restrict_local (is_unprotected ask) apr' (W.empty ()); priv = (p', w')}
      )
    in
    let apr_local' = AD.meet st'.apr (getg ()) in
    {st' with apr = apr_local'}

  let lock ask getg (st: apron_components_t) m = st

  let unlock ask getg sideg (st: apron_components_t) m: apron_components_t =
    let apr = st.apr in
    let (p, w) = st.priv in
    let (p_remove, p') = P.partition (fun g -> is_unprotected_without ask g m) p in
    let (w_remove, w') = W.partition (fun g -> is_unprotected_without ask g m) w in
    let p_a = P.filter (is_protected_by ask m) p in
    let w_a = W.filter (is_protected_by ask m) (W.diff w p) in
    let big_omega =
      let certain = P.elements p_a in
      let choice = W.elements w_a in
      choice
      |> List.map (fun _ -> [true; false])
      |> List.n_cartesian_product (* TODO: exponential! *)
      |> List.map (fun omega ->
          (* list globals where omega is true *)
          List.fold_left2 (fun acc g omega_g ->
              if omega_g then
                g :: acc
              else
                acc
            ) certain choice omega
        )
    in
    let apr_side = List.fold_left (fun acc omega ->
        let g_prot_vars = List.map AV.prot omega in
        let g_local_vars = List.map AV.local omega in
        let apr_side1 = AD.add_vars apr g_prot_vars in
        let apr_side1 = AD.assign_var_parallel' apr_side1 g_prot_vars g_local_vars in
        AD.join acc apr_side1
      ) (AD.bot ()) big_omega
    in
    let apr' = apr_side in
    let apr_side = restrict_global apr_side in
    sideg () apr_side;
    let apr_local = restrict_local (fun g -> is_unprotected_without ask g m) apr' w_remove in
    let apr_local' = AD.meet apr_local (getg ()) in
    {apr = apr_local'; priv = (p', w')}


  let thread_join ?(force=false) ask getg exp st = st
  let thread_return ask getg sideg tid st = st

  let sync ask getg sideg (st: apron_components_t) reason =
    match reason with
    | `Return -> (* required for thread return *)
      (* TODO: implement? *)
      begin match ThreadId.get_current ask with
        | `Lifted x (* when CPA.mem x st.cpa *) ->
          st
        | _ ->
          st
      end
    | `Join ->
      if (ask.f Q.MustBeSingleThreaded) then
        st
      else
        (* must be like enter_multithreaded *)
        let apr = st.apr in
        let (g_vars, gs) =
          AD.vars apr
          |> List.enum
          |> Enum.filter_map (fun var ->
              match ApronDomain.V.find_metadata var with
              | Some (Global g) -> Some (var, g)
              | _ -> None
            )
          |> Enum.uncombine
          |> Tuple2.map List.of_enum List.of_enum
        in
        let g_unprot_vars = List.map AV.unprot gs in
        let g_prot_vars = List.map AV.prot gs in
        let apr_side = AD.add_vars apr (g_unprot_vars @ g_prot_vars) in
        let apr_side = AD.assign_var_parallel' apr_side g_unprot_vars g_vars in
        let apr_side = AD.assign_var_parallel' apr_side g_prot_vars g_vars in
        let apr_side = restrict_global apr_side in
        sideg () apr_side;
        (* TODO: why not remove at all? should only remove unprotected? *)
        (* let apr_local = AD.remove_vars apr g_vars in
        let apr_local' = AD.meet apr_local (getg ()) in
        {st with apr = apr_local'} *)
        st
    | `Normal
    | `Init
    | `Thread ->
      st

  let escape node ask getg sideg st escaped = (* TODO: Implement *) st

  let enter_multithreaded ask getg sideg (st: apron_components_t): apron_components_t =
    let apr = st.apr in
    let (g_vars, gs) =
      AD.vars apr
      |> List.enum
      |> Enum.filter_map (fun var ->
          match ApronDomain.V.find_metadata var with
          | Some (Global g) -> Some (var, g)
          | _ -> None
        )
      |> Enum.uncombine
      |> Tuple2.map List.of_enum List.of_enum
    in
    let g_unprot_vars = List.map AV.unprot gs in
    let g_prot_vars = List.map AV.prot gs in
    let apr_side = AD.add_vars apr (g_unprot_vars @ g_prot_vars) in
    let apr_side = AD.assign_var_parallel' apr_side g_unprot_vars g_vars in
    let apr_side = AD.assign_var_parallel' apr_side g_prot_vars g_vars in
    let apr_side = restrict_global apr_side in
    sideg () apr_side;
    let apr_local = AD.remove_vars apr g_vars in
    let apr_local' = AD.meet apr_local (getg ()) in
    {apr = apr_local'; priv = startstate ()}

  let threadenter ask getg (st: apron_components_t): apron_components_t =
    {apr = getg (); priv = startstate ()}

  let iter_sys_vars getg vq vf = () (* TODO: or report singleton global for any Global query? *)

  let finalize () = ()
end

module CommonPerMutex = functor(AD: ApronDomain.S3) ->
struct
  include Protection
  module V = ApronDomain.V

  let remove_globals_unprotected_after_unlock ask m oct =
    let newly_unprot var = match V.find_metadata var with
      | Some (Global g) -> is_protected_by ask m g && is_unprotected_without ask g m
      | _ -> false
    in
    AD.remove_filter oct newly_unprot

  let keep_only_protected_globals ask m oct =
    let protected var = match V.find_metadata var with
      | Some (Global g) -> is_protected_by ask m g
      | _ -> false
    in
    AD.keep_filter oct protected

  let finalize () = ProtectionLogging.dump ()
end

(** Per-mutex meet. *)
module PerMutexMeetPriv : S = functor (AD: ApronDomain.S3) ->
struct
  open CommonPerMutex(AD)
  include MutexGlobals

  module D = Lattice.Unit
  module G = AD

  type apron_components_t = ApronDomain.ApronComponents (AD) (D).t

  module AV = ApronDomain.V

  let name () = "PerMutexMeetPriv"

  let startstate () = ()

  let should_join _ _ = true

  let get_m_with_mutex_inits ask getg m =
    let get_m = getg (V.mutex m) in
    let get_mutex_inits = getg V.mutex_inits in
    let get_mutex_inits' = keep_only_protected_globals ask m get_mutex_inits in
    AD.join get_m get_mutex_inits'

  let get_mutex_global_g_with_mutex_inits ask getg g =
    let get_mutex_global_g = getg (V.global g) in
    let get_mutex_inits = getg V.mutex_inits in
    let g_var = AV.global g in
    let get_mutex_inits' = AD.keep_vars get_mutex_inits [g_var] in
    AD.join get_mutex_global_g get_mutex_inits'

  let read_global ask getg (st: apron_components_t) g x: AD.t =
    let apr = st.apr in
    (* lock *)
    let apr = AD.meet apr (get_mutex_global_g_with_mutex_inits ask getg g) in
    (* read *)
    let g_var = AV.global g in
    let x_var = AV.local x in
    let apr_local = AD.add_vars apr [g_var] in
    let apr_local = AD.assign_var apr_local x_var g_var in
    (* unlock *)
    let apr_local' =
      if is_unprotected ask g then
        AD.remove_vars apr_local [g_var]
      else
        apr_local
    in
    apr_local'

  let write_global ?(invariant=false) ask getg sideg (st: apron_components_t) g x: apron_components_t =
    let apr = st.apr in
    (* lock *)
    let apr = AD.meet apr (get_mutex_global_g_with_mutex_inits ask getg g) in
    (* write *)
    let g_var = AV.global g in
    let x_var = AV.local x in
    let apr_local = AD.add_vars apr [g_var] in
    let apr_local = AD.assign_var apr_local g_var x_var in
    (* unlock *)
    let apr_side = AD.keep_vars apr_local [g_var] in
    sideg (V.global g) apr_side;
    let apr_local' =
      if is_unprotected ask g then
        AD.remove_vars apr_local [g_var]
      else
        apr_local
    in
    {st with apr = apr_local'}

  let lock ask getg (st: apron_components_t) m =
    (* TODO: somehow actually unneeded here? *)
    if Locksets.(not (Lockset.mem m (current_lockset ask))) then (
      let apr = st.apr in
      let get_m = get_m_with_mutex_inits ask getg m in
      (* Additionally filter get_m in case it contains variables it no longer protects. E.g. in 36/22. *)
      let get_m = keep_only_protected_globals ask m get_m in
      let apr' = AD.meet apr get_m in
      {st with apr = apr'}
    )
    else
      st (* sound w.r.t. recursive lock *)

  let unlock ask getg sideg (st: apron_components_t) m: apron_components_t =
    let apr = st.apr in
    let apr_side = keep_only_protected_globals ask m apr in
    sideg (V.mutex m) apr_side;
    let apr_local = remove_globals_unprotected_after_unlock ask m apr in
    {st with apr = apr_local}

  let thread_join ?(force=false) ask getg exp st = st
  let thread_return ask getg sideg tid st = st

  let sync ask getg sideg (st: apron_components_t) reason =
    match reason with
    | `Return -> (* required for thread return *)
      (* TODO: implement? *)
      begin match ThreadId.get_current ask with
        | `Lifted x (* when CPA.mem x st.cpa *) ->
          st
        | _ ->
          st
      end
    | `Join ->
      if (ask.f Q.MustBeSingleThreaded) then
        st
      else
        let apr = st.apr in
        let g_vars = List.filter (fun var ->
            match AV.find_metadata var with
            | Some (Global _) -> true
            | _ -> false
          ) (AD.vars apr)
        in
        let apr_side = AD.keep_vars apr g_vars in
        sideg V.mutex_inits apr_side;
        let apr_local = AD.remove_filter apr (fun var ->
            match AV.find_metadata var with
            | Some (Global g) -> is_unprotected ask g
            | _ -> false
          )
        in
        {st with apr = apr_local}
    | `Normal
    | `Init
    | `Thread ->
      st

  let enter_multithreaded ask getg sideg (st: apron_components_t): apron_components_t =
    let apr = st.apr in
    (* Don't use keep_filter & remove_filter because it would duplicate find_metadata-s. *)
    let g_vars = List.filter (fun var ->
        match AV.find_metadata var with
        | Some (Global _) -> true
        | _ -> false
      ) (AD.vars apr)
    in
    let apr_side = AD.keep_vars apr g_vars in
    sideg V.mutex_inits apr_side;
    let apr_local = AD.remove_vars apr g_vars in (* TODO: side effect initial values to mutex_globals? *)
    {st with apr = apr_local}

  let escape node ask getg sideg (st:apron_components_t) escaped : apron_components_t =
    let esc_vars = EscapeDomain.EscapedVars.elements escaped in
    let esc_vars = List.filter (fun v -> not v.vglob && ApronDomain.Tracked.varinfo_tracked v && AD.mem_var st.apr (AV.local v)) esc_vars in
    let escape_one (x:varinfo) st = write_global ask getg sideg st x x in
    List.fold_left (fun st v -> escape_one v st) st esc_vars

  let threadenter ask getg (st: apron_components_t): apron_components_t =
    {apr = AD.bot (); priv = startstate ()}

  let init () = ()
  let finalize () = finalize ()
end

(** May written variables. *)
module W =
struct
  include MayVars
  let name () = "W"
end

module type ClusterArg = functor (AD: ApronDomain.S3) ->
sig
  module LAD: Lattice.S

  val keep_only_protected_globals: Q.ask -> LockDomain.Addr.t -> LAD.t -> LAD.t
  val keep_global: varinfo -> LAD.t -> LAD.t

  val lock: AD.t -> LAD.t -> LAD.t -> AD.t
  val unlock: W.t -> AD.t -> LAD.t

  val name: unit -> string
end

(** No clustering. *)
module NoCluster:ClusterArg = functor (AD: ApronDomain.S3) ->
struct
  module AD = AD
  open CommonPerMutex(AD)
  module LAD = AD

  let keep_only_protected_globals = keep_only_protected_globals

  let keep_global g oct =
    let g_var = V.global g in
    AD.keep_vars oct [g_var]

  let lock oct local_m get_m =
    AD.meet oct (AD.join local_m get_m)

  let unlock w oct_side =
    oct_side

  let name () = "no-clusters"
end

module type ClusteringArg =
sig
  val generate: varinfo list -> varinfo list list
  val name: unit -> string
end

(** All clusters of size 1 and 2. *)
module Clustering12: ClusteringArg =
struct
  let generate gs =
    List.cartesian_product gs gs
    |> List.filter (fun (g1, g2) -> CilType.Varinfo.compare g1 g2 <= 0) (* filter flipped ordering, keep equals for next step *)
    |> List.map (fun (g1, g2) -> [g1; g2]) (* if g1 = g2, then we get a singleton cluster *)

  let name () = "cluster12"
end

(** All clusters of size 2. *)
module Clustering2: ClusteringArg =
struct
  let generate gs =
    match gs with
    | [_] -> [gs] (* use clusters of size 1 if only 1 variable *)
    | _ ->
      List.cartesian_product gs gs
      |> List.filter (fun (g1, g2) -> CilType.Varinfo.compare g1 g2 < 0) (* filter flipped ordering, forbid equals for just clusters of size 2 *)
      |> List.map (fun (g1, g2) -> [g1; g2])

  let name () = "cluster2"
end

(** All subset clusters. *)
module ClusteringPower: ClusteringArg =
struct
  let generate gs =
    gs
    |> List.map (fun _ -> [true; false])
    |> List.n_cartesian_product (* TODO: exponential! *)
    |> List.map (fun bs ->
      (* list globals where omega is true *)
      List.fold_left2 (fun acc g b ->
          if b then
            g :: acc
          else
            acc
        ) [] gs bs
    )

  let name () = "clusterPow"
end

(** One maximum cluster. *)
module ClusteringMax: ClusteringArg =
struct
  let generate gs =
    [gs]

  let name () = "clusterMax"
end


(** Clusters when clustering is downward-closed. *)
module DownwardClosedCluster (ClusteringArg: ClusteringArg) =  functor (AD: ApronDomain.S3) ->
struct
  module AD = AD
  open CommonPerMutex(AD)

  module VS =
  struct
    include Printable.Std
    include SetDomain.Make (CilType.Varinfo)
  end
  module LAD = MapDomain.MapBot (VS) (AD)

  let keep_only_protected_globals ask m octs =
    (* normal (strong) mapping: contains only still fully protected *)
    (* must filter by protection to avoid later meeting with non-protecting *)
    LAD.filter (fun gs _ ->
        VS.for_all (is_protected_by ask m) gs
      ) octs

  let keep_global g octs =
    let g_var = V.global g in
    (* normal (strong) mapping: contains only still fully protected *)
    let g' = VS.singleton g in
    let oct = LAD.find g' octs in
    LAD.singleton g' (AD.keep_vars oct [g_var])

  let lock_get_m oct local_m get_m =
    let joined = LAD.join local_m get_m in
    if M.tracing then M.traceli "apronpriv" "lock_get_m:\n  get=%a\n  joined=%a\n" LAD.pretty get_m LAD.pretty joined;
    let r = LAD.fold (fun _ -> AD.meet) joined (AD.bot ()) in (* bot is top with empty env *)
    if M.tracing then M.trace "apronpriv" "meet=%a\n" AD.pretty r;
    let r = AD.meet oct r in
    if M.tracing then M.traceu "apronpriv" "-> %a\n" AD.pretty r;
    r

  let lock oct local_m get_m =
    if M.tracing then M.traceli "apronpriv" "cluster lock: local=%a\n" LAD.pretty local_m;
    let r = lock_get_m oct local_m get_m in
    (* is_bot check commented out because it's unnecessarily expensive *)
    (* if AD.is_bot_env r then
      failwith "DownwardClosedCluster.lock: not downward closed?"; *)
    if M.tracing then M.traceu "apronpriv" "-> %a\n" AD.pretty r;
    r

  let unlock w oct_side =
    let vars = AD.vars oct_side in
    let gs = List.map (fun var -> match V.find_metadata var with
        | Some (Global g) -> g
        | _ -> assert false (* oct_side should only contain (protected) globals *)
      ) vars
    in
    let clusters =
      ClusteringArg.generate gs
      |> List.map VS.of_list
      |> List.filter (VS.exists (fun g -> W.mem g w)) (* cluster intersection w is non-empty *)
    in
    let oct_side_cluster gs =
      AD.keep_vars oct_side (gs |> VS.elements |> List.map V.global)
    in
    LAD.add_list_fun clusters oct_side_cluster (LAD.empty ())

  let name = ClusteringArg.name
end

(** Clusters when clustering is arbitrary (not necessarily downward-closed). *)
module ArbitraryCluster (ClusteringArg: ClusteringArg): ClusterArg = functor (AD: ApronDomain.S3) ->
struct
  module AD = AD
  module DCCluster = (DownwardClosedCluster(ClusteringArg))(AD)

  open CommonPerMutex(AD)

  module VS = DCCluster.VS
  module LAD1 = DCCluster.LAD
  module LAD = Lattice.Prod (LAD1) (LAD1) (* second component is only used between keep_* and lock for additional weak mapping *)

  let name = ClusteringArg.name

  let filter_map' f m =
    LAD1.fold (fun k v acc ->
        match f k v with
        | Some (k', v') ->
          LAD1.add k' (AD.join (LAD1.find k' acc) v') acc
        | None ->
          acc
      ) m (LAD1.empty ())

  let keep_only_protected_globals ask m (octs, _) =
    let lad = DCCluster.keep_only_protected_globals ask m octs in
    let lad_weak =
      (* backup (weak) mapping: contains any still intersecting with protected, needed for decreasing protecting locksets *)
      filter_map' (fun gs oct ->
          (* must filter by protection to avoid later meeting with non-protecting *)
          let gs' = VS.filter (is_protected_by ask m) gs in
          if VS.is_empty gs' then
            None
          else
            (* must restrict cluster down to protected (join) *)
            Some (gs', keep_only_protected_globals ask m oct)
        ) octs
    in
    (lad, lad_weak)

  let keep_global g (octs, _) =
    let g_var = V.global g in
    let lad = DCCluster.keep_global g octs in
    let lad_weak =
      (* backup (weak) mapping: contains any still intersecting with protected, needed for decreasing protecting locksets *)
      filter_map' (fun gs oct ->
          (* must filter by protection to avoid later meeting with non-protecting *)
          if VS.mem g gs then
            (* must restrict cluster down to m_g (join) *)
            Some (VS.singleton g, AD.keep_vars oct [g_var])
          else
            None
        ) octs
    in
    (lad, lad_weak)

  let lock oct (local_m, _) (get_m, get_m') =
    if M.tracing then M.traceli "apronpriv" "cluster lock: local=%a\n" LAD1.pretty local_m;
    let r =
      let locked = DCCluster.lock_get_m oct local_m get_m in
      if AD.is_bot_env locked then (
        let locked' = DCCluster.lock_get_m oct local_m get_m' in
        if AD.is_bot_env locked' then
          raise Deadcode
        else
          locked'
      )
      else
        locked
    in
    if M.tracing then M.traceu "apronpriv" "-> %a\n" AD.pretty r;
    r

  let unlock w oct_side =
    (DCCluster.unlock w oct_side, LAD1.bot ())
end

(** Per-mutex meet with TIDs. *)
module PerMutexMeetPrivTID (Cluster: ClusterArg): S  = functor (AD: ApronDomain.S3) ->
struct
  open CommonPerMutex(AD)
  include MutexGlobals

  module NC = Cluster(AD)
  module Cluster = NC
  module LAD = NC.LAD

  include PerMutexTidG(struct
      let exclude_not_started () = GobConfig.get_bool "ana.apron.priv.not-started"
      let exclude_must_joined () = GobConfig.get_bool "ana.apron.priv.must-joined"
    end)(LAD)

  module D = Lattice.Prod3 (W) (LMust) (L)

  module AV = ApronDomain.V

  module V =
  struct
    include Printable.Either (MutexGlobals.V) (TID)
    let mutex x = `Left (MutexGlobals.V.mutex x)
    let mutex_inits = `Left MutexGlobals.V.mutex_inits
    let global x = `Left (MutexGlobals.V.global x)
    let thread x = `Right x
  end

  let name () = "PerMutexMeetPrivTID(" ^ (Cluster.name ()) ^ (if GobConfig.get_bool "ana.apron.priv.must-joined" then  ",join"  else "") ^ ")"

  let get_relevant_writes (ask:Q.ask) m v =
    let current = ThreadId.get_current ask in
    let must_joined = ask.f Queries.MustJoinedThreads in
    GMutex.fold (fun k v acc ->
        if compatible ask current must_joined k then
          LAD.join acc (Cluster.keep_only_protected_globals ask m v)
        else
          acc
      ) v (LAD.bot ())

  type apron_components_t =  ApronDomain.ApronComponents (AD) (D).t

  let should_join _ _ = true

  let get_m_with_mutex_inits inits ask getg m =
    let get_m = get_relevant_writes ask m (G.mutex @@ getg (V.mutex m)) in
    if M.tracing then M.traceli "apronpriv" "get_m_with_mutex_inits %a\n  get=%a\n" LockDomain.Addr.pretty m LAD.pretty get_m;
    let r =
    if not inits then
      get_m
    else
      let get_mutex_inits = merge_all @@ G.mutex @@ getg V.mutex_inits in
      let get_mutex_inits' = Cluster.keep_only_protected_globals ask m get_mutex_inits in
      if M.tracing then M.trace "apronpriv" "inits=%a\n  inits'=%a\n" LAD.pretty get_mutex_inits LAD.pretty get_mutex_inits';
      LAD.join get_m get_mutex_inits'
    in
    if M.tracing then M.traceu "apronpriv" "-> %a\n" LAD.pretty r;
    r

  let get_mutex_global_g_with_mutex_inits inits ask getg g =
    let get_mutex_global_g = get_relevant_writes_nofilter ask @@ G.mutex @@ getg (V.global g) in
    if M.tracing then M.traceli "apronpriv" "get_mutex_global_g_with_mutex_inits %a\n  get=%a\n" CilType.Varinfo.pretty g LAD.pretty get_mutex_global_g;
    let r =
    if not inits then
      get_mutex_global_g
    else
      let get_mutex_inits = merge_all @@ G.mutex @@ getg V.mutex_inits in
      let get_mutex_inits' = Cluster.keep_global g get_mutex_inits in
      if M.tracing then M.trace "apronpriv" "inits=%a\n  inits'=%a\n" LAD.pretty get_mutex_inits LAD.pretty get_mutex_inits';
      LAD.join get_mutex_global_g get_mutex_inits'
    in
    if M.tracing then M.traceu "apronpriv" "-> %a\n" LAD.pretty r;
    r

  let read_global ask getg (st: apron_components_t) g x: AD.t =
    let _,lmust,l = st.priv in
    let apr = st.apr in
    let lm = LLock.global g in
    (* lock *)
    let tmp = get_mutex_global_g_with_mutex_inits (not (LMust.mem lm lmust)) ask getg g in
    let local_m = BatOption.default (LAD.bot ()) (L.find_opt lm l) in
    (* Additionally filter get_m in case it contains variables it no longer protects. E.g. in 36/22. *)
    let apr = Cluster.lock apr local_m tmp in
    (* read *)
    let g_var = AV.global g in
    let x_var = AV.local x in
    let apr_local = AD.add_vars apr [g_var] in
    let apr_local = AD.assign_var apr_local x_var g_var in
    (* unlock *)
    let apr_local' =
      if is_unprotected ask g then
        AD.remove_vars apr_local [g_var]
      else
        apr_local
    in
    apr_local'

  let write_global ?(invariant=false) (ask:Q.ask) getg sideg (st: apron_components_t) g x: apron_components_t =
    let w,lmust,l = st.priv in
    let lm = LLock.global g in
    let apr = st.apr in
    (* lock *)
    let tmp = get_mutex_global_g_with_mutex_inits (not (LMust.mem lm lmust)) ask getg g in
    let local_m = BatOption.default (LAD.bot ()) (L.find_opt lm l) in
    (* Additionally filter get_m in case it contains variables it no longer protects. E.g. in 36/22. *)
    let apr = Cluster.lock apr local_m tmp in
    (* write *)
    let g_var = AV.global g in
    let x_var = AV.local x in
    let apr_local = AD.add_vars apr [g_var] in
    let apr_local = AD.assign_var apr_local g_var x_var in
    (* unlock *)
    let apr_side = AD.keep_vars apr_local [g_var] in
    let apr_side = Cluster.unlock (W.singleton g) apr_side in
    let tid = ThreadId.get_current ask in
    let sidev = GMutex.singleton tid apr_side in
    sideg (V.global g) (G.create_global sidev);
    let l' = L.add lm apr_side l in
    let apr_local' =
      if is_unprotected ask g then
        AD.remove_vars apr_local [g_var]
      else
        apr_local
    in
    {apr = apr_local'; priv = (W.add g w,LMust.add lm lmust,l')}

  let lock ask getg (st: apron_components_t) m =
    if Locksets.(not (Lockset.mem m (current_lockset ask))) then (
      let apr = st.apr in
      let _,lmust,l = st.priv in
      let lm = LLock.mutex m in
      let get_m = get_m_with_mutex_inits (not (LMust.mem lm lmust)) ask getg m in
      let local_m = BatOption.default (LAD.bot ()) (L.find_opt lm l) in
      (* Additionally filter get_m in case it contains variables it no longer protects. E.g. in 36/22. *)
      let local_m = Cluster.keep_only_protected_globals ask m local_m in
      let apr = Cluster.lock apr local_m get_m in
      {st with apr}
    )
    else
      st (* sound w.r.t. recursive lock *)

  let unlock ask getg sideg (st: apron_components_t) m: apron_components_t =
    let apr = st.apr in
    let w,lmust,l = st.priv in
    let apr_local = remove_globals_unprotected_after_unlock ask m apr in
    let w' = W.filter (fun v -> not (is_unprotected_without ask v m)) w in
    let side_needed = W.exists (fun v -> is_protected_by ask m v) w in
    if not side_needed then
      {apr = apr_local; priv = (w',lmust,l)}
    else
      let apr_side = keep_only_protected_globals ask m apr in
      let apr_side = Cluster.unlock w apr_side in
      let tid = ThreadId.get_current ask in
      let sidev = GMutex.singleton tid apr_side in
      sideg (V.mutex m) (G.create_mutex sidev);
      let lm = LLock.mutex m in
      let l' = L.add lm apr_side l in
      {apr = apr_local; priv = (w',LMust.add lm lmust,l')}

  let thread_join ?(force=false) (ask:Q.ask) getg exp (st: apron_components_t) =
    let w,lmust,l = st.priv in
    let tids = ask.f (Q.EvalThread exp) in
<<<<<<< HEAD
    match ConcDomain.ThreadSet.elements tids with
    | [tid] ->
      let lmust',l' = G.thread (getg (V.thread tid)) in
      {st with priv = (w, LMust.union lmust' lmust, L.join l l')}
    | _ ->
      (* To match the paper more closely, one would have to join in the non-definite case too *)
      (* Given how we handle lmust (for initialization), doing this might actually be beneficial given that it grows lmust *)
      st
    | exception _ ->
      (* elements throws if the thread set is top *)
      st
=======
    if force then (
      if ConcDomain.ThreadSet.is_top tids then (
        M.info ~category:Unsound "Unknown thread ID assume-joined, Apron privatization unsound"; (* TODO: something more sound *)
        st (* cannot find all thread IDs to join them all *)
      )
      else (
        (* fold throws if the thread set is top *)
        let tids' = ConcDomain.ThreadSet.diff tids (ask.f Q.MustJoinedThreads) in (* avoid unnecessary imprecision by force joining already must-joined threads, e.g. 46-apron2/04-other-assume-inprec *)
        let (lmust', l') = ConcDomain.ThreadSet.fold (fun tid (lmust, l) ->
            let lmust',l' = G.thread (getg (V.thread tid)) in
            (LMust.union lmust' lmust, L.join l l')
          ) tids' (lmust, l)
        in
        {st with priv = (w, lmust', l')}
      )
    )
    else (
      if ConcDomain.ThreadSet.is_top tids then
        st (* TODO: why needed? *)
      else (
        (* elements throws if the thread set is top *)
        let tids = ConcDomain.ThreadSet.elements tids in
        match tids with
        | [tid] ->
          let lmust',l' = G.thread (getg (V.thread tid)) in
          {st with priv = (w, LMust.union lmust' lmust, L.join l l')}
        | _ ->
          (* To match the paper more closely, one would have to join in the non-definite case too *)
          (* Given how we handle lmust (for initialization), doing this might actually be beneficial given that it grows lmust *)
          st
      )
    )
>>>>>>> 3150a33f

  let thread_return ask getg sideg tid (st: apron_components_t) =
    let _,lmust,l = st.priv in
    sideg (V.thread tid) (G.create_thread (lmust,l));
    st

  let sync (ask:Q.ask) getg sideg (st: apron_components_t) reason =
    match reason with
    | `Return -> st (* TODO: implement? *)
    | `Join ->
      if (ask.f Q.MustBeSingleThreaded) then
        st
      else
        let apr = st.apr in
        (* There can be no branched going multi-threaded here *)
        (* TODO: Do we need to remove no longer protected variables here? *)
        (* TODO: Is not potentially even unsound to do so?! *)
        let apr_local = AD.remove_filter apr (fun var ->
            match AV.find_metadata var with
            | Some (Global g) -> is_unprotected ask g
            | _ -> false
          )
        in
        {st with apr = apr_local}
    | `Normal
    | `Init
    | `Thread ->
      st

  let escape node ask getg sideg (st: apron_components_t) escaped: apron_components_t =
    let esc_vars = EscapeDomain.EscapedVars.elements escaped in
    let esc_vars = List.filter (fun v -> not v.vglob && ApronDomain.Tracked.varinfo_tracked v && AD.mem_var st.apr (AV.local v)) esc_vars in
    let escape_one (x:varinfo) st = write_global ask getg sideg st x x in
    List.fold_left (fun st v -> escape_one v st) st esc_vars

  let enter_multithreaded (ask:Q.ask) getg sideg (st: apron_components_t): apron_components_t =
    let apr = st.apr in
    (* Don't use keep_filter & remove_filter because it would duplicate find_metadata-s. *)
    let g_vars = List.filter (fun var ->
        match AV.find_metadata var with
        | Some (Global _) -> true
        | _ -> false
      ) (AD.vars apr)
    in
    let apr_side = AD.keep_vars apr g_vars in
    let apr_side = Cluster.unlock (W.top ()) apr_side in (* top W to avoid any filtering *)
    let tid = ThreadId.get_current ask in
    let sidev = GMutex.singleton tid apr_side in
    sideg V.mutex_inits (G.create_mutex sidev);
    (* Introduction into local state not needed, will be read via initializer *)
    (* Also no side-effect to mutex globals needed, the value here will either by read via the initializer, *)
    (* or it will be locally overwitten and in LMust in which case these values are irrelevant anyway *)
    let apr_local = AD.remove_vars apr g_vars in
    {st with apr = apr_local}

  let threadenter ask getg (st: apron_components_t): apron_components_t =
    let _,lmust,l = st.priv in
    {apr = AD.bot (); priv = (W.bot (),lmust,l)}

  let iter_sys_vars getg vq vf =
    match vq with
    | VarQuery.Global g -> vf (V.global g)
    | _ -> ()

  let finalize () = finalize ()
end

module TracingPriv = functor (Priv: S) -> functor (AD: ApronDomain.S3) ->
struct
  module Priv = Priv (AD)
  include Priv

  module D = Priv.D
  module ApronComponents = ApronDomain.ApronComponents (AD) (D)

  let read_global ask getg st g x =
    if M.tracing then M.traceli "apronpriv" "read_global %a %a\n" d_varinfo g d_varinfo x;
    if M.tracing then M.trace "apronpriv" "st: %a\n" ApronComponents.pretty st;
    let getg x =
      let r = getg x in
      if M.tracing then M.trace "apronpriv" "getg %a -> %a\n" V.pretty x G.pretty r;
      r
    in
    let r = Priv.read_global ask getg st g x in
    if M.tracing then M.traceu "apronpriv" "-> %a\n" AD.pretty r;
    r

  let write_global ?invariant ask getg sideg st g x =
    if M.tracing then M.traceli "apronpriv" "write_global %a %a\n" d_varinfo g d_varinfo x;
    if M.tracing then M.trace "apronpriv" "st: %a\n" ApronComponents.pretty st;
    let getg x =
      let r = getg x in
      if M.tracing then M.trace "apronpriv" "getg %a -> %a\n" V.pretty x G.pretty r;
      r
    in
    let sideg x v =
      if M.tracing then M.trace "apronpriv" "sideg %a %a\n" V.pretty x G.pretty v;
      sideg x v
    in
    let r = write_global ?invariant ask getg sideg st g x in
    if M.tracing then M.traceu "apronpriv" "-> %a\n" ApronComponents.pretty r;
    r

  let lock ask getg st m =
    if M.tracing then M.traceli "apronpriv" "lock %a\n" LockDomain.Addr.pretty m;
    if M.tracing then M.trace "apronpriv" "st: %a\n" ApronComponents.pretty st;
    let getg x =
      let r = getg x in
      if M.tracing then M.trace "apronpriv" "getg %a -> %a\n" V.pretty x G.pretty r;
      r
    in
    let r = lock ask getg st m in
    if M.tracing then M.traceu "apronpriv" "-> %a\n" ApronComponents.pretty r;
    r

  let unlock ask getg sideg st m =
    if M.tracing then M.traceli "apronpriv" "unlock %a\n" LockDomain.Addr.pretty m;
    if M.tracing then M.trace "apronpriv" "st: %a\n" ApronComponents.pretty st;
    let getg x =
      let r = getg x in
      if M.tracing then M.trace "apronpriv" "getg %a -> %a\n" V.pretty x G.pretty r;
      r
    in
    let sideg x v =
      if M.tracing then M.trace "apronpriv" "sideg %a %a\n" V.pretty x G.pretty v;
      sideg x v
    in
    let r = unlock ask getg sideg st m in
    if M.tracing then M.traceu "apronpriv" "-> %a\n" ApronComponents.pretty r;
    r

  let enter_multithreaded ask getg sideg st =
    if M.tracing then M.traceli "apronpriv" "enter_multithreaded\n";
    if M.tracing then M.trace "apronpriv" "st: %a\n" ApronComponents.pretty st;
    let getg x =
      let r = getg x in
      if M.tracing then M.trace "apronpriv" "getg %a -> %a\n" V.pretty x G.pretty r;
      r
    in
    let sideg x v =
      if M.tracing then M.trace "apronpriv" "sideg %a %a\n" V.pretty x G.pretty v;
      sideg x v
    in
    let r = enter_multithreaded ask getg sideg st in
    if M.tracing then M.traceu "apronpriv" "-> %a\n" ApronComponents.pretty r;
    r

  let threadenter ask getg st =
    if M.tracing then M.traceli "apronpriv" "threadenter\n";
    if M.tracing then M.trace "apronpriv" "st: %a\n" ApronComponents.pretty st;
    let getg x =
      let r = getg x in
      if M.tracing then M.trace "apronpriv" "getg %a -> %a\n" V.pretty x G.pretty r;
      r
    in
    let r = threadenter ask getg st in
    if M.tracing then M.traceu "apronpriv" "-> %a\n" ApronComponents.pretty r;
    r

  let sync ask getg sideg st reason =
    if M.tracing then M.traceli "apronpriv" "sync\n";
    if M.tracing then M.trace "apronpriv" "st: %a\n" ApronComponents.pretty st;
    let getg x =
      let r = getg x in
      if M.tracing then M.trace "apronpriv" "getg %a -> %a\n" V.pretty x G.pretty r;
      r
    in
    let sideg x v =
      if M.tracing then M.trace "apronpriv" "sideg %a %a\n" V.pretty x G.pretty v;
      sideg x v
    in
    let r = sync ask getg sideg st reason in
    if M.tracing then M.traceu "apronpriv" "-> %a\n" ApronComponents.pretty r;
    r
end


let priv_module: (module S) Lazy.t =
  lazy (
    let module Priv: S =
      (val match get_string "ana.apron.privatization" with
         | "top" -> (module Top : S)
         | "protection" -> (module ProtectionBasedPriv (struct let path_sensitive = false end))
         | "protection-path" -> (module ProtectionBasedPriv (struct let path_sensitive = true end))
         | "mutex-meet" -> (module PerMutexMeetPriv)
         | "mutex-meet-tid" -> (module PerMutexMeetPrivTID (NoCluster))
         | "mutex-meet-tid-cluster12" -> (module PerMutexMeetPrivTID (DownwardClosedCluster (Clustering12)))
         | "mutex-meet-tid-cluster2" -> (module PerMutexMeetPrivTID (ArbitraryCluster (Clustering2)))
         | "mutex-meet-tid-cluster-max" -> (module PerMutexMeetPrivTID (ArbitraryCluster (ClusteringMax)))
         | "mutex-meet-tid-cluster-power" -> (module PerMutexMeetPrivTID (DownwardClosedCluster (ClusteringPower)))
         | _ -> failwith "ana.apron.privatization: illegal value"
      )
    in
    let module Priv = TracingPriv (Priv)  in
    (module Priv)
  )

let get_priv (): (module S) =
  Lazy.force priv_module<|MERGE_RESOLUTION|>--- conflicted
+++ resolved
@@ -991,19 +991,6 @@
   let thread_join ?(force=false) (ask:Q.ask) getg exp (st: apron_components_t) =
     let w,lmust,l = st.priv in
     let tids = ask.f (Q.EvalThread exp) in
-<<<<<<< HEAD
-    match ConcDomain.ThreadSet.elements tids with
-    | [tid] ->
-      let lmust',l' = G.thread (getg (V.thread tid)) in
-      {st with priv = (w, LMust.union lmust' lmust, L.join l l')}
-    | _ ->
-      (* To match the paper more closely, one would have to join in the non-definite case too *)
-      (* Given how we handle lmust (for initialization), doing this might actually be beneficial given that it grows lmust *)
-      st
-    | exception _ ->
-      (* elements throws if the thread set is top *)
-      st
-=======
     if force then (
       if ConcDomain.ThreadSet.is_top tids then (
         M.info ~category:Unsound "Unknown thread ID assume-joined, Apron privatization unsound"; (* TODO: something more sound *)
@@ -1021,22 +1008,18 @@
       )
     )
     else (
-      if ConcDomain.ThreadSet.is_top tids then
-        st (* TODO: why needed? *)
-      else (
+      match ConcDomain.ThreadSet.elements tids with
+      | [tid] ->
+        let lmust',l' = G.thread (getg (V.thread tid)) in
+        {st with priv = (w, LMust.union lmust' lmust, L.join l l')}
+      | _ ->
+        (* To match the paper more closely, one would have to join in the non-definite case too *)
+        (* Given how we handle lmust (for initialization), doing this might actually be beneficial given that it grows lmust *)
+        st
+      | exception _ ->
         (* elements throws if the thread set is top *)
-        let tids = ConcDomain.ThreadSet.elements tids in
-        match tids with
-        | [tid] ->
-          let lmust',l' = G.thread (getg (V.thread tid)) in
-          {st with priv = (w, LMust.union lmust' lmust, L.join l l')}
-        | _ ->
-          (* To match the paper more closely, one would have to join in the non-definite case too *)
-          (* Given how we handle lmust (for initialization), doing this might actually be beneficial given that it grows lmust *)
-          st
-      )
+        st
     )
->>>>>>> 3150a33f
 
   let thread_return ask getg sideg tid (st: apron_components_t) =
     let _,lmust,l = st.priv in
