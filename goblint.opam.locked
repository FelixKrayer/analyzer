--- conflicted
+++ resolved
@@ -121,13 +121,10 @@
 # TODO: manually reordered to avoid opam pin crash: https://github.com/ocaml/opam/issues/4936
 pin-depends: [
   [
-<<<<<<< HEAD
     "goblint-cil.2.0.0"
-    "git+https://github.com/goblint/cil.git#72d2c7e1a4b574e57fd7b1f65bab58cda51a1ff8"
+    "git+https://github.com/goblint/cil.git#d4724fe93b0356c611b0b0bd2172210d3f1eeb5b"
   ]
   [
-=======
->>>>>>> 3150a33f
     "apron.v0.9.13"
     "git+https://github.com/antoinemine/apron.git#c852ebcc89e5cf4a5a3318e7c13c73e1756abb11"
   ]
