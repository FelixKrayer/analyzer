(** Global flags for analysis state. *)

(** If this is true we output messages and collect accesses.
    This is set to true in control.ml before we verify the result (or already before solving if warn = 'early') *)
let should_warn = ref false

(** Whether signed overflow or underflow happened *)
let svcomp_may_overflow = ref false

<<<<<<< HEAD
(** Whether an invalid pointer dereference happened *)
let svcomp_may_invalid_deref = ref false

=======
(** Whether an invalid free happened *)
let svcomp_may_invalid_free = ref false

(** Whether an invalid pointer dereference happened *)
let svcomp_may_invalid_deref = ref false

(** Whether an invalid memtrack happened *)
let svcomp_may_invalid_memtrack = ref false

>>>>>>> 049dc585
(** A hack to see if we are currently doing global inits *)
let global_initialization = ref false


(** Whether currently in postsolver evaluations (e.g. verify, warn) *)
let postsolving = ref false

(* None if verification is disabled, Some true if verification succeeded, Some false if verification failed *)
let verified : bool option ref = ref None<|MERGE_RESOLUTION|>--- conflicted
+++ resolved
@@ -7,11 +7,6 @@
 (** Whether signed overflow or underflow happened *)
 let svcomp_may_overflow = ref false
 
-<<<<<<< HEAD
-(** Whether an invalid pointer dereference happened *)
-let svcomp_may_invalid_deref = ref false
-
-=======
 (** Whether an invalid free happened *)
 let svcomp_may_invalid_free = ref false
 
@@ -21,7 +16,6 @@
 (** Whether an invalid memtrack happened *)
 let svcomp_may_invalid_memtrack = ref false
 
->>>>>>> 049dc585
 (** A hack to see if we are currently doing global inits *)
 let global_initialization = ref false
 
