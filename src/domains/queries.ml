--- conflicted
+++ resolved
@@ -38,11 +38,8 @@
        | IsNotUnique
        | EvalFunvar of exp
        | EvalInt of exp
-<<<<<<< HEAD
        | EvalStr of exp
-=======
        | PrintFullState
->>>>>>> b0a3a4dc
        | TheAnswerToLifeUniverseAndEverything
 
 type result = [
