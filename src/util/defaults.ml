--- conflicted
+++ resolved
@@ -92,11 +92,7 @@
       ; reg Std "save_run"        "''"           "Save the result of the solver, the current configuration and meta-data about the run to this directory (if set). The data can then be loaded (without solving again) to do post-processing like generating output in a different format or comparing results."
       ; reg Std "load_run"        "''"           "Load a saved run. See save_run."
       ; reg Std "compare_runs"    "[]"           "Load these saved runs and compare the results. Note that currently only two runs can be compared!"
-<<<<<<< HEAD
-      ; reg Std "warn_at"         "'post'"       "Output warnings: 'post'. Output warnings after solving. Best results. 'never': Do not produce warnings, 'early'. For debugging. Outputs warnings already while solving (may lead to spurious warnings/asserts that would disappear after narrowing)."
-=======
-      ; reg Std "warn"            "'post'"       "When to output warnings. Values: 'post' (default): after solving; 'never': no warnings; 'early': for debugging - outputs warnings already while solving (may lead to spurious warnings/asserts that would disappear after narrowing)."
->>>>>>> 1b9808d4
+      ; reg Std "warn_at"         "'post'"       "When to output warnings. Values: 'post' (default): after solving; 'never': no warnings; 'early': for debugging - outputs warnings already while solving (may lead to spurious warnings/asserts that would disappear after narrowing)."
 
 (* {4 category [Analyses]} *)
 let _ = ()
