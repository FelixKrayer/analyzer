--- conflicted
+++ resolved
@@ -1,15 +1,8 @@
 val thresholds : unit -> Z.t list
 val thresholds_incl_mul2 : unit -> Z.t list
-<<<<<<< HEAD
-
-val exps: Cil.exp list ResettableLazy.t
+val exps: GoblintCil.exp list ResettableLazy.t
 
 val reset_lazy : unit -> unit
 val upper_thresholds : unit -> Z.t list
 val lower_thresholds : unit -> Z.t list
-val octagon_thresholds : unit -> Z.t list
-=======
-val exps: GoblintCil.exp list ResettableLazy.t
-
-val reset_lazy : unit -> unit
->>>>>>> fdedebad
+val octagon_thresholds : unit -> Z.t list