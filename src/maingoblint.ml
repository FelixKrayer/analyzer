(** This is the main program! *)

open Prelude
open GobConfig
open Printf
open Goblintutil

let writeconffile = ref None

(** Print version and bail. *)
let print_version ch =
  printf "Goblint version: %s\n" Version.goblint;
  printf "Cil version:     %s\n" Cil.cilVersion;
  printf "Profile:         %s\n" ConfigProfile.profile;
  exit 0

(** Print helpful messages. *)
let print_help ch =
  fprintf ch "Usage: goblint [options] source-files\nOptions\n";
  fprintf ch "    -v                        Prints more status information.                 \n";
  fprintf ch "    -o <file>                 Prints the output to file.                      \n";
  fprintf ch "    -I <dir>                  Add include directory.                          \n";
  fprintf ch "    -IK <dir>                 Add kernel include directory.                   \n\n";
  fprintf ch "    --help                    Prints this text                                \n";
  fprintf ch "    --version                 Print out current version information.          \n\n";
  fprintf ch "    --conf <file>             Merge the configuration from the <file>.        \n";
  fprintf ch "    --writeconf <file>        Write the effective configuration to <file>     \n";
  fprintf ch "    --set <jpath> <jvalue>    Set a configuration variable <jpath> to the specified <jvalue>.\n";
  fprintf ch "    --sets <jpath> <string>   Set a configuration variable <jpath> to the string.\n";
  fprintf ch "    --enable  <jpath>         Set a configuration variable <jpath> to true.   \n";
  fprintf ch "    --disable <jpath>         Set a configuration variable <jpath> to false.  \n\n";
  fprintf ch "    --print_options           Print out commonly used configuration variables.\n";
  fprintf ch "    --print_all_options       Print out all configuration variables.          \n";
  fprintf ch "\n";
  fprintf ch "A <jvalue> is a string from the JSON language where single-quotes (')";
  fprintf ch " are used instead of double-quotes (\").\n\n";
  fprintf ch "A <jpath> is a path in a json structure. E.g. 'field.another_field[42]';\n";
  fprintf ch "in addition to the normal syntax you can use 'field[+]' append to an array.\n\n";
  exit 0

(** [Arg] option specification *)
let rec option_spec_list: Arg_complete.speclist Lazy.t = lazy (
  let add_string l = let f str = l := str :: !l in Arg_complete.String (f, Arg_complete.empty) in
  let add_int    l = let f str = l := str :: !l in Arg_complete.Int (f, Arg_complete.empty) in
  let set_trace sys =
    if Messages.tracing then Tracing.addsystem sys
    else (prerr_endline "Goblint has been compiled without tracing, recompile in trace profile (./scripts/trace_on.sh)"; raise Exit)
  in
  let oil file =
    set_string "ana.osek.oil" file;
    set_auto "ana.activated" "['base','threadid','threadflag','escape','OSEK','OSEK2','stack_trace_set','fmode','flag','mallocWrapper']";
    set_auto "mainfun" "[]"
  in
  let configure_html () =
    if (get_string "outfile" = "") then
      set_string "outfile" "result";
    if get_string "exp.g2html_path" = "" then
      set_string "exp.g2html_path" (Fpath.to_string exe_dir);
    set_bool "dbg.print_dead_code" true;
    set_bool "exp.cfgdot" true;
    set_bool "g2html" true;
    set_string "result" "fast_xml"
  in
  let configure_sarif () =
    if (get_string "outfile" = "") then
      set_string "outfile" "goblint.sarif";
    set_bool "dbg.print_dead_code" true;
    set_string "result" "sarif"
  in
  let complete_option_value option s =
    let completions = List.assoc option Options.completions in
    Arg_complete.strings completions s
  in
  let defaults_spec_list = List.map (fun path ->
      (* allow "--option value" as shorthand for "--set option value" *)
      ("--" ^ path, Arg_complete.String (set_auto path, complete_option_value path), "")
    ) Options.paths
  in
  let tmp_arg = ref "" in
  let last_complete_option = ref "" in
  let complete_option s =
    last_complete_option := s;
    Arg_complete.strings Options.paths s
  in
  let complete_bool_option s =
    let cs = complete_option s in
    let is_bool c =
      match GobConfig.get_json c with
      | `Bool _ -> true
      | _ -> false
    in
    List.filter is_bool cs
  in
  let complete_last_option_value s =
    complete_option_value !last_complete_option s
  in
  [ "-o"                   , Arg_complete.String (set_string "outfile", Arg_complete.empty), ""
  ; "-v"                   , Arg_complete.Unit (fun () -> set_bool "dbg.verbose" true; set_bool "printstats" true), ""
  ; "-j"                   , Arg_complete.Int (set_int "jobs", Arg_complete.empty), ""
  ; "-I"                   , Arg_complete.String (set_string "pre.includes[+]", Arg_complete.empty), ""
  ; "-IK"                  , Arg_complete.String (set_string "pre.kernel_includes[+]", Arg_complete.empty), ""
  ; "--set"                , Arg_complete.Tuple [Arg_complete.Set_string (tmp_arg, complete_option); Arg_complete.String ((fun x -> set_auto !tmp_arg x), complete_last_option_value)], ""
  ; "--sets"               , Arg_complete.Tuple [Arg_complete.Set_string (tmp_arg, complete_option); Arg_complete.String ((fun x -> prerr_endline "--sets is deprecated, use --set instead."; set_string !tmp_arg x), complete_last_option_value)], ""
  ; "--enable"             , Arg_complete.String ((fun x -> set_bool x true), complete_bool_option), ""
  ; "--disable"            , Arg_complete.String ((fun x -> set_bool x false), complete_bool_option), ""
  ; "--conf"               , Arg_complete.String ((fun fn -> merge_file (Fpath.v fn)), Arg_complete.empty), ""
  ; "--writeconf"          , Arg_complete.String ((fun fn -> writeconffile := Some (Fpath.v fn)), Arg_complete.empty), ""
  ; "--version"            , Arg_complete.Unit print_version, ""
  ; "--print_options"      , Arg_complete.Unit (fun () -> Options.print_options (); exit 0), ""
  ; "--print_all_options"  , Arg_complete.Unit (fun () -> Options.print_all_options (); exit 0), ""
  ; "--trace"              , Arg_complete.String (set_trace, Arg_complete.empty), ""
  ; "--tracevars"          , add_string Tracing.tracevars, ""
  ; "--tracelocs"          , add_int Tracing.tracelocs, ""
  ; "--help"               , Arg_complete.Unit (fun _ -> print_help stdout),""
  ; "--html"               , Arg_complete.Unit (fun _ -> configure_html ()),""
  ; "--sarif"               , Arg_complete.Unit (fun _ -> configure_sarif ()),""
  ; "--compare_runs"       , Arg_complete.Tuple [Arg_complete.Set_string (tmp_arg, Arg_complete.empty); Arg_complete.String ((fun x -> set_auto "compare_runs" (sprintf "['%s','%s']" !tmp_arg x)), Arg_complete.empty)], ""
  ; "--oil"                , Arg_complete.String (oil, Arg_complete.empty), ""
  (*     ; "--tramp"              , Arg_complete.String (set_string "ana.osek.tramp"), ""  *)
  ; "--osekdefaults"       , Arg_complete.Unit (fun () -> set_bool "ana.osek.defaults" false), ""
  ; "--osektaskprefix"     , Arg_complete.String (set_string "ana.osek.taskprefix", Arg_complete.empty), ""
  ; "--osekisrprefix"      , Arg_complete.String (set_string "ana.osek.isrprefix", Arg_complete.empty), ""
  ; "--osektasksuffix"     , Arg_complete.String (set_string "ana.osek.tasksuffix", Arg_complete.empty), ""
  ; "--osekisrsuffix"      , Arg_complete.String (set_string "ana.osek.isrsuffix", Arg_complete.empty), ""
  ; "--osekcheck"          , Arg_complete.Unit (fun () -> set_bool "ana.osek.check" true), ""
  ; "--oseknames"          , Arg_complete.Set_string (OilUtil.osek_renames, Arg_complete.empty), ""
  ; "--osekids"            , Arg_complete.Set_string (OilUtil.osek_ids, Arg_complete.empty), ""
  ; "--complete"           , Arg_complete.Rest_all_compat.spec (Lazy.force rest_all_complete), ""
  ] @ defaults_spec_list (* lowest priority *)
)
and rest_all_complete = lazy (Arg_complete.Rest_all_compat.create complete Arg_complete.empty_all)
and complete args =
  Arg_complete.complete_argv args (Lazy.force option_spec_list) Arg_complete.empty
  |> List.iter print_endline;
  raise Exit

(** Parse arguments. Print help if needed. *)
let parse_arguments () =
  let anon_arg = set_string "files[+]" in
  let arg_speclist = Arg_complete.arg_speclist (Lazy.force option_spec_list) in
  Arg.parse arg_speclist anon_arg "Look up options using 'goblint --help'.";
  Arg_complete.Rest_all_compat.finish (Lazy.force rest_all_complete);
  begin match !writeconffile with
    | Some writeconffile ->
      GobConfig.write_file writeconffile;
      raise Exit
    | None -> ()
  end;
  if get_string_list "files" = [] then (
    prerr_endline "No files for Goblint?";
    prerr_endline "Try `goblint --help' for more information.";
    raise Exit
  )

(** Initialize some globals in other modules. *)
let handle_flags () =
  let has_oil = get_string "ana.osek.oil" <> "" in
  if has_oil then Osek.Spec.parse_oil ();

  if get_bool "dbg.verbose" then (
    Printexc.record_backtrace true;
    Errormsg.debugFlag := true;
    Errormsg.verboseFlag := true
  );

  if get_bool "dbg.debug" then
    set_bool "warn.debug" true;

  match get_string "dbg.dump" with
  | "" -> ()
  | path ->
    Messages.formatter := Format.formatter_of_out_channel (Legacy.open_out (Legacy.Filename.concat path "warnings.out"));
    set_string "outfile" ""

let basic_preprocess_counts = Preprocessor.FpathH.create 3

(** Use gcc to preprocess a file. Returns the path to the preprocessed file. *)
let basic_preprocess ~all_cppflags fname =
  (* The actual filename of the preprocessed sourcefile *)
  let basename = Fpath.rem_ext (Fpath.base fname) in
  (* generate unique preprocessed filename in case multiple basic files have same basename (from different directories), happens in ddverify *)
  let count = Preprocessor.FpathH.find_default basic_preprocess_counts basename 0 in
  let unique_name =
    if count = 0 then
      basename
    else
      Fpath.add_ext (string_of_int count) basename
  in
  Preprocessor.FpathH.replace basic_preprocess_counts basename (count + 1);
  let nname = Fpath.append (GoblintDir.preprocessed ()) (Fpath.add_ext ".i" unique_name) in
  (* Preprocess using cpp. *)
  (* ?? what is __BLOCKS__? is it ok to just undef? this? http://en.wikipedia.org/wiki/Blocks_(C_language_extension) *)
  let arguments = "--undef" :: "__BLOCKS__" :: all_cppflags @ Fpath.to_string fname :: "-o" :: Fpath.to_string nname :: [] in
  let command = Filename.quote_command (Preprocessor.get_cpp ()) arguments in
  if get_bool "dbg.verbose" then print_endline command;
  (nname, Some {ProcessPool.command; cwd = None})

(** Preprocess all files. Return list of preprocessed files and the temp directory name. *)
let preprocess_files () =
  Preprocessor.FpathH.clear basic_preprocess_counts;
  Preprocessor.FpathH.clear Preprocessor.dependencies; (* clear for server mode *)

  (* Preprocessor flags *)
  let cppflags = ref (get_string_list "pre.cppflags") in

  (* the base include directory *)
  let custom_include_dirs =
    List.map Fpath.v (get_string_list "pre.custom_includes") @
    Fpath.(exe_dir / "includes") ::
    List.map Fpath.v Goblint_sites.includes
  in
  if get_bool "dbg.verbose" then (
    print_endline "Custom include dirs:";
    List.iteri (fun i custom_include_dir ->
        Format.printf "  %d. %a (exists=%B)\n" (i + 1) Fpath.pp custom_include_dir (Sys.file_exists (Fpath.to_string custom_include_dir))
      ) custom_include_dirs
  );
  let custom_include_dirs = List.filter (Sys.file_exists % Fpath.to_string) custom_include_dirs in
  if custom_include_dirs = [] then
    print_endline "Warning, cannot find goblint's custom include files.";

  let find_custom_include subpath =
    List.find_map (fun custom_include_dir ->
        let path = Fpath.append custom_include_dir subpath in
        if Sys.file_exists (Fpath.to_string path) then
          Some path
        else
          None
      ) custom_include_dirs
  in

  (* include flags*)
  let include_dirs = ref [] in
  let include_files = ref [] in

  (* fill include flags *)
  let one_include_f f x = include_dirs := f x :: !include_dirs in
  if get_string "ana.osek.oil" <> "" then include_files := Fpath.(GoblintDir.preprocessed () / OilUtil.header) :: !include_files;
  (* if get_string "ana.osek.tramp" <> "" then include_files := get_string "ana.osek.tramp" :: !include_files; *)
  get_string_list "pre.includes" |> List.map Fpath.v |> List.iter (one_include_f identity);

  include_dirs := custom_include_dirs @ !include_dirs;

  (* If we analyze a kernel module, some special includes are needed. *)
  if get_bool "kernel" then (
    let kernel_root = get_string "pre.kernel-root" in
    let kernel_roots =
      begin if kernel_root <> "" then (* cannot parse empty *)
          [Fpath.v kernel_root]
        else
          []
      end @ [
        Fpath.(exe_dir / "linux-headers");
        (* linux-headers not installed with goblint package *)
      ]
    in
    let kernel_root =
      try
        List.find (Sys.file_exists % Fpath.to_string) kernel_roots
      with Not_found ->
        prerr_endline "Root directory for kernel include files not found!";
        raise Exit
    in

    let kernel_dir = Fpath.(kernel_root / "include") in
    let arch_dir = Fpath.(kernel_root / "arch" / "x86" / "include") in (* TODO add arm64: https://github.com/goblint/analyzer/issues/312 *)

    get_string_list "pre.kernel_includes" |> List.map Fpath.v |> List.iter (Fpath.append kernel_root |> one_include_f);

    let preconf = find_custom_include Fpath.(v "linux" / "goblint_preconf.h") in
    let autoconf = Fpath.(kernel_dir / "linux" / "kconfig.h") in
    cppflags := "-D__KERNEL__" :: "-U__i386__" :: "-D__x86_64__" :: !cppflags;
    include_files := preconf :: autoconf :: !include_files;
    (* These are not just random permutations of directories, but based on USERINCLUDE from the
     * Linux kernel Makefile (in the root directory of the kernel distribution). *)
    include_dirs := !include_dirs @ [
        kernel_dir; Fpath.(kernel_dir / "uapi"); Fpath.(kernel_dir / "include" / "generated" / "uapi"); (* TODO: duplicate include with kernel_dir is bug? *)
        arch_dir; Fpath.(arch_dir / "generated"); Fpath.(arch_dir / "uapi"); Fpath.(arch_dir / "generated" / "uapi");
      ]
  );

  let include_args =
    List.concat_map (fun include_dir -> ["-I"; Fpath.to_string include_dir]) !include_dirs @
    List.concat_map (fun include_file -> ["-include"; Fpath.to_string include_file]) !include_files
  in

  let all_cppflags = !cppflags @ include_args in

  (* preprocess all the files *)
  if get_bool "dbg.verbose" then print_endline "Preprocessing files.";

  let rec preprocess_arg_file = function
    | filename when Fpath.filename filename = "Makefile" ->
      let comb_file = MakefileUtil.generate_and_combine filename ~all_cppflags in
      [basic_preprocess ~all_cppflags comb_file]

    | filename when Fpath.filename filename = CompilationDatabase.basename ->
      CompilationDatabase.load_and_preprocess ~all_cppflags filename

    | filename when Sys.is_directory (Fpath.to_string filename) ->
      let dir_files = Sys.readdir (Fpath.to_string filename) in
      if Array.mem CompilationDatabase.basename dir_files then (* prefer compilation database to Makefile in case both exist, because compilation database is more robust *)
        preprocess_arg_file (Fpath.add_seg filename CompilationDatabase.basename)
      else if Array.mem "Makefile" dir_files then
        preprocess_arg_file (Fpath.add_seg filename "Makefile")
      else
        [] (* don't recurse for anything else *)

    | filename when Fpath.get_ext filename = ".json" ->
      Format.eprintf "Unexpected JSON file argument (possibly missing --conf): %a\n" Fpath.pp filename;
      raise Exit

    | filename ->
      [basic_preprocess ~all_cppflags filename]
  in

  let extra_files = ref [] in

  extra_files := find_custom_include (Fpath.v "stdlib.c") :: find_custom_include (Fpath.v "pthread.c") :: !extra_files;

  if get_bool "ana.sv-comp.functions" then
    extra_files := find_custom_include (Fpath.v "sv-comp.c") :: !extra_files;

  let preprocessed = List.concat_map preprocess_arg_file (!extra_files @ List.map Fpath.v (get_string_list "files")) in
  if not (get_bool "pre.exist") then (
    let preprocess_tasks = List.filter_map snd preprocessed in
    let terminated task = function
      | Unix.WEXITED 0 -> ()
      | process_status -> failwith (GobUnix.string_of_process_status process_status)
    in
    ProcessPool.run ~jobs:(Goblintutil.jobs ()) ~terminated preprocess_tasks
  );
  preprocessed

(** Possibly merge all postprocessed files *)
let merge_preprocessed preprocessed =
  (* get the AST *)
  if get_bool "dbg.verbose" then print_endline "Parsing files.";

  let goblint_cwd = GobFpath.cwd () in
  let get_ast_and_record_deps (preprocessed_file, task_opt) =
    let transform_file (path_str, system_header) = match path_str with
      | "<built-in>" | "<command-line>" ->
        (path_str, system_header) (* ignore special "paths" *)
      | _ ->
        let path = Fpath.v path_str in
        let dir = (Option.get task_opt).ProcessPool.cwd |? goblint_cwd in (* relative to compilation database directory or goblint's cwd *)
        let path' = Fpath.normalize @@ Fpath.append dir path in
        let path' = Fpath.rem_prefix goblint_cwd path' |? path' in (* remove goblint cwd prefix (if has one) for readability *)
        Preprocessor.FpathH.modify_def Fpath.Map.empty preprocessed_file (Fpath.Map.add path' system_header) Preprocessor.dependencies; (* record dependency *)
        (Fpath.to_string path', system_header)
    in
    let transformLocation ~file ~line =
      let file' = Option.map transform_file file in
      Some (file', line)
    in
    Errormsg.transformLocation := transformLocation;

    Cilfacade.getAST preprocessed_file
  in
  let files_AST = List.map (get_ast_and_record_deps) preprocessed in

  let cilout =
    if get_string "dbg.cilout" = "" then Legacy.stderr else Legacy.open_out (get_string "dbg.cilout")
  in

  Errormsg.logChannel := Messages.get_out "cil" cilout;

  (* we use CIL to merge all inputs to ONE file *)
  let merged_AST =
    match files_AST with
    | [one] -> Cilfacade.callConstructors one
    | [] ->
      prerr_endline "No files to analyze!";
      raise Exit
    | xs -> Cilfacade.getMergedAST xs |> Cilfacade.callConstructors
  in

  Cilfacade.rmTemps merged_AST;

  (* create the Control Flow Graph from CIL's AST *)
  Cilfacade.createCFG merged_AST;
  Cilfacade.current_file := merged_AST;
  merged_AST

let preprocess_and_merge () = preprocess_files () |> merge_preprocessed

let do_stats () =
  if get_bool "printstats" then (
    print_newline ();
    ignore (Pretty.printf "vars = %d    evals = %d    narrow_reuses = %d    aborts = %d\n" !Goblintutil.vars !Goblintutil.evals !Goblintutil.narrow_reuses !Goblintutil.aborts);
    print_newline ();
    Stats.print (Messages.get_out "timing" Legacy.stderr) "Timings:\n";
    flush_all ()
  )

let reset_stats () =
  Goblintutil.vars := 0;
  Goblintutil.evals := 0;
  Goblintutil.narrow_reuses := 0;
  Goblintutil.aborts := 0;
  Stats.reset SoftwareTimer

(** Perform the analysis over the merged AST.  *)
let do_analyze change_info merged_AST =
  (* direct the output to file if requested  *)
  if not (get_bool "g2html" || get_string "outfile" = "") then (
    if !Goblintutil.out <> Legacy.stdout then
      Legacy.close_out !Goblintutil.out;
    Goblintutil.out := Legacy.open_out (get_string "outfile"));

  let module L = Printable.Liszt (CilType.Fundec) in
  if get_bool "justcil" then
    (* if we only want to print the output created by CIL: *)
    Cilfacade.print merged_AST
  else (
    (* we first find the functions to analyze: *)
    if get_bool "dbg.verbose" then print_endline "And now...  the Goblin!";
    let (stf,exf,otf as funs) = Cilfacade.getFuns merged_AST in
    if stf@exf@otf = [] then failwith "No suitable function to start from.";
    if get_bool "dbg.verbose" then ignore (Pretty.printf "Startfuns: %a\nExitfuns: %a\nOtherfuns: %a\n"
                                             L.pretty stf L.pretty exf L.pretty otf);
    (* and here we run the analysis! *)

    let do_all_phases ast funs =
      let do_one_phase ast p =
        phase := p;
        if get_bool "dbg.verbose" then (
          let aa = String.concat ", " @@ get_string_list "ana.activated" in
          let at = String.concat ", " @@ get_string_list "trans.activated" in
          print_endline @@ "Activated analyses for phase " ^ string_of_int p ^ ": " ^ aa;
          print_endline @@ "Activated transformations for phase " ^ string_of_int p ^ ": " ^ at
        );
        try Control.analyze change_info ast funs
        with e ->
          let backtrace = Printexc.get_raw_backtrace () in (* capture backtrace immediately, otherwise the following loses it (internal exception usage without raise_notrace?) *)
          Messages.error "About to crash!"; (* TODO: move severity coloring to Messages *)
          (* trigger Generic.SolverStats...print_stats *)
          Goblintutil.(self_signal (signal_of_string (get_string "dbg.solver-signal")));
          do_stats ();
          print_newline ();
          Printexc.raise_with_backtrace e backtrace (* re-raise with captured inner backtrace *)
          (* Cilfacade.current_file := ast'; *)
      in
      (* new style is phases[i].ana.activated = [ana_1, ...]
         phases[i].ana.x overwrites setting ana.x *)
      let num_phases =
        let np,na,nt = Tuple3.mapn (List.length % get_list) ("phases", "ana.activated", "trans.activated") in
        (* TODO what about wrong usage like { phases = [...], ana.activated = [...] }? should child-lists add to parent-lists? *)
        if get_bool "dbg.verbose" then print_endline @@ "Using new format for phases!";
        if np = 0 && na = 0 && nt = 0 then failwith "No phases and no activated analyses or transformations!";
        max np 1
      in
      ignore @@ Enum.iter (do_one_phase ast) (0 -- (num_phases - 1))
    in

    (* Analyze with the new experimental framework. *)
    Stats.time "analysis" (do_all_phases merged_AST) funs
  )

let do_html_output () =
  (* TODO: Fpath *)
  let jar = Filename.concat (get_string "exp.g2html_path") "g2html.jar" in
  if get_bool "g2html" then (
    if Sys.file_exists jar then (
      let command = "java -jar "^ jar ^" --result-dir "^ (get_string "outfile")^" "^ !Messages.xml_file_name in
      try match Unix.system command with
        | Unix.WEXITED 0 -> ()
        | _ -> eprintf "HTML generation failed! Command: %s\n" command
      with Unix.Unix_error (e, f, a) ->
        eprintf "%s at syscall %s with argument \"%s\".\n" (Unix.error_message e) f a
    ) else
      eprintf "Warning: jar file %s not found.\n" jar
  )

let do_gobview () =
  (* TODO: Fpath *)
  let create_symlink target link =
    if not (Sys.file_exists link) then Unix.symlink target link
  in
  let gobview = GobConfig.get_bool "gobview" in
  let goblint_root =
    Filename.concat (Unix.getcwd ()) (Filename.dirname Sys.argv.(0))
  in
  let dist_dir = Filename.concat goblint_root "_build/default/gobview/dist" in
  let js_file = Filename.concat dist_dir "main.js" in
  if gobview then (
    if Sys.file_exists js_file then (
      let save_run = GobConfig.get_string "save_run" in
      let run_dir = if save_run <> "" then save_run else "run" in
      let dist_files =
        Sys.files_of dist_dir
        |> Enum.filter (fun n -> n <> "dune")
        |> List.of_enum
      in
      List.iter (fun n ->
          create_symlink
            (Filename.concat dist_dir n)
            (Filename.concat run_dir n)
        ) dist_files
    )
    else
      eprintf "Warning: Cannot locate Gobview.\n"
  )

let eprint_color m = eprintf "%s\n" (MessageUtil.colorize ~fd:Unix.stderr m)

let check_arguments () =
  (* let fail m = let m = "Option failure: " ^ m in eprint_color ("{red}"^m); failwith m in *) (* unused now, but might be useful for future checks here *)
  let warn m = eprint_color ("{yellow}Option warning: "^m) in
  if get_bool "allfuns" && not (get_bool "exp.earlyglobs") then (set_bool "exp.earlyglobs" true; warn "allfuns enables exp.earlyglobs.\n");
  if not @@ List.mem "escape" @@ get_string_list "ana.activated" then warn "Without thread escape analysis, every local variable whose address is taken is considered escaped, i.e., global!";
  if get_string "ana.osek.oil" <> "" && not (get_string "ana.base.privatization" = "protection-vesal" || get_string "ana.base.privatization" = "protection-old") then (set_string "ana.base.privatization" "protection-vesal"; warn "oil requires protection-old/protection-vesal privatization, setting ana.base.privatization to protection-vesal");
  if get_bool "ana.base.context.int" && not (get_bool "ana.base.context.non-ptr") then (set_bool "ana.base.context.int" false; warn "ana.base.context.int implicitly disabled by ana.base.context.non-ptr");
  (* order matters: non-ptr=false, int=true -> int=false cascades to interval=false with warning *)
  if get_bool "ana.base.context.interval" && not (get_bool "ana.base.context.int") then (set_bool "ana.base.context.interval" false; warn "ana.base.context.interval implicitly disabled by ana.base.context.int");
  if get_bool "incremental.only-rename" then (set_bool "incremental.load" true; warn "incremental.only-rename implicitly activates incremental.load. Previous AST is loaded for diff and rename, but analyis results are not reused.");
  if get_bool "incremental.restart.sided.enabled" && get_string_list "incremental.restart.list" <> [] then warn "Passing a non-empty list to incremental.restart.list (manual restarting) while incremental.restart.sided.enabled (automatic restarting) is activated."

let handle_extraspecials () =
  let funs = get_string_list "exp.extraspecials" in
  LibraryFunctions.add_lib_funs funs

(* Detects changes and renames vids and sids. *)
let diff_and_rename current_file =
  (* Create change info, either from old results, or from scratch if there are no previous results. *)
  let change_info: Analyses.increment_data =
    let warn m = eprint_color ("{yellow}Warning: "^m) in
    if GobConfig.get_bool "incremental.load" && not (Serialize.results_exist ()) then begin
      warn "incremental.load is activated but no data exists that can be loaded."
    end;
    let (changes, restarting, old_file, max_ids) =
      if Serialize.results_exist () && GobConfig.get_bool "incremental.load" then begin
        let old_file = Serialize.load_data Serialize.CilFile in
        let changes = CompareCIL.compareCilFiles old_file current_file in
        let max_ids = MaxIdUtil.load_max_ids () in
        let max_ids = UpdateCil.update_ids old_file max_ids current_file changes in

        let restarting = GobConfig.get_string_list "incremental.restart.list" in
        let restarting, not_found = VarQuery.varqueries_from_names current_file restarting in
        if not (List.is_empty not_found) then begin
          List.iter
            (fun s ->
              warn @@ "Should restart " ^ s ^ " but no such global could not be found in the CIL-file.")
            not_found;
          flush stderr
        end;
        (changes, restarting, Some old_file, max_ids)
      end else begin
        let max_ids = MaxIdUtil.get_file_max_ids current_file in
        (CompareCIL.empty_change_info (), [], None, max_ids)
      end
    in
    let solver_data = if Serialize.results_exist () && GobConfig.get_bool "incremental.load" && not (GobConfig.get_bool "incremental.only-rename")
      then Some (Serialize.load_data Serialize.SolverData)
      else None
    in
    if GobConfig.get_bool "incremental.save" then begin
      Serialize.store_data current_file Serialize.CilFile;
      Serialize.store_data max_ids Serialize.VersionData
    end;
    let old_data = match old_file, solver_data with
      | Some cil_file, Some solver_data -> Some ({cil_file; solver_data}: Analyses.analyzed_data)
      | _, _ -> None
    in
<<<<<<< HEAD
    {Analyses.changes = changes; restarting; old_data; new_file = current_file}
=======
    {server = false; Analyses.changes = changes; old_data; new_file = current_file}
>>>>>>> c55c2a9d
  in change_info

let () = (* signal for printing backtrace; other signals in Generic.SolverStats and Timeout *)
  let open Sys in
  (* whether interactive interrupt (ctrl-C) terminates the program or raises the Break exception which we use below to print a backtrace. https://ocaml.org/api/Sys.html#VALcatch_break *)
  catch_break true;
  set_signal (Goblintutil.signal_of_string (get_string "dbg.backtrace-signal")) (Signal_handle (fun _ -> Printexc.get_callstack 999 |> Printexc.print_raw_backtrace Stdlib.stderr; print_endline "\n...\n")) (* e.g. `pkill -SIGUSR2 goblint`, or `kill`, `htop` *)<|MERGE_RESOLUTION|>--- conflicted
+++ resolved
@@ -563,11 +563,7 @@
       | Some cil_file, Some solver_data -> Some ({cil_file; solver_data}: Analyses.analyzed_data)
       | _, _ -> None
     in
-<<<<<<< HEAD
-    {Analyses.changes = changes; restarting; old_data; new_file = current_file}
-=======
-    {server = false; Analyses.changes = changes; old_data; new_file = current_file}
->>>>>>> c55c2a9d
+    {server = false; Analyses.changes = changes; restarting; old_data; new_file = current_file}
   in change_info
 
 let () = (* signal for printing backtrace; other signals in Generic.SolverStats and Timeout *)
