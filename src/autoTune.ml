(** Autotuning of the configuration based on syntactic heuristics. *)

open GobConfig
open GoblintCil
open AutoTune0


(*Create maps that map each function to the ones called in it and the ones calling it
   Only considers static calls!*)
module FunctionSet = Set.Make(CilType.Varinfo)
module FunctionCallMap = Map.Make(CilType.Varinfo)

let addOrCreateMap fd = function
  | Some (set, i) -> Some (FunctionSet.add fd set, i+1)
  | None     -> Some (FunctionSet.singleton fd, 1)

class collectFunctionCallsVisitor(callSet, calledBy, argLists, fd) = object
  inherit nopCilVisitor

  method! vinst = function
    | Call (_,Lval ((Var info), NoOffset),args,_,_)->
      callSet := FunctionSet.add info !callSet;
      calledBy := FunctionCallMap.update info (addOrCreateMap fd) !calledBy;
      (*We collect the argument list so we can use LibraryFunctions.find to classify functions*)
      argLists := FunctionCallMap.add info args !argLists;
      DoChildren
    | _ -> DoChildren
end

class functionVisitor(calling, calledBy, argLists, dynamicallyCalled) = object
  inherit nopCilVisitor

  method! vglob = function
    | GVarDecl (vinfo,_) ->
      if vinfo.vaddrof && isFunctionType vinfo.vtype then dynamicallyCalled := FunctionSet.add vinfo !dynamicallyCalled;
      DoChildren
    | _ -> DoChildren

  method! vfunc fd =
    let callSet = ref FunctionSet.empty in
    let callVisitor = new collectFunctionCallsVisitor (callSet, calledBy, argLists, fd.svar) in
    ignore @@ Cil.visitCilFunction callVisitor fd;
    calling := FunctionCallMap.add fd.svar !callSet !calling;
    DoChildren
end

type functionCallMaps = {
  calling: FunctionSet.t FunctionCallMap.t;
  calledBy: (FunctionSet.t * int) FunctionCallMap.t;
  argLists: Cil.exp list FunctionCallMap.t;
  dynamicallyCalled: FunctionSet.t;
}

let functionCallMaps = ResettableLazy.from_fun (fun () ->
    let calling = ref FunctionCallMap.empty in
    let calledBy = ref FunctionCallMap.empty in
    let argLists = ref FunctionCallMap.empty in
    let dynamicallyCalled = ref FunctionSet.empty in
    let thisVisitor = new functionVisitor(calling,calledBy, argLists, dynamicallyCalled) in
    visitCilFileSameGlobals thisVisitor (!Cilfacade.current_file);
    {calling = !calling; calledBy = !calledBy; argLists = !argLists; dynamicallyCalled= !dynamicallyCalled})

(* Only considers static calls!*)
let calledFunctions fd = (ResettableLazy.force functionCallMaps).calling |> FunctionCallMap.find_opt fd |> Option.value ~default:FunctionSet.empty
let callingFunctions fd = (ResettableLazy.force functionCallMaps).calledBy |> FunctionCallMap.find_opt fd |> Option.value ~default:(FunctionSet.empty, 0) |> fst
let timesCalled fd = (ResettableLazy.force functionCallMaps).calledBy |> FunctionCallMap.find_opt fd |> Option.value ~default:(FunctionSet.empty, 0) |> snd
let functionArgs fd = (ResettableLazy.force functionCallMaps).argLists |> FunctionCallMap.find_opt fd

let findMallocWrappers () =
  let isMalloc f =
    if LibraryFunctions.is_special f then (
      let desc = LibraryFunctions.find f in
      match functionArgs f with
      | None -> false
      | Some args ->
        match desc.special args with
        | Malloc _ -> true
        | _ -> false
    )
    else
      false
  in
  (ResettableLazy.force functionCallMaps).calling
  |> FunctionCallMap.filter (fun _ allCalled -> FunctionSet.exists isMalloc allCalled)
  |> FunctionCallMap.filter (fun f _ -> timesCalled f > 10)
  |> FunctionCallMap.bindings
  |> List.map (fun (v,_) -> v.vname)
  |> List.iter (fun n -> Logs.info "malloc wrapper: %s" n; GobConfig.set_auto "ana.malloc.wrappers[+]" n)


(*Functions for determining if the congruence analysis should be enabled *)
let isExtern = function
  | Extern -> true
  | _ -> false

let rec setCongruenceRecursive fd depth neigbourFunction =
  if depth >= 0 then (
    fd.svar.vattr <- addAttributes (fd.svar.vattr) [Attr ("goblint_precision",[AStr "congruence"])];
    FunctionSet.iter
      (fun vinfo ->
<<<<<<< HEAD
         Logs.info "    %s" vinfo.vname;
         setCongruenceRecursive (Cilfacade.find_varinfo_fundec vinfo) (depth -1) neigbourFunction
=======
         print_endline ("    " ^ vinfo.vname);
         match Cilfacade.find_varinfo_fundec vinfo with
         | fd -> setCongruenceRecursive fd (depth -1) neigbourFunction
         | exception Not_found -> () (* Happens for __goblint_bounded *)
>>>>>>> 910b1522
      )
      (FunctionSet.filter (*for extern and builtin functions there is no function definition in CIL*)
         (fun x -> not (isExtern x.vstorage || BatString.starts_with x.vname "__builtin"))
         (neigbourFunction fd.svar)
      )
    ;
  )

exception ModFound
class modVisitor = object
  inherit nopCilVisitor

  method! vexpr = function
    | BinOp (Mod,_,_,_) ->
      raise ModFound;
    | _ -> DoChildren
end

class modFunctionAnnotatorVisitor = object
  inherit nopCilVisitor

  method! vfunc fd =
    let thisVisitor = new modVisitor in
    try ignore (visitCilFunction thisVisitor fd) with
    | ModFound ->
      Logs.info "function %a uses mod, enable congruence domain recursively for:" CilType.Fundec.pretty fd;
      Logs.info "  \"down\":";
      setCongruenceRecursive fd 6 calledFunctions;
      Logs.info "  \"up\":";
      setCongruenceRecursive fd 3 callingFunctions;
      ;
      SkipChildren
end

let addModAttributes file =
  set_bool "annotation.int.enabled" true;
  let thisVisitor = new modFunctionAnnotatorVisitor in
  ignore (visitCilFileSameGlobals thisVisitor file)


let disableIntervalContextsInRecursiveFunctions () =
  (ResettableLazy.force functionCallMaps).calling |> FunctionCallMap.iter (fun f set ->
      (*detect direct recursion and recursion with one indirection*)
      if FunctionSet.mem f set || (not @@ FunctionSet.disjoint (calledFunctions f) (callingFunctions f)) then (
        Logs.info "function %s is recursive, disable interval and interval_set contexts" f.vname;
        f.vattr <- addAttributes (f.vattr) [Attr ("goblint_context",[AStr "base.no-interval"; AStr "base.no-interval_set"; AStr "relation.no-context"])];
      )
    )

let hasFunction pred =
  let relevant_static var =
    if LibraryFunctions.is_special var then
      let desc = LibraryFunctions.find var in
      GobOption.exists (fun args -> pred (desc.special args)) (functionArgs var)
    else
      false
  in
  let relevant_dynamic var =
    if LibraryFunctions.is_special var then
      let desc = LibraryFunctions.find var in
      (* We don't really have arguments at hand, so we cheat and just feed it a list of MyCFG.unknown_exp of appropriate length *)
      match unrollType var.vtype with
      | TFun (_, args, _, _) ->
        let args = BatOption.map_default (List.map (fun (x,_,_) -> MyCFG.unknown_exp)) [] args in
        pred (desc.special args)
      | _ -> false
    else
      false
  in
  let calls = ResettableLazy.force functionCallMaps in
  calls.calledBy |> FunctionCallMap.exists (fun var _ -> relevant_static var) ||
  calls.dynamicallyCalled |> FunctionSet.exists relevant_dynamic

let disableAnalyses anas =
  List.iter (GobConfig.set_auto "ana.activated[-]") anas

let enableAnalyses anas =
  List.iter (GobConfig.set_auto "ana.activated[+]") anas

(*If only one thread is used in the program, we can disable most thread analyses*)
(*The exceptions are analyses that are depended on by others: base -> mutex -> mutexEvents, access; termination -> threadflag *)
(*escape is also still enabled, because otherwise we get a warning*)
(*does not consider dynamic calls!*)

let notNeccessaryThreadAnalyses = ["race"; "deadlock"; "maylocks"; "symb_locks"; "thread"; "threadid"; "threadJoins"; "threadreturn"; "mhp"; "region"]
let reduceThreadAnalyses () =
  let isThreadCreate = function
    | LibraryDesc.ThreadCreate _ -> true
    | _ -> false
  in
  let hasThreadCreate = hasFunction isThreadCreate in
  if not @@ hasThreadCreate then (
    Logs.info "no thread creation -> disabling thread analyses \"%s\"" (String.concat ", " notNeccessaryThreadAnalyses);
    disableAnalyses notNeccessaryThreadAnalyses;
  )

(* This is run independent of the autotuner being enabled or not to be sound in the presence of setjmp/longjmp  *)
(* It is done this way around to allow enabling some of these analyses also for programs without longjmp *)
let longjmpAnalyses = ["activeLongjmp"; "activeSetjmp"; "taintPartialContexts"; "modifiedSinceSetjmp"; "poisonVariables"; "expsplit"; "vla"]

let activateLongjmpAnalysesWhenRequired () =
  let isLongjmp = function
    | LibraryDesc.Longjmp _ -> true
    | _ -> false
  in
  if hasFunction isLongjmp  then (
    Logs.info "longjmp -> enabling longjmp analyses \"%s\"" (String.concat ", " longjmpAnalyses);
    enableAnalyses longjmpAnalyses;
  )

let focusOnMemSafetySpecification (spec: Svcomp.Specification.t) =
  match spec with
  | ValidFree -> (* Enable the useAfterFree analysis *)
    let uafAna = ["useAfterFree"] in
    print_endline @@ "Specification: ValidFree -> enabling useAfterFree analysis \"" ^ (String.concat ", " uafAna) ^ "\"";
    enableAnalyses uafAna
  | ValidDeref -> (* Enable the memOutOfBounds analysis *)
    let memOobAna = ["memOutOfBounds"] in
    set_bool "ana.arrayoob" true;
    print_endline "Setting \"cil.addNestedScopeAttr\" to true";
    set_bool "cil.addNestedScopeAttr" true;
    print_endline @@ "Specification: ValidDeref -> enabling memOutOfBounds analysis \"" ^ (String.concat ", " memOobAna) ^ "\"";
    enableAnalyses memOobAna;
  | ValidMemtrack
  | ValidMemcleanup -> (* Enable the memLeak analysis *)
    let memLeakAna = ["memLeak"] in
    if (get_int "ana.malloc.unique_address_count") < 1 then (
      print_endline "Setting \"ana.malloc.unique_address_count\" to 5";
      set_int "ana.malloc.unique_address_count" 5;
    );
    print_endline @@ "Specification: ValidMemtrack and ValidMemcleanup -> enabling memLeak analysis \"" ^ (String.concat ", " memLeakAna) ^ "\"";
    enableAnalyses memLeakAna
  | _ -> ()

let focusOnMemSafetySpecification () =
  List.iter focusOnMemSafetySpecification (Svcomp.Specification.of_option ())

let focusOnTermination (spec: Svcomp.Specification.t) =
  match spec with
  | Termination ->
    let terminationAnas = ["termination"; "threadflag"; "apron"] in
    print_endline @@ "Specification: Termination -> enabling termination analyses \"" ^ (String.concat ", " terminationAnas) ^ "\"";
    enableAnalyses terminationAnas;
    set_string "sem.int.signed_overflow" "assume_none";
    set_bool "ana.int.interval" true;
    set_string "ana.apron.domain" "polyhedra"; (* TODO: Needed? *)
    ()
  | _ -> ()

let focusOnTermination () =
  List.iter focusOnTermination (Svcomp.Specification.of_option ())

let focusOnSpecification (spec: Svcomp.Specification.t) =
  match spec with
  | UnreachCall s -> ()
  | NoDataRace -> (*enable all thread analyses*)
    Logs.info "Specification: NoDataRace -> enabling thread analyses \"%s\"" (String.concat ", " notNeccessaryThreadAnalyses);
    enableAnalyses notNeccessaryThreadAnalyses;
  | NoOverflow -> (*We focus on integer analysis*)
    set_bool "ana.int.def_exc" true;
    set_bool "ana.int.interval" true
  | _ -> ()

let focusOnSpecification () =
  List.iter focusOnSpecification (Svcomp.Specification.of_option ())

(*Detect enumerations and enable the "ana.int.enums" option*)
exception EnumFound
class enumVisitor = object
  inherit nopCilVisitor

  method! vglob = function
    | GEnumTag _
    | GEnumTagDecl _ ->
      raise EnumFound;
    | _ -> SkipChildren;
end

let hasEnums file =
  let thisVisitor = new enumVisitor in
  try
    ignore (visitCilFileSameGlobals thisVisitor file);
    false;
  with EnumFound -> true


class addTypeAttributeVisitor = object
  inherit nopCilVisitor

  (*large arrays -> partitioned*)
  (*because unroll only is usefull if most values are actually unrolled*)
  method! vvdec info =
    (if is_large_array info.vtype && not @@ hasAttribute "goblint_array_domain" (typeAttrs info.vtype) then
       info.vattr <- addAttribute (Attr ("goblint_array_domain", [AStr "partitioned"])) info.vattr);
    DoChildren

  (*Set arrays with important types for thread analysis to unroll*)
  method! vtype typ =
    let is_important_type (t: typ): bool = match t with
      | TNamed (info, attr) -> List.mem info.tname ["pthread_mutex_t"; "spinlock_t"; "pthread_t"]
      | TInt (IInt, attr) -> hasAttribute "mutex" attr
      | _ -> false
    in
    if is_important_type typ && not @@ hasAttribute "goblint_array_domain" (typeAttrs typ) then
      ChangeTo (typeAddAttributes [Attr ("goblint_array_domain", [AStr "unroll"])] typ)
    else SkipChildren
end

let selectArrayDomains file =
  set_bool "annotation.goblint_array_domain" true;
  let thisVisitor = new addTypeAttributeVisitor in
  ignore (visitCilFileSameGlobals thisVisitor file)
(*small unrolled loops also set domain of accessed arrays to unroll, at the point where loops are unrolled*)


(*option that can be selected based on value/cost*)
type option = {
  value:int;
  cost:int;
  activate: unit -> unit
}

(*Option for activating the octagon apron domain on selected vars*)
module VariableMap = Map.Make(CilType.Varinfo)
module VariableSet = Set.Make(CilType.Varinfo)

let isComparison = function
  | Lt | Gt |	Le | Ge | Ne | Eq -> true
  | _ -> false

let isGoblintStub v = List.exists (fun (Attr(s,_)) -> s = "goblint_stub") v.vattr

let rec extractVar = function
  | UnOp (Neg, e, _) -> extractVar e
  | Lval ((Var info),_) when not (isGoblintStub info) ->  Some info
  | _ -> None

let extractOctagonVars = function
  | BinOp (PlusA, e1,e2, (TInt _))
  | BinOp (MinusA, e1,e2, (TInt _)) -> (
      match extractVar e1, extractVar e2 with
      | Some a, Some b -> Some (`Left (a,b))
      | Some a, None
      | None, Some a -> if isConstant e1 then Some (`Right a) else None
      | _,_ -> None
    )
  | _ -> None

let addOrCreateVarMapping varMap key v globals = if key.vglob = globals then varMap :=
      if VariableMap.mem key !varMap then
        let old = VariableMap.find key !varMap in
        VariableMap.add key (old + v) !varMap
      else
        VariableMap.add key v !varMap

let handle varMap v globals = function
  | Some (`Left (a,b)) ->
    addOrCreateVarMapping varMap a v globals;
    addOrCreateVarMapping varMap b v globals;
  | Some (`Right a) ->  addOrCreateVarMapping varMap a v globals;
  | None -> ()

class octagonVariableVisitor(varMap, globals) = object
  inherit nopCilVisitor

  method! vexpr = function
    (*an expression of type +/- a +/- b where a,b are either variables or constants*)
    | BinOp (op, e1,e2, (TInt _)) when isComparison op -> (
        handle varMap 5 globals (extractOctagonVars e1) ;
        handle varMap 5 globals (extractOctagonVars e2) ;
        DoChildren
      )
    | Lval ((Var info),_) when not (isGoblintStub info) ->  handle varMap 1 globals (Some (`Right info)) ; SkipChildren
    (*Traverse down only operations fitting for linear equations*)
    | UnOp (Neg, _,_)
    | BinOp (PlusA,_,_,_)
    | BinOp (MinusA,_,_,_)
    | BinOp (Mult,_,_,_)
    | BinOp (LAnd,_,_,_)
    | BinOp (LOr,_,_,_) -> DoChildren
    | _ -> SkipChildren
end

let topVars n varMap=
  let compareValueDesc = (fun (_,v1) (_,v2) -> - (compare v1 v2)) in
  varMap
  |> VariableMap.bindings
  |> List.sort compareValueDesc
  |> BatList.take n
  |> List.map fst

class octagonFunctionVisitor(list, amount) = object
  inherit nopCilVisitor

  method! vfunc f =
    let varMap = ref VariableMap.empty in
    let visitor = new octagonVariableVisitor(varMap, false) in
    ignore (visitCilFunction visitor f);

    list := topVars amount !varMap ::!list;
    SkipChildren

end

let congruenceOption factors file =
  let locals, globals = factors.integralVars in
  let cost = (locals + globals) * (factors.instructions / 12) + 5 * factors.functionCalls in
  let value = 5 * locals + globals in
  let activate () =
    Logs.debug "Congruence: %d" cost;
    set_bool "ana.int.congruence" true;
    Logs.info "Enabled congruence domain.";
  in
  {
    value;
    cost;
    activate;
  }

let apronOctagonOption factors file =
  let locals =
    if List.mem "specification" (get_string_list "ana.autotune.activated" ) && get_string "ana.specification" <> "" then
      if List.mem Svcomp.Specification.NoOverflow (Svcomp.Specification.of_option ()) then
        12
      else
        8
    else 8
  in let globals = 2 in
  let selectedLocals =
    let list = ref [] in
    let visitor = new octagonFunctionVisitor(list, locals) in
    visitCilFileSameGlobals visitor file;
    List.concat !list
  in
  let selectedGlobals =
    let varMap = ref VariableMap.empty in
    let visitor = new octagonVariableVisitor(varMap, true) in
    visitCilFileSameGlobals visitor file;
    topVars globals !varMap
  in
  let allVars = (selectedGlobals @ selectedLocals) in
  let cost = (Batteries.Int.pow (locals + globals) 3) * (factors.instructions / 70) in
  let activateVars () =
    Logs.debug "Octagon: %d" cost;
    set_bool "annotation.goblint_relation_track" true;
    set_string "ana.apron.domain" "octagon";
    set_auto "ana.activated[+]" "apron";
    set_bool "ana.apron.threshold_widening" true;
    set_string "ana.apron.threshold_widening_constants" "comparisons";
    Logs.info "Enabled octagon domain for:";
    Logs.info "%s" @@ String.concat ", " @@ List.map (fun info -> info.vname) allVars;
    List.iter (fun info -> info.vattr <- addAttribute (Attr("goblint_relation_track",[])) info.vattr) allVars
  in
  {
    value = 50 * (List.length allVars) ;
    cost = cost;
    activate = activateVars;
  }


let wideningOption factors file =
  let amountConsts = List.length @@ WideningThresholds.upper_thresholds () in
  let cost = amountConsts * (factors.loops * 5 + factors.controlFlowStatements) in
  {
    value = amountConsts * (factors.loops * 5 + factors.controlFlowStatements);
    cost = cost;
    activate = fun () ->
      Logs.debug "Widening: %d" cost;
      set_bool "ana.int.interval_threshold_widening" true;
      set_string "ana.int.interval_threshold_widening_constants" "comparisons";
      Logs.info "Enabled widening thresholds";
  }

let activateTmpSpecialAnalysis () =
  let isMathFun = function
    | LibraryDesc.Math _ -> true
    | _ -> false
  in
  let hasMathFunctions = hasFunction isMathFun in
  if hasMathFunctions then (
    print_endline @@ "math function -> enabling tmpSpecial analysis and floating-point domain";
    enableAnalyses ["tmpSpecial"];
    set_bool "ana.float.interval" true;
  )

let estimateComplexity factors file =
  let pathsEstimate = factors.loops + factors.controlFlowStatements / 90 in
  let operationEstimate = factors.instructions + (factors.expressions / 60) in
  let callsEstimate = factors.functionCalls * factors.loops / factors.functions / 10 in
  let globalVars = fst factors.pointerVars * 2 + fst factors.arrayVars * 4 + fst factors.integralVars in
  let localVars = snd factors.pointerVars * 2 + snd factors.arrayVars * 4 + snd factors.integralVars in
  let varEstimates = globalVars + localVars / factors.functions in
  pathsEstimate * operationEstimate * callsEstimate + varEstimates / 10

let totalTarget = 30000
(*A simple greedy approximation to the knapsack problem:
  take options with the highest use/cost ratio that still fit*)
let chooseFromOptions costTarget options =
  let ratio o = Float.of_int o.value /. Float.of_int o.cost in
  let compareRatio o1 o2 = Float.compare (ratio o1) (ratio o2) in
  let rec takeFitting remainingTarget options =
    if remainingTarget < 0 then (Logs.debug "Total: %d" (totalTarget - remainingTarget); [] ) else match options with
      | o::os ->
        if o.cost < remainingTarget + costTarget / 20 then (*because we are already estimating, we allow overshooting *)
          o::takeFitting (remainingTarget - o.cost) os
        else
          takeFitting (remainingTarget - o.cost) os
      | [] -> Logs.debug "Total: %d" (totalTarget - remainingTarget); []
  in
  takeFitting costTarget @@ List.sort compareRatio options

let isActivated a = get_bool "ana.autotune.enabled" && List.mem a @@ get_string_list "ana.autotune.activated"

let isTerminationTask () = List.mem Svcomp.Specification.Termination (Svcomp.Specification.of_option ())

let specificationIsActivated () =
  isActivated "specification" && get_string "ana.specification" <> ""

let specificationTerminationIsActivated () =
  isActivated "termination"

let chooseConfig file =
  let factors = collectFactors visitCilFileSameGlobals file in
  let fileCompplexity = estimateComplexity factors file in

  Logs.debug "Collected factors:";
  printFactors factors;
  Logs.debug "";
  Logs.debug "Complexity estimates:";
  Logs.debug "File: %d" fileCompplexity;

  if fileCompplexity < totalTarget && isActivated "congruence" then
    addModAttributes file;

  if isActivated "noRecursiveIntervals" then
    disableIntervalContextsInRecursiveFunctions ();

  if isActivated "mallocWrappers" then
    findMallocWrappers ();

  if specificationIsActivated () then
    focusOnSpecification ();

  if isActivated "enums" && hasEnums file then
    set_bool "ana.int.enums" true;

  if isActivated "singleThreaded" then
    reduceThreadAnalyses ();

  if isActivated "arrayDomain" then
    selectArrayDomains file;

  if isActivated "tmpSpecialAnalysis" then
    activateTmpSpecialAnalysis ();

  let options = [] in
  let options = if isActivated "congruence" then (congruenceOption factors file)::options else options in
  (* Termination analysis uses apron in a different configuration. *)
  let options = if isActivated "octagon" && not (isTerminationTask ()) then (apronOctagonOption factors file)::options else options in
  let options = if isActivated "wideningThresholds" then (wideningOption factors file)::options else options in

  List.iter (fun o -> o.activate ()) @@ chooseFromOptions (totalTarget - fileCompplexity) options

let reset_lazy () = ResettableLazy.reset functionCallMaps<|MERGE_RESOLUTION|>--- conflicted
+++ resolved
@@ -98,15 +98,10 @@
     fd.svar.vattr <- addAttributes (fd.svar.vattr) [Attr ("goblint_precision",[AStr "congruence"])];
     FunctionSet.iter
       (fun vinfo ->
-<<<<<<< HEAD
          Logs.info "    %s" vinfo.vname;
-         setCongruenceRecursive (Cilfacade.find_varinfo_fundec vinfo) (depth -1) neigbourFunction
-=======
-         print_endline ("    " ^ vinfo.vname);
          match Cilfacade.find_varinfo_fundec vinfo with
          | fd -> setCongruenceRecursive fd (depth -1) neigbourFunction
          | exception Not_found -> () (* Happens for __goblint_bounded *)
->>>>>>> 910b1522
       )
       (FunctionSet.filter (*for extern and builtin functions there is no function definition in CIL*)
          (fun x -> not (isExtern x.vstorage || BatString.starts_with x.vname "__builtin"))
