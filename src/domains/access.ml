open Batteries
open Cil
open Pretty
open GobConfig

module M = Messages

(* Some helper functions to avoid flagging race warnings on atomic types, and
 * other irrelevant stuff, such as mutexes and functions. *)

let is_ignorable_type (t: typ): bool =
  match t with
  | TNamed ({ tname = "atomic_t" | "pthread_mutex_t" | "spinlock_t"; _ }, _) -> true
  | TComp ({ cname = "lock_class_key"; _ }, _) -> true
  | TInt (IInt, attr) when hasAttribute "mutex" attr -> true
  | t when hasAttribute "atomic" (typeAttrs t) -> true (* C11 _Atomic *)
  | _ -> false

let is_ignorable = function
  | None -> false
  | Some (v,os) ->
    try isFunctionType v.vtype || is_ignorable_type v.vtype
    with Not_found -> false

<<<<<<< HEAD
module Ident : Printable.S with type t = string =
struct
  include Printable.Std (* for default invariant, tag, ... *)

  open Pretty
  type t = string [@@deriving eq, ord, hash, to_yojson]
  let show x = x
  let pretty () x = text (show x)
  let name () = "strings"
  let printXml f x =
    BatPrintf.fprintf f "<value>\n<data>\n%s\n</data>\n</value>\n"
      (XmlUtil.escape (show x))
end

module LabeledString =
struct
  include Printable.Prod (Ident) (Ident)
  let show (x,y) = x^":"^y
  let pretty () (x,y) =
    Pretty.text (show (x,y))
end
module LSSet = SetDomain.Make (LabeledString)
module LSSSet =
struct
  include SetDomain.Make (LSSet)
  (* TODO: is this actually some partition domain? *)
  let join po pd =
    let mult_po s = union (map (LSSet.union s) po) in
    fold mult_po pd (empty ())
  let bot () = singleton (LSSet.empty ())
  let is_bot x = cardinal x = 1 && LSSet.is_empty (choose x)
  (* top & is_top come from SetDomain.Make *)

  (* Since Queries.PartAccess and PartAccessResult are only used within MCP2,
     these operations are never really called. *)
  let leq _ _ = raise (Lattice.Unsupported "LSSSet.leq")
  (* meet (i.e. join in PartAccessResult) for PathSensitive query joining
     isn't needed, because accesses are handled only within MCP2. *)
  let meet _ _ = raise (Lattice.Unsupported "LSSSet.meet")
  let widen _ _ = raise (Lattice.Unsupported "LSSSet.widen")
  let narrow _ _ = raise (Lattice.Unsupported "LSSSet.narrow")
end

(* Reverse because MCP2.query [meet]s. *)
module PartAccessResult = Lattice.Reverse (Lattice.Prod (LSSSet) (LSSet))

=======
>>>>>>> 4536c2c1
let typeVar  = Hashtbl.create 101
let typeIncl = Hashtbl.create 101
let unsound = ref false

let init (f:file) =
  unsound := get_bool "ana.mutex.disjoint_types";
  let visited_vars = Hashtbl.create 100 in
  let visit_field fi =
    Hashtbl.add typeIncl (typeSig fi.ftype) fi
  in
  let visit_glob = function
    | GCompTag (c,_) ->
      List.iter visit_field c.cfields
    | GVarDecl (v,_) | GVar (v,_,_) ->
      if not (Hashtbl.mem visited_vars v.vid) then begin
        Hashtbl.add typeVar (typeSig v.vtype) v;
        (* ignore (printf "init adding %s : %a" v.vname d_typsig ((typeSig v.vtype))); *)
        Hashtbl.replace visited_vars v.vid true
      end
    | _ -> ()
  in
  List.iter visit_glob f.globals


type offs = [`NoOffset | `Index of offs | `Field of CilType.Fieldinfo.t * offs] [@@deriving eq, ord, hash]

let rec remove_idx : offset -> offs  = function
  | NoOffset    -> `NoOffset
  | Index (_,o) -> `Index (remove_idx o)
  | Field (f,o) -> `Field (f, remove_idx o)

let rec addOffs os1 os2 : offs =
  match os1 with
  | `NoOffset -> os2
  | `Index os -> `Index (addOffs os os2)
  | `Field (f,os) -> `Field (f, addOffs os os2)

let rec d_offs () : offs -> doc = function
  | `NoOffset -> nil
  | `Index o -> dprintf "[?]%a" d_offs o
  | `Field (f,o) -> dprintf ".%s%a" f.fname d_offs o

type acc_typ = [ `Type of CilType.Typ.t | `Struct of CilType.Compinfo.t * offs ] [@@deriving eq, ord, hash]

let d_acct () = function
  | `Type t -> dprintf "(%a)" d_type t
  | `Struct (s,o) -> dprintf "(struct %s)%a" s.cname d_offs o

let file_re = Str.regexp "\\(.*/\\|\\)\\([^/]*\\)"
let d_loc () loc =
  let loc =
    if Str.string_match file_re loc.file 0 then
      {loc with file = Str.matched_group 2 loc.file}
    else
      loc
  in
  CilType.Location.pretty () loc

let d_memo () (t, lv) =
  match lv with
  | Some (v,o) -> dprintf "%s%a@@%a" v.vname d_offs o d_loc v.vdecl
  | None       -> dprintf "%a" d_acct t

let rec get_type (fb: typ) : exp -> acc_typ = function
  | AddrOf (h,o) | StartOf (h,o) ->
    let rec f htyp =
      match htyp with
      | TComp (ci,_) -> `Struct (ci,remove_idx o)
      | TNamed (ti,_) -> f ti.ttype
      | _ -> `Type fb
    in
    begin match o with
      | Field (f, on) -> `Struct (f.fcomp, remove_idx o)
      | NoOffset | Index _ ->
        begin match h with
          | Var v -> f (v.vtype)
          | Mem e -> f fb
        end
    end
  | SizeOf _ | SizeOfE _ | SizeOfStr _ | AlignOf _ | AlignOfE _ | AddrOfLabel _  ->
    `Type (uintType)
  | UnOp (_,_,t) -> `Type t
  | BinOp (_,_,_,t) -> `Type t
  | CastE (t,e) ->
    begin match get_type fb e with
      | `Struct s -> `Struct s
      | _         -> `Type t
    end
  | Question (_,b,c,t) ->
    begin match get_type fb b, get_type fb c with
      | `Struct (s1,o1), `Struct (s2,o2)
        when CilType.Compinfo.equal s1 s2 && equal_offs o1 o2 ->
        `Struct (s1, o1)
      | _ -> `Type t
    end
  | _ -> `Type fb

let get_type fb e =
  (* printf "e = %a\n" d_plainexp e; *)
  let r = get_type fb e in
  (* printf "result = %a\n" d_acct r; *)
  match r with
  | `Type (TPtr (t,a)) -> `Type t
  | x -> x


module Ht =
struct
  include Hashtbl

  let find_def ht k z : 'b =
    try
      find ht k
    with Not_found ->
      let v = Lazy.force z in
      add ht k v;
      v

  let modify_def ht k z f: unit =
    let g = function
      | None -> Some (f (Lazy.force z))
      | Some b -> Some (f b)
    in
    modify_opt k g ht

end


type var_o = varinfo option
type off_o = offset  option

let get_val_type e (vo: var_o) (oo: off_o) : acc_typ =
  try (* FIXME: Cilfacade.typeOf fails on our fake variables: (struct s).data *)
    let t = Cilfacade.typeOf e in
    match vo, oo with
    | Some v, Some o -> get_type t (AddrOf (Var v, o))
    | Some v, None -> get_type t (AddrOf (Var v, NoOffset))
    | _ -> get_type t e
  with _ -> get_type voidType e

let add_one side (e:exp) (w:bool) (conf:int) (ty:acc_typ) (lv:(varinfo*offs) option) a: unit =
  if is_ignorable lv then () else begin
    let loc = !Tracing.current_loc in
    side ty lv (conf, w, loc, e, a)
  end

let type_from_type_offset : acc_typ -> typ = function
  | `Type t -> t
  | `Struct (s,o) ->
    let deref t =
      match unrollType t with
      | TPtr (t,_) -> t  (*?*)
      | TArray (t,_,_) -> t
      | _ -> failwith "type_from_type_offset: indexing non-pointer type"
    in
    let rec type_from_offs (t,o) =
      match o with
      | `NoOffset -> t
      | `Index os -> type_from_offs (deref t, os)
      | `Field (f,os) -> type_from_offs (f.ftype, os)
    in
    unrollType (type_from_offs (TComp (s, []), o))

let add_struct side (e:exp) (w:bool) (conf:int) (ty:acc_typ) (lv: (varinfo * offs) option) a: unit =
  let rec dist_fields ty =
    match unrollType ty with
    | TComp (ci,_)   ->
      let one_field fld =
        List.map (fun x -> `Field (fld,x)) (dist_fields fld.ftype)
      in
      List.concat_map one_field ci.cfields
    | TArray (t,_,_) ->
      List.map (fun x -> `Index x) (dist_fields t)
    | _ -> [`NoOffset]
  in
  match ty with
  | `Struct (s,os2) ->
    let add_lv os = match lv with
      | Some (v, os1) -> Some (v, addOffs os1 os)
      | None -> None
    in
    begin try
        let oss = dist_fields (type_from_type_offset ty) in
        List.iter (fun os -> add_one side e w conf (`Struct (s,addOffs os2 os)) (add_lv os) a) oss
      with Failure _ ->
        add_one side e w conf ty lv a
    end
  | _ when lv = None && !unsound ->
    (* don't recognize accesses to locations such as (long ) and (int ). *)
    ()
  | _ ->
    add_one side e w conf ty lv a

let add_propagate side e w conf ty ls a =
  (* ignore (printf "%a:\n" d_exp e); *)
  let rec only_fields = function
    | `NoOffset -> true
    | `Field (_,os) -> only_fields os
    | `Index _ -> false
  in
  let struct_inv (f:offs) =
    let fi =
      match f with
      | `Field (fi,_) -> fi
      | _ -> failwith "add_propagate: no field found"
    in
    let ts = typeSig (TComp (fi.fcomp,[])) in
    let vars = Ht.find_all typeVar ts in
    (* List.iter (fun v -> ignore (printf " * %s : %a" v.vname d_typsig ts)) vars; *)
    let add_vars v = add_struct side e w conf (`Struct (fi.fcomp, f)) (Some (v, f)) a in
    List.iter add_vars vars;
    add_struct side e w conf (`Struct (fi.fcomp, f)) None a;
  in
  let just_vars t v =
    add_struct side e w conf (`Type t) (Some (v, `NoOffset)) a;
  in
  add_struct side e w conf ty None a;
  match ty with
  | `Struct (c,os) when only_fields os && os <> `NoOffset ->
    (* ignore (printf "  * type is a struct\n"); *)
    struct_inv  os
  | _ ->
    (* ignore (printf "  * type is NOT a struct\n"); *)
    let t = type_from_type_offset ty in
    let incl = Ht.find_all typeIncl (typeSig t) in
    List.iter (fun fi -> struct_inv (`Field (fi,`NoOffset))) incl;
    let vars = Ht.find_all typeVar (typeSig t) in
    List.iter (just_vars t) vars

let rec distribute_access_lval f w r c lv =
  (* Use unoptimized AddrOf so RegionDomain.Reg.eval_exp knows about dereference *)
  (* f w r c (mkAddrOf lv); *)
  f w r c (AddrOf lv);
  distribute_access_lval_addr f w r c lv

and distribute_access_lval_addr f w r c lv =
  match lv with
  | (Var v, os) ->
    distribute_access_offset f c os
  | (Mem e, os) ->
    distribute_access_offset f c os;
    distribute_access_exp f false false c e

and distribute_access_offset f c = function
  | NoOffset -> ()
  | Field (_,os) ->
    distribute_access_offset f c os
  | Index (e,os) ->
    distribute_access_exp f false false c e;
    distribute_access_offset f c os

and distribute_access_exp f w r c = function
  (* Variables and address expressions *)
  | Lval lval ->
    distribute_access_lval f w r c lval;

    (* Binary operators *)
  | BinOp (op,arg1,arg2,typ) ->
    distribute_access_exp f w r c arg1;
    distribute_access_exp f w r c arg2

  (* Unary operators *)
  | UnOp (op,arg1,typ) -> distribute_access_exp f w r c arg1

  (* The address operators, we just check the accesses under them *)
  | AddrOf lval | StartOf lval ->
    if r then
      distribute_access_lval f w r c lval
    else
      distribute_access_lval_addr f false r c lval

  (* Most casts are currently just ignored, that's probably not a good idea! *)
  | CastE  (t, exp) ->
    distribute_access_exp f w r c exp
  | Question (b,t,e,_) ->
    distribute_access_exp f false r c b;
    distribute_access_exp f w     r c t;
    distribute_access_exp f w     r c e
  | _ -> ()

let add side e w conf vo oo a =
  let ty = get_val_type e vo oo in
  (* let loc = !Tracing.current_loc in *)
  (* ignore (printf "add %a %b -- %a\n" d_exp e w d_loc loc); *)
  match vo, oo with
  | Some v, Some o -> add_struct side e w conf ty (Some (v, remove_idx o)) a
  | _ ->
    if !unsound && isArithmeticType (type_from_type_offset ty) then
      add_struct side e w conf ty None a
    else
      add_propagate side e w conf ty None a


(* Access table as Lattice. *)
(* (varinfo ->) offset -> type -> 2^(confidence, write, loc, e, acc) *)
module A =
struct
  include Printable.Std
<<<<<<< HEAD
  type t = int * bool * CilType.Location.t * CilType.Exp.t * LSSet.t [@@deriving eq, ord, hash]
=======
  type t = int * bool * CilType.Location.t * CilType.Exp.t * MCPAccess.A.t [@@deriving eq, ord]

  let hash (conf, w, loc, e, lp) = 0 (* TODO: never hashed? *)
>>>>>>> 4536c2c1

  let pretty () (conf, w, loc, e, lp) =
    Pretty.dprintf "%d, %B, %a, %a, %a" conf w CilType.Location.pretty loc CilType.Exp.pretty e MCPAccess.A.pretty lp

  include Printable.SimplePretty (
    struct
      type nonrec t = t
      let pretty = pretty
    end
    )
end
module AS = SetDomain.Make (A)
module T =
struct
  include Printable.Std
  type t = acc_typ [@@deriving eq, ord, hash]

  let pretty = d_acct
  include Printable.SimplePretty (
    struct
      type nonrec t = t
      let pretty = pretty
    end
    )
end
module O =
struct
  include Printable.Std
  type t = offs [@@deriving eq, ord]

  let rec hash = function
    | `NoOffset -> 13
    | `Index os -> 3 + hash os
    | `Field (f, os) -> 3 * CilType.Fieldinfo.hash f + hash os

  let pretty = d_offs
  include Printable.SimplePretty (
    struct
      type nonrec t = t
      let pretty = pretty
    end
    )
end
module LV = Printable.Prod (CilType.Varinfo) (O)
module LVOpt = Printable.Option (LV) (struct let name = "NONE" end)


(* Check if two accesses may race and if yes with which confidence *)
let may_race (conf,w,loc,e,a) (conf2,w2,loc2,e2,a2) =
  if not w && not w2 then
    None (* two read/read accesses do not race *)
  else if not (MCPAccess.A.may_race a a2) then
    None (* analysis-specific information excludes race *)
  else
    Some (max conf conf2)

let check_safe accs =
  let accs = AS.elements accs in
  let cart = List.cartesian_product accs accs in
  let conf = List.filter_map (fun (x,y) -> if A.compare x y <= 0 then may_race x y else None) cart in
  if conf = [] then
    None
  else
    let maxconf = List.max conf in
    Some maxconf

let is_all_safe = ref true

(* Commenting your code is for the WEAK! *)
let incr_summary safe vulnerable unsafe (lv, ty) accs =
  (* ignore(printf "Checking safety of %a:\n" d_memo (ty,lv)); *)
  let safety = check_safe accs in
  match safety with
  | None -> incr safe
  | Some n when n >= 100 -> is_all_safe := false; incr unsafe
  | Some n -> is_all_safe := false; incr vulnerable

let print_accesses (lv, ty) accs =
  let allglobs = get_bool "allglobs" in
  let debug = get_bool "dbg.debug" in
  let msgs () =
    let h (conf,w,loc,e,a) =
      let atyp = if w then "write" else "read" in
      let d_msg () = dprintf "%s with %a (conf. %d)" atyp MCPAccess.A.pretty a conf in
      let doc =
        if debug then
          dprintf "%t  (exp: %a)" d_msg d_exp e
        else
          d_msg ()
      in
      (doc, Some loc)
    in
    AS.elements accs
    |> List.map h
  in
  match check_safe accs with
  | None ->
    if allglobs then
      M.msg_group Success ~category:Race "Memory location %a (safe)" d_memo (ty,lv) (msgs ())
  | Some n ->
    M.msg_group Warning ~category:Race "Memory location %a (race with conf. %d)" d_memo (ty,lv) n (msgs ())<|MERGE_RESOLUTION|>--- conflicted
+++ resolved
@@ -22,55 +22,6 @@
     try isFunctionType v.vtype || is_ignorable_type v.vtype
     with Not_found -> false
 
-<<<<<<< HEAD
-module Ident : Printable.S with type t = string =
-struct
-  include Printable.Std (* for default invariant, tag, ... *)
-
-  open Pretty
-  type t = string [@@deriving eq, ord, hash, to_yojson]
-  let show x = x
-  let pretty () x = text (show x)
-  let name () = "strings"
-  let printXml f x =
-    BatPrintf.fprintf f "<value>\n<data>\n%s\n</data>\n</value>\n"
-      (XmlUtil.escape (show x))
-end
-
-module LabeledString =
-struct
-  include Printable.Prod (Ident) (Ident)
-  let show (x,y) = x^":"^y
-  let pretty () (x,y) =
-    Pretty.text (show (x,y))
-end
-module LSSet = SetDomain.Make (LabeledString)
-module LSSSet =
-struct
-  include SetDomain.Make (LSSet)
-  (* TODO: is this actually some partition domain? *)
-  let join po pd =
-    let mult_po s = union (map (LSSet.union s) po) in
-    fold mult_po pd (empty ())
-  let bot () = singleton (LSSet.empty ())
-  let is_bot x = cardinal x = 1 && LSSet.is_empty (choose x)
-  (* top & is_top come from SetDomain.Make *)
-
-  (* Since Queries.PartAccess and PartAccessResult are only used within MCP2,
-     these operations are never really called. *)
-  let leq _ _ = raise (Lattice.Unsupported "LSSSet.leq")
-  (* meet (i.e. join in PartAccessResult) for PathSensitive query joining
-     isn't needed, because accesses are handled only within MCP2. *)
-  let meet _ _ = raise (Lattice.Unsupported "LSSSet.meet")
-  let widen _ _ = raise (Lattice.Unsupported "LSSSet.widen")
-  let narrow _ _ = raise (Lattice.Unsupported "LSSSet.narrow")
-end
-
-(* Reverse because MCP2.query [meet]s. *)
-module PartAccessResult = Lattice.Reverse (Lattice.Prod (LSSSet) (LSSet))
-
-=======
->>>>>>> 4536c2c1
 let typeVar  = Hashtbl.create 101
 let typeIncl = Hashtbl.create 101
 let unsound = ref false
@@ -369,13 +320,7 @@
 module A =
 struct
   include Printable.Std
-<<<<<<< HEAD
-  type t = int * bool * CilType.Location.t * CilType.Exp.t * LSSet.t [@@deriving eq, ord, hash]
-=======
-  type t = int * bool * CilType.Location.t * CilType.Exp.t * MCPAccess.A.t [@@deriving eq, ord]
-
-  let hash (conf, w, loc, e, lp) = 0 (* TODO: never hashed? *)
->>>>>>> 4536c2c1
+  type t = int * bool * CilType.Location.t * CilType.Exp.t * MCPAccess.A.t [@@deriving eq, ord, hash]
 
   let pretty () (conf, w, loc, e, lp) =
     Pretty.dprintf "%d, %B, %a, %a, %a" conf w CilType.Location.pretty loc CilType.Exp.pretty e MCPAccess.A.pretty lp
