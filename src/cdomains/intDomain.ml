--- conflicted
+++ resolved
@@ -1451,15 +1451,10 @@
   let minimal = function Inc (x::xs) -> Some x | _ -> None
   (* let of_incl_list xs = failwith "TODO" *)
 
-<<<<<<< HEAD
-  let invariant c = function
-    | Inc ps ->
-=======
   let invariant c x =
     let c = c.Invariant.var in
     match x with
-    | Pos ps ->
->>>>>>> eb0b3fd7
+    | Inc ps ->
       List.fold_left (fun a x ->
           let i = Invariant.of_string (c ^ " == " ^ Int64.to_string x) in
           Invariant.(a || i)
