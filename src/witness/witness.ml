(** Output of ARG as GraphML. *)

open MyCFG
open Graphml
open Svcomp
open GobConfig

module M = Messages

module type WitnessTaskResult = TaskResult with module Arg.Edge = MyARG.InlineEdge

let write_file filename (module Task:Task) (module TaskResult:WitnessTaskResult): unit =
  let module Invariant = WitnessUtil.Invariant (Task) in

  let module TaskResult =
    (val if get_bool "witness.stack" then
        (module StackTaskResult (Task.Cfg) (TaskResult) : WitnessTaskResult)
      else
        (module TaskResult)
    )
  in
  let module N = TaskResult.Arg.Node in
  let module IsInteresting =
  struct
    (* type node = N.t
    type edge = TaskResult.Arg.Edge.t *)
    let minwitness = get_bool "witness.minimize"
    let is_interesting_real from_node edge to_node =
      (* TODO: don't duplicate this logic with write_node, write_edge *)
      (* startlines aren't currently interesting because broken, see below *)
      let from_cfgnode = N.cfgnode from_node in
      let to_cfgnode = N.cfgnode to_node in
      if TaskResult.is_violation to_node || TaskResult.is_sink to_node then
        true
      else if WitnessUtil.NH.mem Invariant.loop_heads to_cfgnode then
        true
      else begin match edge with
        | MyARG.CFGEdge (Test _) -> true
        | _ -> false
      end || begin if Invariant.is_invariant_node to_cfgnode then
               match to_cfgnode, TaskResult.invariant to_node with
               | Statement _, `Lifted _ -> true
               | _, _ -> false
             else
               false
           end || begin match from_cfgnode, to_cfgnode with
          | _, FunctionEntry f -> true
          | Function f, _ -> true
          | _, _ -> false
        end
    let is_interesting from_node edge to_node =
      not minwitness || is_interesting_real from_node edge to_node
  end
  in
  let module Arg = TaskResult.Arg in
  let module Arg = MyARG.InterestingArg (Arg) (IsInteresting) in

  let module N = Arg.Node in
  let module GML = XmlGraphMlWriter in
  let module GML =
    (val match get_string "witness.id" with
      | "node" ->
        (module ArgNodeGraphMlWriter (N) (GML) : GraphMlWriter with type node = N.t)
      | "enumerate" ->
        (module EnumerateNodeGraphMlWriter (N) (GML))
      | _ -> failwith "witness.id: illegal value"
    )
  in
  let module GML = DeDupGraphMlWriter (N) (GML) in
  let module NH = Hashtbl.Make (N) in

  let main_entry = Arg.main_entry in

  let out = open_out filename in
  let g = GML.start out in

  GML.write_key g "graph" "witness-type" "string" None;
  GML.write_key g "graph" "sourcecodelang" "string" None;
  GML.write_key g "graph" "producer" "string" None;
  GML.write_key g "graph" "specification" "string" None;
  GML.write_key g "graph" "programfile" "string" None;
  GML.write_key g "graph" "programhash" "string" None;
  GML.write_key g "graph" "architecture" "string" None;
  GML.write_key g "graph" "creationtime" "string" None;
  GML.write_key g "node" "entry" "boolean" (Some "false");
  GML.write_key g "node" "sink" "boolean" (Some "false");
  GML.write_key g "node" "violation" "boolean" (Some "false");
  GML.write_key g "node" "invariant" "string" None;
  GML.write_key g "node" "invariant.scope" "string" None;
  GML.write_key g "edge" "assumption" "string" None;
  GML.write_key g "edge" "assumption.scope" "string" None;
  GML.write_key g "edge" "assumption.resultfunction" "string" None;
  GML.write_key g "edge" "control" "string" None;
  GML.write_key g "edge" "startline" "int" None;
  GML.write_key g "edge" "endline" "int" None;
  GML.write_key g "edge" "startoffset" "int" None;
  GML.write_key g "edge" "endoffset" "int" None;
  GML.write_key g "edge" "enterLoopHead" "boolean" (Some "false");
  GML.write_key g "edge" "enterFunction" "string" None;
  GML.write_key g "edge" "returnFromFunction" "string" None;
  GML.write_key g "edge" "threadId" "string" None;
  GML.write_key g "edge" "createThread" "string" None;

  (* GML.write_key g "node" "goblintNode" "string" None; *)
  (* GML.write_key g "node" "sourcecode" "string" None; *)
  GML.write_key g "edge" "goblintEdge" "string" None;
  GML.write_key g "edge" "goblintLine" "string" None;
  (* TODO: remove *)
  (* GML.write_key g "edge" "enterFunction2" "string" None;
  GML.write_key g "edge" "returnFromFunction2" "string" None; *)

  GML.start_graph g;

  GML.write_metadata g "witness-type" (
      match TaskResult.result with
      | Result.True -> "correctness_witness"
      | Result.False _ -> "violation_witness"
      | Result.Unknown -> "unknown_witness"
    );
  GML.write_metadata g "sourcecodelang" "C";
  GML.write_metadata g "producer" (Printf.sprintf "Goblint (%s)" Version.goblint);
  GML.write_metadata g "specification" (Svcomp.Specification.to_string Task.specification);
  let programfile = (Node.location (N.cfgnode main_entry)).file in
  GML.write_metadata g "programfile" programfile;
  let programhash = Sha256.(to_hex (file programfile)) in
  GML.write_metadata g "programhash" programhash;
  GML.write_metadata g "architecture" (get_string "exp.architecture");
  GML.write_metadata g "creationtime" (TimeUtil.iso8601_now ());

  let write_node ?(entry=false) node =
    let cfgnode = N.cfgnode node in
    GML.write_node g node (List.concat [
        begin if entry then
            [("entry", "true")]
          else
            []
        end;
        begin
          if Invariant.is_invariant_node cfgnode then
            match cfgnode, TaskResult.invariant node with
            | Statement _, `Lifted i ->
              let i = InvariantCil.exp_replace_original_name i in
              [("invariant", CilType.Exp.show i);
              ("invariant.scope", (Node.find_fundec cfgnode).svar.vname)]
            | _ ->
              (* ignore entry and return invariants, variables of wrong scopes *)
              (* TODO: don't? fix scopes? *)
              []
          else
            []
        end;
        (* begin match cfgnode with
          | Statement s ->
            [("sourcecode", GobPretty.sprint Basetype.CilStmt.pretty s)] (* TODO: sourcecode not official? especially on node? *)
          | _ -> []
        end; *)
        (* violation actually only allowed in violation witness *)
        (* maybe should appear on from_node of entry edge instead *)
        begin if TaskResult.is_violation node then
            [("violation", "true")]
          else
            []
        end;
        begin if TaskResult.is_sink node then
            [("sink", "true")]
          else
            []
        end;
        (* [("goblintNode", match cfgnode with
           | Statement stmt  -> Printf.sprintf "s%d" stmt.sid
           | Function f      -> Printf.sprintf "ret%d%s" f.vid f.vname
           | FunctionEntry f -> Printf.sprintf "fun%d%s" f.vid f.vname
          )] *)
        (* [("goblintNode", N.to_string node)] *)
      ])
  in
  let write_edge from_node edge to_node =
    let from_cfgnode = N.cfgnode from_node in
    let to_cfgnode = N.cfgnode to_node in
    GML.write_edge g from_node to_node (List.concat [
        (* TODO: add back loc as argument with edge? *)
        (* begin if loc.line <> -1 then
               [("startline", string_of_int loc.line);
                ("endline", string_of_int loc.line)]
             else
               []
           end; *)
        begin let loc = Node.location from_cfgnode in
          (* exclude line numbers from sv-comp.c and unknown line numbers *)
          if loc.file = programfile && loc.line <> -1 then
            (* TODO: startline disabled because Ultimate doesn't like our line numbers for some reason *)
            (* [("startline", string_of_int loc.line)] *)
            [("goblintLine", string_of_int loc.line)]
          else
            []
        end;
        begin if WitnessUtil.NH.mem Invariant.loop_heads to_cfgnode then
            [("enterLoopHead", "true")]
          else
            []
        end;
        begin match from_cfgnode, to_cfgnode with
          | _, FunctionEntry f ->
            [("enterFunction", f.svar.vname)]
          | Function f, _ ->
            [("returnFromFunction", f.svar.vname)]
          | _, _ -> []
        end;
        begin match edge with
          (* control actually only allowed in violation witness *)
          | MyARG.CFGEdge (Test (_, b)) ->
            [("control", "condition-" ^ string_of_bool b)]
          (* enter and return on other side of nodes,
             more correct loc (startline) but had some scope problem? *)
          (* | MyARG.CFGEdge (Entry f) ->
            [("enterFunction2", f.svar.vname)]
          | MyARG.CFGEdge (Ret (_, f)) ->
            [("returnFromFunction2", f.svar.vname)] *)
          | _ -> []
        end;
        [("goblintEdge", Arg.Edge.to_string edge)]
      ])
  in

  (* DFS with BFS-like child ordering, just for nicer ordering of witness graph children *)
  let itered_nodes = NH.create 100 in
  let rec iter_node node =
    if not (NH.mem itered_nodes node) then begin
      NH.add itered_nodes node ();
      write_node node;
      let is_sink = TaskResult.is_violation node || TaskResult.is_sink node in
      if M.tracing then M.tracei "witness" "iter_node %s\n" (N.to_string node);
      if not is_sink then begin
        let edge_to_nodes =
          Arg.next node
          (* TODO: keep control (Test) edges to dead (sink) nodes for violation witness? *)
          |> List.filter_map (fun ((edge, to_node) as edge_to_node) ->
              match edge with
              | MyARG.CFGEdge _ ->
                Some edge_to_node
              | InlineEntry (_, f, args) ->
                Some (InlineEntry (None, f, args), to_node) (* remove lval to avoid duplicate edges in witness *)
              | InlineReturn (lval, f, _) ->
                Some (InlineReturn (lval, f, []), to_node) (* remove args to avoid duplicate edges in witness *)
              | InlinedEdge _
              | ThreadEntry _ ->
                None
            )
          (* deduplicate after removed lvals/args *)
          |> BatList.unique_cmp ~cmp:[%ord: MyARG.inline_edge * N.t]
        in
        List.iter (fun (edge, to_node) ->
            if M.tracing then M.tracec "witness" "edge %a to_node %s\n" MyARG.pretty_inline_edge edge (N.to_string to_node);
            write_node to_node;
            write_edge node edge to_node
          ) edge_to_nodes;
        if M.tracing then M.traceu "witness" "iter_node %s\n" (N.to_string node);
        List.iter (fun (edge, to_node) ->
            iter_node to_node
          ) edge_to_nodes
      end
      else
      if M.tracing then M.traceu "witness" "iter_node %s\n" (N.to_string node);
    end
  in

  write_node ~entry:true main_entry;
  iter_node main_entry;

  GML.stop g;
  close_out_noerr out


let print_svcomp_result (s: string): unit =
  Printf.printf "SV-COMP result: %s\n" s

let print_task_result (module TaskResult:TaskResult): unit =
  print_svcomp_result (Result.to_string TaskResult.result)

let init (module FileCfg: MyCFG.FileCfg) =
  (* TODO: toggle analyses based on specification *)
  let module Task = struct
    include FileCfg
    let specification = Svcomp.Specification.of_option ()
  end
  in
  Printf.printf "SV-COMP specification: %s\n" (Svcomp.Specification.to_string Task.specification);
  Svcomp.task := Some (module Task)

module Result (R: ResultQuery.SpecSysSol2) =
struct
  open R
  open SpecSys
  open Svcomp

  module Query = ResultQuery.Query (SpecSys)
  module ArgTool = ArgTools.Make (R)
  module NHT = ArgTool.NHT

  module type BiArgInvariant =
  sig
    include ArgTools.BiArg
    val find_invariant: Node.t -> Invariant.t
  end

  let determine_result entrystates (module Task:Task): (module WitnessTaskResult) =
    let module Arg: BiArgInvariant =
      (val if GobConfig.get_bool "witness.enabled" then (
           let module Arg = (val ArgTool.create entrystates) in
           let module Arg =
           struct
             include Arg

             let find_invariant (n, c, i) =
               let context = {Invariant.default_context with path = Some i} in
               ask_local (n, c) (Invariant context)
           end
           in
           (module Arg: BiArgInvariant)
         )
         else (
           let module Arg =
           struct
             module Node = ArgTool.Node
             module Edge = MyARG.InlineEdge
             let next _ = []
             let prev _ = []
             let find_invariant _ = Invariant.none
             let main_entry =
               let lvar = WitnessUtil.find_main_entry entrystates in
               (fst lvar, snd lvar, -1)
             let iter_nodes f = f main_entry
             let query _ q = Queries.Result.top q
           end
           in
           (module Arg: BiArgInvariant)
         )
      )
    in

    match Task.specification with
    | UnreachCall _ ->
      (* error function name is globally known through Svcomp.task *)
      let is_unreach_call =
        LHT.fold (fun (n, c) v acc ->
            match n with
            (* FunctionEntry isn't used for extern __VERIFIER_error... *)
            | FunctionEntry f when Svcomp.is_error_function f.svar ->
              let is_dead = Spec.D.is_bot v in
              acc && is_dead
            | _ -> acc
          ) lh true
      in

      if is_unreach_call then (
        let module TaskResult =
        struct
          module Arg = Arg
          let result = Result.True
          let invariant = Arg.find_invariant
          let is_violation _ = false
          let is_sink _ = false
        end
        in
        (module TaskResult:WitnessTaskResult)
      ) else (
        let is_violation = function
          | FunctionEntry f when Svcomp.is_error_function f.svar -> true
          | _ -> false
        in
        (* redefine is_violation to shift violations back by one, so enterFunction __VERIFIER_error is never used *)
        let is_violation n =
          Arg.next n
          |> List.exists (fun (_, to_n) -> is_violation (Arg.Node.cfgnode to_n))
        in
        let violations =
          (* TODO: fold_nodes?s *)
          let acc = ref [] in
          Arg.iter_nodes (fun lvar ->
              if is_violation lvar then
                acc := lvar :: !acc
            );
          !acc
        in
        let module ViolationArg =
        struct
          include Arg

          let violations = violations
        end
        in
        let result_unknown () =
          (* TODO: exclude sinks before find_path? *)
          let is_sink = Violation.find_sinks (module ViolationArg) in
          let module TaskResult =
          struct
            module Arg = Arg
            let result = Result.Unknown
            let invariant = Arg.find_invariant
            let is_violation = is_violation
            let is_sink = is_sink
          end
          in
          (module TaskResult:WitnessTaskResult)
        in
        if get_bool "ana.wp" then (
          match Violation.find_path (module ViolationArg) (module ViolationZ3.WP (ViolationArg.Node)) with
          | Feasible (module PathArg) ->
            (* TODO: add assumptions *)
            let module TaskResult =
            struct
              module Arg = PathArg
              let result = Result.False (Some Task.specification)
              let invariant _ = Invariant.none
              let is_violation = is_violation
              let is_sink _ = false
            end
            in
            (module TaskResult:WitnessTaskResult)
          | Infeasible subpath ->
            (* TODO: match edges in observer? *)
            let observer_path = List.map (fun (n1, e, n2) ->
                (Arg.Node.cfgnode n1, Arg.Node.cfgnode n2)
              ) subpath
            in
            let module Spec = ObserverAnalysis.MakePathSpec (
              struct
                let path = observer_path
              end
            )
            in
            MCP.register_analysis (module Spec);
            (* TODO: don't modify JSON but have ref vars for these instead *)
            (* GobConfig.set_list "ana.activated" (Json.Build.string (Spec.name ()) :: GobConfig.get_list "ana.activated");
            GobConfig.set_list "ana.path_sens" (Json.Build.string (Spec.name ()) :: GobConfig.get_list "ana.path_sens"); *)
            (* TODO: don't append to end; currently done to get observer order to be nice *)
            GobConfig.set_list "ana.activated" (GobConfig.get_list "ana.activated" @ [`String (Spec.name ())]);
            GobConfig.set_list "ana.path_sens" (GobConfig.get_list "ana.path_sens" @ [`String (Spec.name ())]);

            raise Refinement.RestartAnalysis
          | Unknown ->
            result_unknown ()
        )
        else
          result_unknown ()
      )
    | NoDataRace ->
      (* TODO: something better than trivial ARG *)
      let module TrivialArg =
      struct
        include Arg
        let next _ = []
      end
      in
      if !Access.is_all_safe then (
        let module TaskResult =
        struct
          module Arg = TrivialArg
          let result = Result.True
          let invariant _ = Invariant.none
          let is_violation _ = false
          let is_sink _ = false
        end
        in
        (module TaskResult:WitnessTaskResult)
      ) else (
        let module TaskResult =
        struct
          module Arg = TrivialArg
          let result = Result.Unknown
          let invariant _ = Invariant.none
          let is_violation _ = false
          let is_sink _ = false
        end
        in
        (module TaskResult:WitnessTaskResult)
      )
    | NoOverflow ->
      let module TrivialArg =
      struct
        include Arg
        let next _ = []
      end
      in
      if not !AnalysisState.svcomp_may_overflow then
        let module TaskResult =
        struct
          module Arg = Arg
          let result = Result.True
          let invariant = Arg.find_invariant
          let is_violation _ = false
          let is_sink _ = false
        end
        in
        (module TaskResult:WitnessTaskResult)
      else (
        let module TaskResult =
        struct
          module Arg = TrivialArg
          let result = Result.Unknown
          let invariant _ = Invariant.none
          let is_violation _ = false
          let is_sink _ = false
        end
        in
        (module TaskResult:WitnessTaskResult)
      )
<<<<<<< HEAD
    | ValidFree (*->*)
    (* let module TrivialArg =
      struct
        include Arg
        let next _ = []
      end
      in
      if not !AnalysisState.svcomp_may_invalid_free then (
        let module TaskResult =
        struct
          module Arg = Arg
          let result = Result.True
          let invariant _ = Invariant.none
          let is_violation _ = false
          let is_sink _ = false
        end
        in
        (module TaskResult:WitnessTaskResult)
      ) else (
        let module TaskResult =
        struct
          module Arg = TrivialArg
          let result = Result.Unknown
          let invariant _ = Invariant.none
          let is_violation _ = false
          let is_sink _ = false
        end
        in
        (module TaskResult:WitnessTaskResult)
        ) *)
    | ValidDeref (*->*)
    (* let module TrivialArg =
=======
    | ValidFree ->
      let module TrivialArg =
>>>>>>> d3347e8b
      struct
        include Arg
        let next _ = []
      end
      in
<<<<<<< HEAD
      if not !AnalysisState.svcomp_may_invalid_deref then (
=======
      if not !AnalysisState.svcomp_may_invalid_free then
>>>>>>> d3347e8b
        let module TaskResult =
        struct
          module Arg = Arg
          let result = Result.True
          let invariant _ = Invariant.none
          let is_violation _ = false
          let is_sink _ = false
        end
        in
        (module TaskResult:WitnessTaskResult)
<<<<<<< HEAD
      ) else (
=======
      else (
>>>>>>> d3347e8b
        let module TaskResult =
        struct
          module Arg = TrivialArg
          let result = Result.Unknown
          let invariant _ = Invariant.none
          let is_violation _ = false
          let is_sink _ = false
        end
        in
        (module TaskResult:WitnessTaskResult)
<<<<<<< HEAD
        ) *)
    | ValidMemtrack (*->*)
    (* let module TrivialArg =
=======
      )
    | ValidDeref ->
      let module TrivialArg =
>>>>>>> d3347e8b
      struct
        include Arg
        let next _ = []
      end
      in
<<<<<<< HEAD
      if not !AnalysisState.svcomp_may_invalid_memtrack then (
=======
      if not !AnalysisState.svcomp_may_invalid_deref then
>>>>>>> d3347e8b
        let module TaskResult =
        struct
          module Arg = Arg
          let result = Result.True
          let invariant _ = Invariant.none
          let is_violation _ = false
          let is_sink _ = false
        end
        in
        (module TaskResult:WitnessTaskResult)
<<<<<<< HEAD
        ) else (
=======
      else (
>>>>>>> d3347e8b
        let module TaskResult =
        struct
          module Arg = TrivialArg
          let result = Result.Unknown
          let invariant _ = Invariant.none
          let is_violation _ = false
          let is_sink _ = false
        end
        in
        (module TaskResult:WitnessTaskResult)
<<<<<<< HEAD
        ) *)
    | MemorySafety ->
=======
      )
    | ValidMemtrack ->
>>>>>>> d3347e8b
      let module TrivialArg =
      struct
        include Arg
        let next _ = []
      end
      in
<<<<<<< HEAD
      if not !AnalysisState.svcomp_may_invalid_free && not !AnalysisState.svcomp_may_invalid_deref && not !AnalysisState.svcomp_may_invalid_memtrack then (
=======
      if not !AnalysisState.svcomp_may_invalid_memtrack then
>>>>>>> d3347e8b
        let module TaskResult =
        struct
          module Arg = Arg
          let result = Result.True
          let invariant _ = Invariant.none
          let is_violation _ = false
          let is_sink _ = false
        end
        in
        (module TaskResult:WitnessTaskResult)
<<<<<<< HEAD
      ) else (
=======
      else (
>>>>>>> d3347e8b
        let module TaskResult =
        struct
          module Arg = TrivialArg
          let result = Result.Unknown
          let invariant _ = Invariant.none
          let is_violation _ = false
          let is_sink _ = false
        end
        in
        (module TaskResult:WitnessTaskResult)
      )


  let write entrystates =
    let module Task = (val (BatOption.get !task)) in
    let module TaskResult = (val (Timing.wrap "determine" (determine_result entrystates) (module Task))) in

    print_task_result (module TaskResult);

    if get_bool "witness.enabled" && (TaskResult.result <> Result.Unknown || get_bool "witness.unknown") then (
      let witness_path = get_string "witness.path" in
      Timing.wrap "write" (write_file witness_path (module Task)) (module TaskResult)
    )

  let write entrystates =
    match !AnalysisState.verified with
    | Some false -> print_svcomp_result "ERROR (verify)"
    | _ ->
      if get_string "witness.yaml.validate" <> "" then (
        if !YamlWitness.cnt_refuted > 0 then
          print_svcomp_result (Result.to_string (False None))
        else if !YamlWitness.cnt_unconfirmed > 0 then
          print_svcomp_result (Result.to_string Unknown)
        else
          write entrystates
      )
      else
        write entrystates

  let write entrystates =
    Timing.wrap "witness" write entrystates
end<|MERGE_RESOLUTION|>--- conflicted
+++ resolved
@@ -505,7 +505,6 @@
         in
         (module TaskResult:WitnessTaskResult)
       )
-<<<<<<< HEAD
     | ValidFree (*->*)
     (* let module TrivialArg =
       struct
@@ -538,20 +537,12 @@
         ) *)
     | ValidDeref (*->*)
     (* let module TrivialArg =
-=======
-    | ValidFree ->
-      let module TrivialArg =
->>>>>>> d3347e8b
       struct
         include Arg
         let next _ = []
       end
       in
-<<<<<<< HEAD
       if not !AnalysisState.svcomp_may_invalid_deref then (
-=======
-      if not !AnalysisState.svcomp_may_invalid_free then
->>>>>>> d3347e8b
         let module TaskResult =
         struct
           module Arg = Arg
@@ -562,11 +553,7 @@
         end
         in
         (module TaskResult:WitnessTaskResult)
-<<<<<<< HEAD
       ) else (
-=======
-      else (
->>>>>>> d3347e8b
         let module TaskResult =
         struct
           module Arg = TrivialArg
@@ -577,25 +564,15 @@
         end
         in
         (module TaskResult:WitnessTaskResult)
-<<<<<<< HEAD
         ) *)
     | ValidMemtrack (*->*)
     (* let module TrivialArg =
-=======
-      )
-    | ValidDeref ->
-      let module TrivialArg =
->>>>>>> d3347e8b
       struct
         include Arg
         let next _ = []
       end
       in
-<<<<<<< HEAD
       if not !AnalysisState.svcomp_may_invalid_memtrack then (
-=======
-      if not !AnalysisState.svcomp_may_invalid_deref then
->>>>>>> d3347e8b
         let module TaskResult =
         struct
           module Arg = Arg
@@ -606,11 +583,7 @@
         end
         in
         (module TaskResult:WitnessTaskResult)
-<<<<<<< HEAD
         ) else (
-=======
-      else (
->>>>>>> d3347e8b
         let module TaskResult =
         struct
           module Arg = TrivialArg
@@ -621,24 +594,15 @@
         end
         in
         (module TaskResult:WitnessTaskResult)
-<<<<<<< HEAD
         ) *)
     | MemorySafety ->
-=======
-      )
-    | ValidMemtrack ->
->>>>>>> d3347e8b
       let module TrivialArg =
       struct
         include Arg
         let next _ = []
       end
       in
-<<<<<<< HEAD
       if not !AnalysisState.svcomp_may_invalid_free && not !AnalysisState.svcomp_may_invalid_deref && not !AnalysisState.svcomp_may_invalid_memtrack then (
-=======
-      if not !AnalysisState.svcomp_may_invalid_memtrack then
->>>>>>> d3347e8b
         let module TaskResult =
         struct
           module Arg = Arg
@@ -649,11 +613,7 @@
         end
         in
         (module TaskResult:WitnessTaskResult)
-<<<<<<< HEAD
       ) else (
-=======
-      else (
->>>>>>> d3347e8b
         let module TaskResult =
         struct
           module Arg = TrivialArg
