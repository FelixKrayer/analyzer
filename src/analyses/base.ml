(** Value analysis.  *)

open Prelude.Ana
open Analyses
open GobConfig
open BaseUtil
module A = Analyses
module H = Hashtbl
module Q = Queries

module GU = Goblintutil
module ID = ValueDomain.ID
module IdxDom = ValueDomain.IndexDomain
module IntSet = SetDomain.Make (IntDomain.Integers)
module AD = ValueDomain.AD
module Addr = ValueDomain.Addr
module Offs = ValueDomain.Offs
module LF = LibraryFunctions
module CArrays = ValueDomain.CArrays
module BI = IntOps.BigIntOps

module VD     = BaseDomain.VD
module CPA    = BaseDomain.CPA
module Dep    = BaseDomain.PartDeps
module BaseComponents = BaseDomain.BaseComponents



module MainFunctor (Priv:BasePriv.S) (RVEval:BaseDomain.ExpEvaluator with type t = BaseComponents (Priv.D).t) =
struct
  include Analyses.DefaultSpec

  exception Top

  module Dom    = BaseDomain.DomFunctor (Priv.D) (RVEval)
  type t = Dom.t

  module G      = Priv.G
  module D      = Dom
  module C      = Dom
  module V      = Basetype.Variables

  type extra = (varinfo * Offs.t * bool) list
  type store = D.t
  type value = VD.t
  type address = AD.t
  type glob_fun  = V.t -> G.t
  type glob_diff = (V.t * G.t) list

  let name () = "base"
  let startstate v: store = { cpa = CPA.bot (); deps = Dep.bot (); priv = Priv.startstate ()}
  let otherstate v: store = { cpa = CPA.bot (); deps = Dep.bot (); priv = Priv.startstate ()}
  let exitstate  v: store = { cpa = CPA.bot (); deps = Dep.bot (); priv = Priv.startstate ()}

  (**************************************************************************
   * Helpers
   **************************************************************************)

  (* hack for char a[] = {"foo"} or {'f','o','o', '\000'} *)
  let char_array : (lval, bytes) Hashtbl.t = Hashtbl.create 500

  let hash    (x,_)             = Hashtbl.hash x
  let leq     (x1,_) (y1,_) = CPA.leq   x1 y1


  (**************************************************************************
   * Initializing my variables
   **************************************************************************)

  let return_varstore = ref dummyFunDec.svar
  let return_varinfo () = !return_varstore
  let return_var () = AD.from_var (return_varinfo ())
  let return_lval (): lval = (Var (return_varinfo ()), NoOffset)

  let heap_var ctx =
    let info = match (ctx.ask Q.HeapVar) with
      | `Lifted vinfo -> vinfo
      | _ -> failwith("Ran without a malloc analysis.") in
    info

  (* hack for char a[] = {"foo"} or {'f','o','o', '\000'} *)
  let char_array : (lval, bytes) Hashtbl.t = Hashtbl.create 500

  let init () =
    return_varstore := Goblintutil.create_var @@ makeVarinfo false "RETURN" voidType;
    Priv.init ()

  let finalize () =
    Priv.finalize ()

  (**************************************************************************
   * Abstract evaluation functions
   **************************************************************************)

  let iDtoIdx = ID.cast_to (Cilfacade.ptrdiff_ikind ())

  let unop_ID = function
    | Neg  -> ID.neg
    | BNot -> ID.bitnot
    | LNot -> ID.lognot

  (* Evaluating Cil's unary operators. *)
  let evalunop op typ = function
    | `Int v1 -> `Int (ID.cast_to (Cilfacade.get_ikind typ) (unop_ID op v1))
    | `Bot -> `Bot
    | _ -> VD.top ()

  let binop_ID (result_ik: Cil.ikind) = function
    | PlusA -> ID.add
    | MinusA -> ID.sub
    | Mult -> ID.mul
    | Div -> ID.div
    | Mod -> ID.rem
    | Lt -> ID.lt
    | Gt -> ID.gt
    | Le -> ID.le
    | Ge -> ID.ge
    | Eq -> ID.eq
    | Ne -> ID.ne
    | BAnd -> ID.bitand
    | BOr -> ID.bitor
    | BXor -> ID.bitxor
    | Shiftlt -> ID.shift_left
    | Shiftrt -> ID.shift_right
    | LAnd -> ID.logand
    | LOr -> ID.logor
    | b -> (fun x y -> (ID.top_of result_ik))

  (* Evaluate binop for two abstract values: *)
  let evalbinop (op: binop) (t1:typ) (a1:value) (t2:typ) (a2:value) (t:typ) :value =
    if M.tracing then M.tracel "eval" "evalbinop %a %a %a\n" d_binop op VD.pretty a1 VD.pretty a2;
    (* We define a conversion function for the easy cases when we can just use
     * the integer domain operations. *)
    let bool_top ik = ID.(join (of_int ik BI.zero) (of_int ik BI.one)) in
    (* An auxiliary function for ptr arithmetic on array values. *)
    let addToAddr n (addr:Addr.t) =
      let typeOffsetOpt o t =
        try
          Some (typeOffset t o)
        with Errormsg.Error ->
          None
      in
      (* adds n to the last offset *)
      let rec addToOffset n (t:typ option) = function
        | `Index (i, `NoOffset) ->
          (* If we have arrived at the last Offset and it is an Index, we add our integer to it *)
          `Index(IdxDom.add i (iDtoIdx n), `NoOffset)
        | `Field (f, `NoOffset) ->
          (* If we have arrived at the last Offset and it is a Field,
           * then check if we're subtracting exactly its offsetof.
           * If so, n cancels out f exactly.
           * This is to better handle container_of hacks. *)
          let n_offset = iDtoIdx n in
          begin match t with
            | Some t ->
              let (f_offset_bits, _) = bitsOffset t (Field (f, NoOffset)) in
              let f_offset = IdxDom.of_int (Cilfacade.ptrdiff_ikind ()) (BI.of_int (f_offset_bits / 8)) in
              begin match IdxDom.(to_bool (eq f_offset (neg n_offset))) with
                | Some true -> `NoOffset
                | _ -> `Field (f, `Index (n_offset, `NoOffset))
              end
            | None -> `Field (f, `Index (n_offset, `NoOffset))
          end
        | `Index (i, o) ->
          let t' = BatOption.bind t (typeOffsetOpt (Index (integer 0, NoOffset))) in (* actual index value doesn't matter for typeOffset *)
          `Index(i, addToOffset n t' o)
        | `Field (f, o) ->
          let t' = BatOption.bind t (typeOffsetOpt (Field (f, NoOffset))) in
          `Field(f, addToOffset n t' o)
        | `NoOffset -> `Index(iDtoIdx n, `NoOffset)
      in
      let default = function
        | Addr.NullPtr when GU.opt_predicate (BI.equal BI.zero) (ID.to_int n) -> Addr.NullPtr
        | Addr.SafePtr | Addr.NullPtr when get_bool "exp.ptr-arith-safe" -> Addr.SafePtr
        | _ -> Addr.UnknownPtr
      in
      match Addr.to_var_offset addr with
      | [x, o] -> Addr.from_var_offset (x, addToOffset n (Some x.vtype) o)
      | _ -> default addr
    in
    (* The main function! *)
    match a1,a2 with
    (* For the integer values, we apply the domain operator *)
    | `Int v1, `Int v2 ->
      let result_ik = Cilfacade.get_ikind t in
      `Int (ID.cast_to result_ik (binop_ID result_ik op v1 v2))
    (* For address +/- value, we try to do some elementary ptr arithmetic *)
    | `Address p, `Int n
    | `Int n, `Address p when op=Eq || op=Ne ->
      `Int (match ID.to_bool n, AD.to_bool p with
          | Some a, Some b -> ID.of_bool (Cilfacade.get_ikind t) (op=Eq && a=b || op=Ne && a<>b)
          | _ -> bool_top (Cilfacade.get_ikind t))
    | `Address p, `Int n  -> begin
        match op with
        (* For array indexing e[i] and pointer addition e + i we have: *)
        | IndexPI | PlusPI ->
          `Address (AD.map (addToAddr n) p)
        (* Pointer subtracted by a value (e-i) is very similar *)
        (* Cast n to the (signed) ptrdiff_ikind, then add the its negated value. *)
        | MinusPI ->
          let n = ID.neg (ID.cast_to (Cilfacade.ptrdiff_ikind ()) n) in
          `Address (AD.map (addToAddr n) p)
        | Mod -> `Int (ID.top_of (Cilfacade.ptrdiff_ikind ())) (* we assume that address is actually casted to int first*)
        | _ -> `Address AD.top_ptr
      end
    (* If both are pointer values, we can subtract them and well, we don't
     * bother to find the result in most cases, but it's an integer. *)
    | `Address p1, `Address p2 -> begin
        let result_ik = Cilfacade.get_ikind t in
        let eq x y = if AD.is_definite x && AD.is_definite y then Some (AD.Addr.equal (AD.choose x) (AD.choose y)) else None in
        match op with
        (* TODO use ID.of_incl_list [0; 1] for all comparisons *)
        | MinusPP ->
          (* when subtracting pointers to arrays, per 6.5.6 of C-standard if we subtract two pointers to the same array, the difference *)
          (* between them is the difference in subscript *)
          begin
            let rec calculateDiffFromOffset x y =
              match x, y with
              | `Field ((xf:Cil.fieldinfo), xo), `Field((yf:Cil.fieldinfo), yo)
                when CilType.Fieldinfo.equal xf yf ->
                calculateDiffFromOffset xo yo
              | `Index (i, `NoOffset), `Index(j, `NoOffset) ->
                begin
                  let diff = ValueDomain.IndexDomain.sub i j in
                  let ik = Cilfacade.get_ikind t in
                  match ValueDomain.IndexDomain.to_int diff with
                  | Some z -> `Int(ID.of_int ik z)
                  | _ -> `Int (ID.top_of ik)
                end
              | `Index (xi, xo), `Index(yi, yo) when xi = yi -> (* TODO: ID.equal? *)
                calculateDiffFromOffset xo yo
              | _ -> `Int (ID.top_of result_ik)
            in
            if AD.is_definite p1 && AD.is_definite p2 then
              match Addr.to_var_offset (AD.choose p1), Addr.to_var_offset (AD.choose p2) with
              | [x, xo], [y, yo] when CilType.Varinfo.equal x y ->
                calculateDiffFromOffset xo yo
              | _ ->
                `Int (ID.top_of result_ik)
            else
              `Int (ID.top_of result_ik)
          end
        | Eq ->
          let ik = Cilfacade.get_ikind t in
          `Int (if AD.is_bot (AD.meet p1 p2) then ID.of_int ik BI.zero else match eq p1 p2 with Some x when x -> ID.of_int ik BI.one | _ -> bool_top ik)
        | Ne ->
          let ik = Cilfacade.get_ikind t in
          `Int (if AD.is_bot (AD.meet p1 p2) then ID.of_int ik BI.one else match eq p1 p2 with Some x when x -> ID.of_int ik BI.zero | _ -> bool_top ik)
        | _ -> VD.top ()
      end
    (* For other values, we just give up! *)
    | `Bot, _ -> `Bot
    | _, `Bot -> `Bot
    | _ -> VD.top ()

  (* Auxiliary function to append an additional offset to a given offset. *)
  let rec add_offset ofs add =
    match ofs with
    | `NoOffset -> add
    | `Field (fld, `NoOffset) -> `Field (fld, add)
    | `Field (fld, ofs) -> `Field (fld, add_offset ofs add)
    | `Index (exp, `NoOffset) -> `Index (exp, add)
    | `Index (exp, ofs) -> `Index (exp, add_offset ofs add)

  (* We need the previous function with the varinfo carried along, so we can
   * map it on the address sets. *)
  let add_offset_varinfo add ad =
    match Addr.to_var_offset ad with
    | [x,ofs] -> Addr.from_var_offset (x, add_offset ofs add)
    | _ -> ad

  (* evaluate value using our "query functions" *)
  let eval_rv_pre (ask: Q.ask) exp pr =
    let binop op e1 e2 =
      let equality () =
        (* TODO: just return bool? *)
        if ask.f (Q.MustBeEqual (e1,e2)) then (
          if M.tracing then M.tracel "query" "MustBeEqual (%a, %a) = %b\n" d_exp e1 d_exp e2 true;
          Some true
        )
        else
          None
      in
      let ptrdiff_ikind = match !ptrdiffType with TInt (ik,_) -> ik | _ -> assert false in
      match op with
      | MinusA when equality () = Some true ->
        let ik = Cilfacade.get_ikind (Cil.typeOf exp) in
        Some (`Int (ID.of_int ik BI.zero))
      | MinusPI
      | MinusPP when equality () = Some true -> Some (`Int (ID.of_int ptrdiff_ikind BI.zero))
      | MinusPI
      | MinusPP when equality () = Some false -> Some (`Int (ID.of_excl_list ptrdiff_ikind [BI.zero]))
      | Le
      | Ge when equality () = Some true ->
        let ik = Cilfacade.get_ikind (Cil.typeOf exp) in
        Some (`Int (ID.of_bool ik true))
      | Lt
      | Gt when equality () = Some true ->
          let ik = Cilfacade.get_ikind (Cil.typeOf exp) in
          Some (`Int (ID.of_bool ik false))
      | Eq -> (match equality () with Some tv ->
          let ik = Cilfacade.get_ikind (Cil.typeOf exp) in
          Some (`Int (ID.of_bool ik tv)) | None -> None)
      | Ne -> (match equality () with Some tv ->
          let ik = Cilfacade.get_ikind (Cil.typeOf exp) in
          Some (`Int (ID.of_bool ik (not tv))) | None -> None)
      | _ -> None
    in
    match exp with
    | BinOp (op,arg1,arg2,_) -> binop op arg1 arg2
    | _ -> None


  (**************************************************************************
   * State functions
   **************************************************************************)

  let sync' reason ctx: D.t =
    let multi =
      match reason with
      | `Init
      | `Thread ->
        true
      | _ ->
        ThreadFlag.is_multi (Analyses.ask_of_ctx ctx)
    in
    if M.tracing then M.tracel "sync" "sync multi=%B earlyglobs=%B\n" multi !GU.earlyglobs;
    if !GU.earlyglobs || multi then Priv.sync (Analyses.ask_of_ctx ctx) ctx.global ctx.sideg ctx.local reason else ctx.local

  let sync ctx reason = sync' (reason :> [`Normal | `Join | `Return | `Init | `Thread]) ctx

  let publish_all ctx reason =
    ignore (sync' reason ctx)

  let get_var (a: Q.ask) (gs: glob_fun) (st: store) (x: varinfo): value =
    if (!GU.earlyglobs || ThreadFlag.is_multi a) && is_global a x then
      Priv.read_global a gs st x
    else begin
      if M.tracing then M.tracec "get" "Singlethreaded mode.\n";
      CPA.find x st.cpa
    end

  (** [get st addr] returns the value corresponding to [addr] in [st]
   *  adding proper dependencies.
   *  For the exp argument it is always ok to put None. This means not using precise information about
   *  which part of an array is involved.  *)
  let rec get ?(full=false) a (gs: glob_fun) (st: store) (addrs:address) (exp:exp option): value =
    let at = AD.get_type addrs in
    let firstvar = if M.tracing then try (List.hd (AD.to_var_may addrs)).vname with _ -> "" else "" in
    if M.tracing then M.traceli "get" ~var:firstvar "Address: %a\nState: %a\n" AD.pretty addrs CPA.pretty st.cpa;
    (* Finding a single varinfo*offset pair *)
    let res =
      let f_addr (x, offs) =
        (* get hold of the variable value, either from local or global state *)
        let var = get_var a gs st x in
        let v = VD.eval_offset a (fun x -> get a gs st x exp) var offs exp (Some (Var x, Offs.to_cil_offset offs)) x.vtype in
        if M.tracing then M.tracec "get" "var = %a, %a = %a\n" VD.pretty var AD.pretty (AD.from_var_offset (x, offs)) VD.pretty v;
        if full then v else match v with
          | `Blob (c,s,_) -> c
          | x -> x
      in
      let f x =
        match Addr.to_var_offset x with
        | [x] -> f_addr x                    (* normal reference *)
        | _ when x = Addr.NullPtr -> VD.bot () (* null pointer *)
        | _ -> `Int (ID.top_of IChar)       (* string pointer *)
      in
      (* We form the collecting function by joining *)
      let c x = match x with (* If address type is arithmetic, and our value is an int, we cast to the correct ik *)
        | `Int _ when Cil.isArithmeticType at -> VD.cast at x
        | _ -> x
      in
      let f x a = VD.join (c @@ f x) a in      (* Finally we join over all the addresses in the set. If any of the
       * addresses is a topped value, joining will fail. *)
      try AD.fold f addrs (VD.bot ()) with SetDomain.Unsupported _ -> VD.top ()
    in
    if M.tracing then M.traceu "get" "Result: %a\n" VD.pretty res;
    res


  (**************************************************************************
   * Auxiliary functions for function calls
   **************************************************************************)

  (* From a list of values, presumably arguments to a function, simply extract
   * the pointer arguments. *)
  let get_ptrs (vals: value list): address list =
    let f x acc = match x with
      | `Address adrs when AD.is_top adrs ->
        M.warn_each @@ M.Unknown "Unknown address given as function argument"; acc
      | `Address adrs when AD.to_var_may adrs = [] -> acc
      | `Address adrs ->
        let typ = AD.get_type adrs in
        if isFunctionType typ then acc else adrs :: acc
      | `Top -> M.warn_each @@ M.Unknown "Unknown value type given as function argument"; acc
      | _ -> acc
    in
    List.fold_right f vals []

  let rec reachable_from_value (ask: Q.ask) (gs:glob_fun) st (value: value) (t: typ) (description: string)  =
    let empty = AD.empty () in
    if M.tracing then M.trace "reachability" "Checking value %a\n" VD.pretty value;
    match value with
    | `Top ->
      let warning = "Unknown value in " ^ description ^ " could be an escaped pointer address!" in
      if VD.is_immediate_type t then () else M.warn_each @@ M.Unknown warning; empty
    | `Bot -> (*M.debug "A bottom value when computing reachable addresses!";*) empty
    | `Address adrs when AD.is_top adrs ->
      let warning = "Unknown address in " ^ description ^ " has escaped." in
      M.warn_each @@ M.Unknown warning; AD.remove Addr.NullPtr adrs (* return known addresses still to be a bit more sane (but still unsound) *)
    (* The main thing is to track where pointers go: *)
    | `Address adrs -> AD.remove Addr.NullPtr adrs
    (* Unions are easy, I just ingore the type info. *)
    | `Union (f,e) -> reachable_from_value ask gs st e t description
    (* For arrays, we ask to read from an unknown index, this will cause it
     * join all its values. *)
    | `Array a -> reachable_from_value ask gs st (ValueDomain.CArrays.get ask a (ExpDomain.top (), ValueDomain.ArrIdxDomain.top ())) t description
    | `Blob (e,_,_) -> reachable_from_value ask gs st e t description
    | `List e -> reachable_from_value ask gs st (`Address (ValueDomain.Lists.entry_rand e)) t description
    | `Struct s -> ValueDomain.Structs.fold (fun k v acc -> AD.join (reachable_from_value ask gs st v t description) acc) s empty
    | `Int _ -> empty

  (* Get the list of addresses accessable immediately from a given address, thus
   * all pointers within a structure should be considered, but we don't follow
   * pointers. We return a flattend representation, thus simply an address (set). *)
  let reachable_from_address (ask: Q.ask) (gs:glob_fun) st (adr: address): address =
    if M.tracing then M.tracei "reachability" "Checking for %a\n" AD.pretty adr;
    let res = reachable_from_value ask gs st (get ask gs st adr None) (AD.get_type adr) (AD.show adr) in
    if M.tracing then M.traceu "reachability" "Reachable addresses: %a\n" AD.pretty res;
    res

  (* The code for getting the variables reachable from the list of parameters.
   * This section is very confusing, because I use the same construct, a set of
   * addresses, as both AD elements abstracting individual (ambiguous) addresses
   * and the workset of visited addresses. *)
  let reachable_vars (ask: Q.ask) (args: address list) (gs:glob_fun) (st: store): address list =
    if M.tracing then M.traceli "reachability" "Checking reachable arguments from [%a]!\n" (d_list ", " AD.pretty) args;
    let empty = AD.empty () in
    (* We begin looking at the parameters: *)
    let argset = List.fold_right (AD.join) args empty in
    let workset = ref argset in
    (* And we keep a set of already visited variables *)
    let visited = ref empty in
    while not (AD.is_empty !workset) do
      visited := AD.union !visited !workset;
      (* ok, let's visit all the variables in the workset and collect the new variables *)
      let visit_and_collect var (acc: address): address =
        let var = AD.singleton var in (* Very bad hack! Pathetic really! *)
        AD.union (reachable_from_address ask gs st var) acc in
      let collected = AD.fold visit_and_collect !workset empty in
      (* And here we remove the already visited variables *)
      workset := AD.diff collected !visited
    done;
    (* Return the list of elements that have been visited. *)
    if M.tracing then M.traceu "reachability" "All reachable vars: %a\n" AD.pretty !visited;
    List.map AD.singleton (AD.elements !visited)

  let drop_non_ptrs (st:CPA.t) : CPA.t =
    if CPA.is_top st then st else
      let rec replace_val = function
        | `Address _ as v -> v
        | `Blob (v,s,o) ->
          begin match replace_val v with
            | `Blob (`Top,_,_)
            | `Top -> `Top
            | t -> `Blob (t,s,o)
          end
        | `Struct s ->
          let one_field fl vl st =
            match replace_val vl with
            | `Top -> st
            | v    -> ValueDomain.Structs.replace st fl v
          in
          `Struct (ValueDomain.Structs.fold one_field (ValueDomain.Structs.top ()) s)
        | _ -> `Top
      in
      CPA.map replace_val st

  let drop_ints (st:CPA.t) : CPA.t =
    if CPA.is_top st then st else
      let rec replace_val = function
        | `Int _       -> `Top
        | `Array n     -> `Array (ValueDomain.CArrays.map replace_val n)
        | `Struct n    -> `Struct (ValueDomain.Structs.map replace_val n)
        | `Union (f,v) -> `Union (f,replace_val v)
        | `Blob (n,s,o)  -> `Blob (replace_val n,s,o)
        | `Address x -> `Address (ValueDomain.AD.map ValueDomain.Addr.drop_ints x)
        | x -> x
      in
      CPA.map replace_val st

  let drop_interval = CPA.map (function `Int x -> `Int (ID.no_interval x) | x -> x)

  let context (st: store): store =
    let f t f (st: store) = if t then { st with cpa = f st.cpa} else st in
    st |>
    f !GU.earlyglobs (CPA.filter (fun k v -> not (V.is_global k) || is_precious_glob k))
    %> f (get_bool "exp.addr-context") drop_non_ptrs
    %> f (get_bool "exp.no-int-context") drop_ints
    %> f (get_bool "exp.no-interval-context") drop_interval

  let context_cpa (st: store) = (context st).cpa

  let convertToQueryLval x =
    let rec offsNormal o =
      let toInt i =
        match IdxDom.to_int i with
        | Some x ->
          (* TODO: Handle values outside of int64 *)
          let x = BI.to_int64 x in
          Const (CInt64 (x,IInt, None))
        | _ -> mkCast (Const (CStr "unknown")) intType

      in
      match o with
      | `NoOffset -> `NoOffset
      | `Field (f,o) -> `Field (f,offsNormal o)
      | `Index (i,o) -> `Index (toInt i,offsNormal o)
    in
    match x with
    | ValueDomain.AD.Addr.Addr (v,o) ->[v,offsNormal o]
    | _ -> []

  let addrToLvalSet a =
    let add x y = Q.LS.add y x in
    try
      AD.fold (fun e c -> List.fold_left add c (convertToQueryLval e)) a (Q.LS.empty ())
    with SetDomain.Unsupported _ -> Q.LS.top ()

  let reachable_top_pointers_types ctx (ps: AD.t) : Queries.TS.t =
    let module TS = Queries.TS in
    let empty = AD.empty () in
    let reachable_from_address (adr: address) =
      let with_type t = function
        | (ad,ts,true) ->
          begin match unrollType t with
            | TPtr (p,_) ->
              (ad, TS.add (unrollType p) ts, false)
            | _ ->
              (ad, ts, false)
          end
        | x -> x
      in
      let with_field (a,t,b) = function
        | `Top -> (AD.empty (), TS.top (), false)
        | `Bot -> (a,t,false)
        | `Lifted f -> with_type f.ftype (a,t,b)
      in
      let rec reachable_from_value (value: value) =
        match value with
        | `Top -> (empty, TS.top (), true)
        | `Bot -> (empty, TS.bot (), false)
        | `Address adrs when AD.is_top adrs -> (empty,TS.bot (), true)
        | `Address adrs -> (adrs,TS.bot (), AD.has_unknown adrs)
        | `Union (t,e) -> with_field (reachable_from_value e) t
        | `Array a -> reachable_from_value (ValueDomain.CArrays.get (Analyses.ask_of_ctx ctx) a (ExpDomain.top(), ValueDomain.ArrIdxDomain.top ()))
        | `Blob (e,_,_) -> reachable_from_value e
        | `List e -> reachable_from_value (`Address (ValueDomain.Lists.entry_rand e))
        | `Struct s ->
          let join_tr (a1,t1,_) (a2,t2,_) = AD.join a1 a2, TS.join t1 t2, false in
          let f k v =
            join_tr (with_type k.ftype (reachable_from_value v))
          in
          ValueDomain.Structs.fold f s (empty, TS.bot (), false)
        | `Int _ -> (empty, TS.bot (), false)
      in
      reachable_from_value (get (Analyses.ask_of_ctx ctx) ctx.global ctx.local adr None)
    in
    let visited = ref empty in
    let work = ref ps in
    let collected = ref (TS.empty ()) in
    while not (AD.is_empty !work) do
      let next = ref empty in
      let do_one a =
        let (x,y,_) = reachable_from_address (AD.singleton a) in
        collected := TS.union !collected y;
        next := AD.union !next x
      in
      if not (AD.is_top !work) then
        AD.iter do_one !work;
      visited := AD.union !visited !work;
      work := AD.diff !next !visited
    done;
    !collected

  (* The evaluation function as mutually recursive eval_lv & eval_rv *)
  let rec eval_rv (a: Q.ask) (gs:glob_fun) (st: store) (exp:exp): value =
    let rec do_offs def = function (* for types that only have one value *)
      | Field (fd, offs) -> begin
          match Goblintutil.is_blessed (TComp (fd.fcomp, [])) with
          | Some v -> do_offs (`Address (AD.singleton (Addr.from_var_offset (v,convert_offset a gs st (Field (fd, offs)))))) offs
          | None -> do_offs def offs
        end
      | Index (_, offs) -> do_offs def offs
      | NoOffset -> def
    in
    (* we have a special expression that should evaluate to top ... *)
    if exp = MyCFG.unknown_exp then VD.top () else
      (* First we try with query functions --- these are currently more precise.
       * Ideally we would meet both values, but we fear types might not match. (bottom) *)
      match eval_rv_pre a exp st with
      | Some x -> x
      | None ->
        (* query functions were no help ... now try with values*)
        match (if get_bool "exp.lower-constants" then constFold true exp else exp) with
        (* Integer literals *)
        (* seems like constFold already converts CChr to CInt64 *)
        | Const (CChr x) -> eval_rv a gs st (Const (charConstToInt x)) (* char becomes int, see Cil doc/ISO C 6.4.4.4.10 *)
        | Const (CInt64 (num,ikind,str)) ->
          (match str with Some x -> M.tracel "casto" "CInt64 (%s, %a, %s)\n" (Int64.to_string num) d_ikind ikind x | None -> ());
          `Int (ID.cast_to ikind (IntDomain.of_const (num,ikind,str)))
        (* String literals *)
        | Const (CStr x) -> `Address (AD.from_string x) (* normal 8-bit strings, type: char* *)
        | Const (CWStr xs as c) -> (* wide character strings, type: wchar_t* *)
          let x = Pretty.sprint 80 (d_const () c) in (* escapes, see impl. of d_const in cil.ml *)
          let x = String.sub x 2 (String.length x - 3) in (* remove surrounding quotes: L"foo" -> foo *)
          `Address (AD.from_string x) (* `Address (AD.str_ptr ()) *)
        (* Variables and address expressions *)
        | Lval (Var v, ofs) -> do_offs (get a gs st (eval_lv a gs st (Var v, ofs)) (Some exp)) ofs
        (*| Lval (Mem e, ofs) -> do_offs (get a gs st (eval_lv a gs st (Mem e, ofs))) ofs*)
        | Lval (Mem e, ofs) ->
          (*M.tracel "cast" "Deref: lval: %a\n" d_plainlval lv;*)
          let rec contains_vla (t:typ) = match t with
            | TPtr (t, _) -> contains_vla t
            | TArray(t, None, args) -> true
            | TArray(t, Some exp, args) when isConstant exp -> contains_vla t
            | TArray(t, Some exp, args) -> true
            | _ -> false
          in
          let b = Mem e, NoOffset in (* base pointer *)
          let t = typeOfLval b in (* static type of base *)
          let p = eval_lv a gs st b in (* abstract base addresses *)
          let v = (* abstract base value *)
            let open Addr in
            (* pre VLA: *)
            (* let cast_ok = function Addr a -> sizeOf t <= sizeOf (get_type_addr a) | _ -> false in *)
            let cast_ok = function
              | Addr a ->
                begin
                  match Cil.isInteger (sizeOf t), Cil.isInteger (sizeOf (get_type_addr a)) with
                  | Some i1, Some i2 -> Int64.compare i1 i2 <= 0
                  | _ ->
                    if contains_vla t || contains_vla (get_type_addr a) then
                      begin
                        (* TODO: Is this ok? *)
                        M.warn @@ M.Unknown "Casting involving a VLA is assumed to work";
                        true
                      end
                    else
                      false
                end
              | _ -> false
            in
            if AD.for_all cast_ok p then
              get a gs st p (Some exp)  (* downcasts are safe *)
            else
              VD.top () (* upcasts not! *)
          in
          let v' = VD.cast t v in (* cast to the expected type (the abstract type might be something other than t since we don't change addresses upon casts!) *)
          M.tracel "cast" "Ptr-Deref: cast %a to %a = %a!\n" VD.pretty v d_type t VD.pretty v';
          let v' = VD.eval_offset a (fun x -> get a gs st x (Some exp)) v' (convert_offset a gs st ofs) (Some exp) None t in (* handle offset *)
          let v' = do_offs v' ofs in (* handle blessed fields? *)
          v'
        (* Binary operators *)
        (* Eq/Ne when both values are equal and casted to the same type *)
        | BinOp (op, (CastE (t1, e1) as c1), (CastE (t2, e2) as c2), typ) when typeSig t1 = typeSig t2 && (op = Eq || op = Ne) ->
          let a1 = eval_rv a gs st e1 in
          let a2 = eval_rv a gs st e2 in
          let both_arith_type = isArithmeticType (typeOf e1) && isArithmeticType (typeOf e2) in
          let is_safe = (VD.equal a1 a2 || VD.is_safe_cast t1 (typeOf e1) && VD.is_safe_cast t2 (typeOf e2)) && not both_arith_type in
          M.tracel "cast" "remove cast on both sides for %a? -> %b\n" d_exp exp is_safe;
          if is_safe then ( (* we can ignore the casts if the values are equal anyway, or if the casts can't change the value *)
            let e1 = if isArithmeticType (typeOf e1) then c1 else e1 in
            let e2 = if isArithmeticType (typeOf e2) then c2 else e2 in
            eval_rv a gs st (BinOp (op, e1, e2, typ))
          )
          else
            let a1 = eval_rv a gs st c1 in
            let a2 = eval_rv a gs st c2 in
            evalbinop op t1 a1 t2 a2 typ
        | BinOp (op,arg1,arg2,typ) ->
          let a1 = eval_rv a gs st arg1 in
          let a2 = eval_rv a gs st arg2 in
          let t1 = typeOf arg1 in
          let t2 = typeOf arg2 in
          evalbinop op t1 a1 t2 a2 typ
        (* Unary operators *)
        | UnOp (op,arg1,typ) ->
          let a1 = eval_rv a gs st arg1 in
          evalunop op typ a1
        (* The &-operator: we create the address abstract element *)
        | AddrOf lval -> `Address (eval_lv a gs st lval)
        (* CIL's very nice implicit conversion of an array name [a] to a pointer
         * to its first element [&a[0]]. *)
        | StartOf lval ->
          let array_ofs = `Index (IdxDom.of_int (Cilfacade.ptrdiff_ikind ()) BI.zero, `NoOffset) in
          let array_start ad =
            match Addr.to_var_offset ad with
            | [x, offs] -> Addr.from_var_offset (x, add_offset offs array_ofs)
            | _ -> ad
          in
          `Address (AD.map array_start (eval_lv a gs st lval))
        | CastE (t, Const (CStr x)) -> (* VD.top () *) eval_rv a gs st (Const (CStr x)) (* TODO safe? *)
        | CastE  (t, exp) ->
          let v = eval_rv a gs st exp in
          VD.cast ~torg:(typeOf exp) t v
        | _ -> VD.top ()
  (* A hackish evaluation of expressions that should immediately yield an
   * address, e.g. when calling functions. *)
  and eval_fv a (gs:glob_fun) st (exp:exp): AD.t =
    match exp with
    | Lval lval -> eval_lv a gs st lval
    | _ -> eval_tv a gs st exp
  (* Used also for thread creation: *)
  and eval_tv a (gs:glob_fun) st (exp:exp): AD.t =
    match (eval_rv a gs st exp) with
    | `Address x -> x
    | _          -> M.bailwith "Problems evaluating expression to function calls!"
  and eval_int a gs st exp =
    match eval_rv a gs st exp with
    | `Int x -> x
    | _ -> ID.top_of (Cilfacade.get_ikind (Cil.typeOf exp))
  (* A function to convert the offset to our abstract representation of
   * offsets, i.e.  evaluate the index expression to the integer domain. *)
  and convert_offset a (gs:glob_fun) (st: store) (ofs: offset) =
    match ofs with
    | NoOffset -> `NoOffset
    | Field (fld, ofs) -> `Field (fld, convert_offset a gs st ofs)
    | Index (exp, ofs) ->
      let exp_rv = eval_rv a gs st exp in
      match exp_rv with
      | `Int i -> `Index (iDtoIdx i, convert_offset a gs st ofs)
      | `Top   -> `Index (IdxDom.top (), convert_offset a gs st ofs)
      | `Bot -> `Index (IdxDom.bot (), convert_offset a gs st ofs)
      | _ -> M.bailwith "Index not an integer value"
  (* Evaluation of lvalues to our abstract address domain. *)
  and eval_lv (a: Q.ask) (gs:glob_fun) st (lval:lval): AD.t =
    let rec do_offs def = function
      | Field (fd, offs) -> begin
          match Goblintutil.is_blessed (TComp (fd.fcomp, [])) with
          | Some v -> do_offs (AD.singleton (Addr.from_var_offset (v,convert_offset a gs st (Field (fd, offs))))) offs
          | None -> do_offs def offs
        end
      | Index (_, offs) -> do_offs def offs
      | NoOffset -> def
    in
    match lval with
    | Var x, NoOffset when (not x.vglob) && Goblintutil.is_blessed x.vtype<> None ->
      begin match Goblintutil.is_blessed x.vtype with
        | Some v -> AD.singleton (Addr.from_var v)
        | _ ->  AD.singleton (Addr.from_var_offset (x, convert_offset a gs st NoOffset))
      end
    (* The simpler case with an explicit variable, e.g. for [x.field] we just
     * create the address { (x,field) } *)
    | Var x, ofs ->
      if x.vglob
      then AD.singleton (Addr.from_var_offset (x, convert_offset a gs st ofs))
      else do_offs (AD.singleton (Addr.from_var_offset (x, convert_offset a gs st ofs))) ofs
    (* The more complicated case when [exp = & x.field] and we are asked to
     * evaluate [(\*exp).subfield]. We first evaluate [exp] to { (x,field) }
     * and then add the subfield to it: { (x,field.subfield) }. *)
    | Mem n, ofs -> begin
        match (eval_rv a gs st n) with
        | `Address adr -> do_offs (AD.map (add_offset_varinfo (convert_offset a gs st ofs)) adr) ofs
        | `Bot -> AD.bot ()
        | _ ->  let str = Pretty.sprint ~width:80 (Pretty.dprintf "%a " d_lval lval) in
          M.debug ("Failed evaluating "^str^" to lvalue"); do_offs AD.unknown_ptr ofs
      end

  (* run eval_rv from above and keep a result that is bottom *)
  (* this is needed for global variables *)
  let eval_rv_keep_bot = eval_rv

  (* run eval_rv from above, but change bot to top to be sound for programs with undefined behavior. *)
  (* Previously we only gave sound results for programs without undefined behavior, so yielding bot for accessing an uninitialized array was considered ok. Now only [invariant] can yield bot/Deadcode if the condition is known to be false but evaluating an expression should not be bot. *)
  let eval_rv (a: Q.ask) (gs:glob_fun) (st: store) (exp:exp): value =
    try
      let r = eval_rv a gs st exp in
      if M.tracing then M.tracel "eval" "eval_rv %a = %a\n" d_exp exp VD.pretty r;
      if VD.is_bot r then VD.top_value (typeOf exp) else r
    with IntDomain.ArithmeticOnIntegerBot _ ->
    ValueDomain.Compound.top_value (typeOf exp)

  (* Evaluate an expression containing only locals. This is needed for smart joining the partitioned arrays where ctx is not accessible. *)
  (* This will yield `Top for expressions containing any access to globals, and does not make use of the query system. *)
  (* Wherever possible, don't use this but the query system or normal eval_rv instead. *)
  let eval_exp x (exp:exp) =
    (* Since ctx is not available here, we need to make some adjustments *)
    let knownothing = { Queries.f = fun (type a) (q: a Queries.t) -> Queries.Result.top q } in (* our version of ask *)
    let gs = fun _ -> G.top () in (* the expression is guaranteed to not contain globals *)
    match (eval_rv knownothing gs x exp) with
    | `Int x -> ValueDomain.ID.to_int x
    | _ -> None

  let eval_funvar ctx fval: varinfo list =
    try
      let fp = eval_fv (Analyses.ask_of_ctx ctx) ctx.global ctx.local fval in
      if AD.mem Addr.UnknownPtr fp then begin
        M.warn_each @@ M.Unknown ("Function pointer " ^ sprint d_exp fval ^ " may contain unknown functions.");
        dummyFunDec.svar :: AD.to_var_may fp
      end else
        AD.to_var_may fp
    with SetDomain.Unsupported _ ->
      M.warn_each @@ M.Unknown ("Unknown call to function " ^ sprint d_exp fval ^ ".");
      [dummyFunDec.svar]

  (* interpreter end *)

  let query ctx (type a) (q: a Q.t): a Q.result =
    let to_int = BI.to_int64 in
    match q with
    | Q.EvalFunvar e ->
      begin
        let fs = eval_funvar ctx e in
        (*          Messages.report ("Base: I should know it! "^string_of_int (List.length fs));*)
        List.fold_left (fun xs v -> Q.LS.add (v,`NoOffset) xs) (Q.LS.empty ()) fs
      end
    | Q.EvalInt e -> begin
        match eval_rv (Analyses.ask_of_ctx ctx) ctx.global ctx.local e with
        | `Int i when ID.is_int i -> Queries.ID.of_int (to_int (Option.get (ID.to_int i)))
        | `Bot   -> Queries.Result.bot q (* TODO: remove *)
        | v      -> M.warn @@ M.Unknown ("Query function answered " ^ (VD.show v)); Queries.Result.top q
      end
    | Q.EvalLength e -> begin
        match eval_rv (Analyses.ask_of_ctx ctx) ctx.global ctx.local e with
        | `Address a ->
          let slen = List.map String.length (AD.to_string a) in
          let lenOf = function
            | TArray (_, l, _) -> (try Some (lenOfArray l) with _ -> None)
            | _ -> None
          in
          let alen = List.filter_map (fun v -> lenOf v.vtype) (AD.to_var_may a) in
          let d = List.fold_left ID.join (ID.bot_of (Cilfacade.ptrdiff_ikind ())) (List.map (ID.of_int (Cilfacade.ptrdiff_ikind ()) %BI.of_int) (slen @ alen)) in
          (* ignore @@ printf "EvalLength %a = %a\n" d_exp e ID.pretty d; *)
          (match ID.to_int d with Some i -> Queries.ID.of_int (to_int i) | None -> Queries.Result.top q)
        | `Bot -> Queries.Result.bot q (* TODO: remove *)
        | _ -> Queries.Result.top q
      end
    | Q.BlobSize e -> begin
        let p = eval_rv (Analyses.ask_of_ctx ctx) ctx.global ctx.local e in
        (* ignore @@ printf "BlobSize %a MayPointTo %a\n" d_plainexp e VD.pretty p; *)
        match p with
        | `Address a ->
          let r = get ~full:true (Analyses.ask_of_ctx ctx) ctx.global ctx.local a  None in
          (* ignore @@ printf "BlobSize %a = %a\n" d_plainexp e VD.pretty r; *)
          (match r with
           | `Blob (_,s,_) -> (match ID.to_int s with Some i -> Queries.ID.of_int (to_int i) | None -> Queries.Result.top q)
           | _ -> Queries.Result.top q)
        | _ -> Queries.Result.top q
      end
    | Q.MayPointTo e -> begin
        match eval_rv (Analyses.ask_of_ctx ctx) ctx.global ctx.local e with
        | `Address a ->
          let s = addrToLvalSet a in
          if AD.mem Addr.UnknownPtr a
          then Q.LS.add (dummyFunDec.svar, `NoOffset) s
          else s
        | `Bot -> Queries.Result.bot q (* TODO: remove *)
        | _ -> Queries.Result.top q
      end
    | Q.ReachableFrom e -> begin
        match eval_rv (Analyses.ask_of_ctx ctx) ctx.global ctx.local e with
        | `Top -> Queries.Result.top q
        | `Bot -> Queries.Result.bot q (* TODO: remove *)
        | `Address a when AD.is_top a || AD.mem Addr.UnknownPtr a ->
          Q.LS.top ()
        | `Address a ->
          let xs = List.map addrToLvalSet (reachable_vars (Analyses.ask_of_ctx ctx) [a] ctx.global ctx.local) in
          let addrs = List.fold_left (Q.LS.join) (Q.LS.empty ()) xs in
          addrs
        | _ -> Q.LS.empty ()
      end
    | Q.ReachableUkTypes e -> begin
        match eval_rv (Analyses.ask_of_ctx ctx) ctx.global ctx.local e with
        | `Top -> Queries.Result.top q
        | `Bot -> Queries.Result.bot q (* TODO: remove *)
        | `Address a when AD.is_top a || AD.mem Addr.UnknownPtr a ->
          Q.TS.top ()
        | `Address a ->
          reachable_top_pointers_types ctx a
        | _ -> Q.TS.empty ()
      end
    | Q.EvalStr e -> begin
        match eval_rv (Analyses.ask_of_ctx ctx) ctx.global ctx.local e with
        (* exactly one string in the set (works for assignments of string constants) *)
        | `Address a when List.length (AD.to_string a) = 1 -> (* exactly one string *)
          `Lifted (List.hd (AD.to_string a))
        (* check if we have an array of chars that form a string *)
        (* TODO return may-points-to-set of strings *)
        | `Address a when List.length (AD.to_string a) > 1 -> (* oh oh *)
          M.debug_each @@ "EvalStr (" ^ sprint d_exp e ^ ") returned " ^ AD.show a;
          Queries.Result.top q
        | `Address a when List.length (AD.to_var_may a) = 1 -> (* some other address *)
          (* Cil.varinfo * (AD.Addr.field, AD.Addr.idx) Lval.offs *)
          (* ignore @@ printf "EvalStr `Address: %a -> %s (must %i, may %i)\n" d_plainexp e (VD.short 80 (`Address a)) (List.length @@ AD.to_var_must a) (List.length @@ AD.to_var_may a); *)
          begin match unrollType (typeOf e) with
            | TPtr(TInt(IChar, _), _) ->
              let v, offs = Q.LS.choose @@ addrToLvalSet a in
              let ciloffs = Lval.CilLval.to_ciloffs offs in
              let lval = Var v, ciloffs in
              (try `Lifted (Bytes.to_string (Hashtbl.find char_array lval))
               with Not_found -> Queries.Result.top q)
            | _ -> (* what about ISChar and IUChar? *)
              (* ignore @@ printf "Type %a\n" d_plaintype t; *)
              Queries.Result.top q
          end
        | x ->
          (* ignore @@ printf "EvalStr Unknown: %a -> %s\n" d_plainexp e (VD.short 80 x); *)
          Queries.Result.top q
      end
    | Q.MustBeEqual (e1, e2) -> begin
        let e1_val = eval_rv (Analyses.ask_of_ctx ctx) ctx.global ctx.local e1 in
        let e2_val = eval_rv (Analyses.ask_of_ctx ctx) ctx.global ctx.local e2 in
        match e1_val, e2_val with
        | `Int i1, `Int i2 -> begin
            match ID.to_int i1, ID.to_int i2 with
            | Some i1', Some i2' when i1' = i2' -> true
            | _ -> false
            end
        | _ -> false
      end
    | Q.MayBeEqual (e1, e2) -> begin
        (* Printf.printf "---------------------->  may equality check for %s and %s \n" (ExpDomain.short 20 (`Lifted e1)) (ExpDomain.short 20 (`Lifted e2)); *)
        let e1_val = eval_rv (Analyses.ask_of_ctx ctx) ctx.global ctx.local e1 in
        let e2_val = eval_rv (Analyses.ask_of_ctx ctx) ctx.global ctx.local e2 in
        match e1_val, e2_val with
        | `Int i1, `Int i2 -> begin
            (* This should behave like == and also work on different int types, hence the cast (just like with == in C) *)
            let e1_ik = Cilfacade.get_ikind (Cil.typeOf e1) in
            let e2_ik = Cilfacade.get_ikind (Cil.typeOf e2) in
            let ik= Cil.commonIntKind e1_ik e2_ik in
            if ID.is_bot (ID.meet (ID.cast_to ik i1) (ID.cast_to ik i2)) then
              begin
                (* Printf.printf "----------------------> NOPE may equality check for %s and %s \n" (ExpDomain.short 20 (`Lifted e1)) (ExpDomain.short 20 (`Lifted e2)); *)
                false
              end
            else true
          end
        | _ -> true
      end
    | Q.MayBeLess (e1, e2) -> begin
        (* Printf.printf "----------------------> may check for %s < %s \n" (ExpDomain.short 20 (`Lifted e1)) (ExpDomain.short 20 (`Lifted e2)); *)
        let e1_val = eval_rv (Analyses.ask_of_ctx ctx) ctx.global ctx.local e1 in
        let e2_val = eval_rv (Analyses.ask_of_ctx ctx) ctx.global ctx.local e2 in
        match e1_val, e2_val with
        | `Int i1, `Int i2 -> begin
            match (ID.minimal i1), (ID.maximal i2) with
            | Some i1', Some i2' ->
              if i1' >= i2' then
                begin
                  (* Printf.printf "----------------------> NOPE may check for %s < %s \n" (ExpDomain.short 20 (`Lifted e1)) (ExpDomain.short 20 (`Lifted e2)); *)
                  false
                end
              else true
            | _ -> true
          end
        | _ -> true
      end
    | _ -> Q.Result.top q

  let update_variable variable typ value cpa =
    if ((get_bool "exp.volatiles_are_top") && (is_always_unknown variable)) then
      CPA.add variable (VD.top_value typ) cpa
    else
      CPA.add variable value cpa

  (** Add dependencies between a value and the expression it (or any of its contents) are partitioned by *)
  let add_partitioning_dependencies (x:varinfo) (value:VD.t) (st:store):store =
    let add_one_dep (array:varinfo) (var:varinfo) dep =
      let vMap = Dep.find_opt var dep |? Dep.VarSet.empty () in
      let vMapNew = Dep.VarSet.add array vMap in
      Dep.add var vMapNew dep
    in
    match value with
    | `Array _
    | `Struct _
    | `Union _ ->
      begin
        let vars_in_paritioning = VD.affecting_vars value in
        let dep_new = List.fold_left (fun dep var -> add_one_dep x var dep) st.deps vars_in_paritioning in
        { st with deps = dep_new }
      end
    (* `List and `Blob cannot contain arrays *)
    | _ ->  st


  (** [set st addr val] returns a state where [addr] is set to [val]
  * it is always ok to put None for lval_raw and rval_raw, this amounts to not using/maintaining
  * precise information about arrays. *)
  let set (a: Q.ask) ?(ctx=None) ?(effect=true) ?(change_array=true) ?lval_raw ?rval_raw ?t_override (gs:glob_fun) (st: store) (lval: AD.t) (lval_type: Cil.typ) (value: value) : store =
    let update_variable x t y z =
      if M.tracing then M.tracel "setosek" ~var:x.vname "update_variable: start '%s' '%a'\nto\n%a\n\n" x.vname VD.pretty y CPA.pretty z;
      let r = update_variable x t y z in (* refers to defintion that is outside of set *)
      if M.tracing then M.tracel "setosek" ~var:x.vname "update_variable: start '%s' '%a'\nto\n%a\nresults in\n%a\n" x.vname VD.pretty y CPA.pretty z CPA.pretty r;
      r
    in
    let firstvar = if M.tracing then try (List.hd (AD.to_var_may lval)).vname with _ -> "" else "" in
    let lval_raw = (Option.map (fun x -> Lval x) lval_raw) in
    if M.tracing then M.tracel "set" ~var:firstvar "lval: %a\nvalue: %a\nstate: %a\n" AD.pretty lval VD.pretty value CPA.pretty st.cpa;
    (* Updating a single varinfo*offset pair. NB! This function's type does
     * not include the flag. *)
    let update_one_addr (x, offs) (st: store): store =
      let cil_offset = Offs.to_cil_offset offs in
      let t = match t_override with
        | Some t -> t
        | None ->
          if a.f (Q.IsHeapVar x) then
            (* the vtype of heap vars will be TVoid, so we need to trust the pointer we got to this to be of the right type *)
            (* i.e. use the static type of the pointer here *)
            lval_type
          else
            try
              Cil.typeOfLval (Var x, cil_offset)
            with _ ->
              (* If we cannot determine the correct type here, we go with the one of the LVal *)
              (* This will usually lead to a type mismatch in the ValueDomain (and hence supertop) *)
              M.warn @@ M.Unknown ("Cil.typeOfLval failed Could not obtain the type of "^ sprint d_lval (Var x, cil_offset));
              lval_type
      in
      if M.tracing then M.tracel "setosek" ~var:firstvar "update_one_addr: start with '%a' (type '%a') \nstate:%a\n\n" AD.pretty (AD.from_var_offset (x,offs)) d_type x.vtype D.pretty st;
      if isFunctionType x.vtype then begin
        if M.tracing then M.tracel "setosek" ~var:firstvar "update_one_addr: returning: '%a' is a function type \n" d_type x.vtype;
        st
      end else
      if get_bool "exp.globs_are_top" then begin
        if M.tracing then M.tracel "setosek" ~var:firstvar "update_one_addr: BAD? exp.globs_are_top is set \n";
        { st with cpa = CPA.add x `Top st.cpa }
      end else
        (* Check if we need to side-effect this one. We no longer generate
         * side-effects here, but the code still distinguishes these cases. *)
      if (!GU.earlyglobs || ThreadFlag.is_multi a) && is_global a x then begin
        if M.tracing then M.tracel "setosek" ~var:x.vname "update_one_addr: update a global var '%s' ...\n" x.vname;
        let var = Priv.read_global a gs st x in
        let r = Priv.write_global ~invariant:(not effect) a gs (Option.get ctx).sideg st x (VD.update_offset a var offs value lval_raw (Var x, cil_offset) t) in
        if M.tracing then M.tracel "setosek" ~var:x.vname "update_one_addr: updated a global var '%s' \nstate:%a\n\n" x.vname D.pretty r;
        r
      end else begin
        if M.tracing then M.tracel "setosek" ~var:x.vname "update_one_addr: update a local var '%s' ...\n" x.vname;
        (* Normal update of the local state *)
        let new_value = VD.update_offset a (CPA.find x st.cpa) offs value lval_raw ((Var x), cil_offset) t in
        (* what effect does changing this local variable have on arrays -
           we only need to do this here since globals are not allowed in the
           expressions for partitioning *)
        let effect_on_arrays (a: Q.ask) (st: store) =
          let affected_arrays =
            let set = Dep.find_opt x st.deps |? Dep.VarSet.empty () in
            Dep.VarSet.elements set
          in
          let movement_for_expr l' r' currentE' =
            let are_equal e1 e2 = a.f (Q.MustBeEqual (e1, e2)) in
            let ik = Cilfacade.get_ikind (typeOf currentE') in
            let newE = Basetype.CilExp.replace l' r' currentE' in
            let currentEPlusOne = BinOp (PlusA, currentE', Cil.kinteger ik 1, typeOf currentE') in
            if are_equal newE currentEPlusOne then
              Some 1
            else
              let currentEMinusOne = BinOp (MinusA, currentE', Cil.kinteger ik 1, typeOf currentE') in
              if are_equal newE currentEMinusOne then
                Some (-1)
              else
                None
          in
          let effect_on_array actually_moved arr (st: store):store =
            let v = CPA.find arr st.cpa in
            let nval =
              if actually_moved then
                match lval_raw, rval_raw with
                | Some (Lval(Var l',NoOffset)), Some r' ->
                  begin
                    let moved_by = movement_for_expr l' r' in
                    VD.affect_move a v x moved_by
                  end
                | _  ->
                  VD.affect_move a v x (fun x -> None)
              else
                let patched_ask =
                match ctx with
                | Some ctx ->
                  let patched = swap_st ctx st in
                  { Queries.f = fun (type a) (q: a Queries.t) -> query patched q }
                | _ ->
                  a
                in
                let moved_by = fun x -> Some 0 in (* this is ok, the information is not provided if it *)
                VD.affect_move patched_ask v x moved_by     (* was a set call caused e.g. by a guard *)
            in
            { st with cpa = update_variable arr arr.vtype nval st.cpa }
          in
          (* change_array is false if a change to the way arrays are partitioned is not necessary *)
          (* for now, this is only the case when guards are evaluated *)
          List.fold_left (fun x y -> effect_on_array change_array y x) st affected_arrays
        in
        let x_updated = update_variable x t new_value st.cpa in
        let with_dep = add_partitioning_dependencies x new_value {st with cpa = x_updated } in
        effect_on_arrays a with_dep
      end
    in
    let update_one x store =
      match Addr.to_var_offset x with
      | [x] -> update_one_addr x store
      | _ -> store
    in try
      (* We start from the current state and an empty list of global deltas,
       * and we assign to all the the different possible places: *)
      let nst = AD.fold update_one lval st in
      (* if M.tracing then M.tracel "setosek" ~var:firstvar "new state1 %a\n" CPA.pretty nst; *)
      (* If the address was definite, then we just return it. If the address
       * was ambiguous, we have to join it with the initial state. *)
      let nst = if AD.cardinal lval > 1 then { nst with cpa = CPA.join st.cpa nst.cpa } else nst in
      (* if M.tracing then M.tracel "setosek" ~var:firstvar "new state2 %a\n" CPA.pretty nst; *)
      nst
    with
    (* If any of the addresses are unknown, we ignore it!?! *)
    | SetDomain.Unsupported x ->
      (* if M.tracing then M.tracel "setosek" ~var:firstvar "set got an exception '%s'\n" x; *)
      M.warn_each @@ M.Unknown "Assignment to unknown address"; st

  let set_many ?ctx a (gs:glob_fun) (st: store) lval_value_list: store =
    (* Maybe this can be done with a simple fold *)
    let f (acc: store) ((lval:AD.t),(typ:Cil.typ),(value:value)): store =
      set ~ctx a gs acc lval typ value
    in
    (* And fold over the list starting from the store turned wstore: *)
    List.fold_left f st lval_value_list

  let rem_many a (st: store) (v_list: varinfo list): store =
    let f acc v = CPA.remove v acc in
    let g dep v = Dep.remove v dep in
    { st with cpa = List.fold_left f st.cpa v_list; deps = List.fold_left g st.deps v_list }

  (* Removes all partitionings done according to this variable *)
  let rem_many_paritioning a (st:store) (v_list: varinfo list):store =
    (* Removes the partitioning information from all affected arrays, call before removing locals *)
    let rem_partitioning a (st:store) (x:varinfo):store =
      let affected_arrays =
        let set = Dep.find_opt x st.deps |? Dep.VarSet.empty () in
        Dep.VarSet.elements set
      in
      let effect_on_array arr st =
        let v = CPA.find arr st in
        let nval = VD.affect_move ~replace_with_const:(get_bool ("exp.partition-arrays.partition-by-const-on-return")) a v x (fun _ -> None) in (* Having the function for movement return None here is equivalent to forcing the partitioning to be dropped *)
        update_variable arr arr.vtype nval st
      in
      { st with cpa = List.fold_left (fun x y -> effect_on_array y x) st.cpa affected_arrays }
    in
    let f s v = rem_partitioning a s v in
    List.fold_left f st v_list

 (**************************************************************************
   * Auxillary functions
   **************************************************************************)

  let is_some_bot x =
    match x with
    | `Int n ->  ID.is_bot n
    | `Address n ->  AD.is_bot n
    | `Struct n ->  ValueDomain.Structs.is_bot n
    | `Union n ->  ValueDomain.Unions.is_bot n
    | `Array n ->  ValueDomain.CArrays.is_bot n
    | `Blob n ->  ValueDomain.Blobs.is_bot n
    | `List n ->  ValueDomain.Lists.is_bot n
    | `Bot -> false (* HACK: bot is here due to typing conflict (we do not cast appropriately) *)
    | `Top -> false

  let invariant ctx a (gs:glob_fun) st exp tv =
    (* We use a recursive helper function so that x != 0 is false can be handled
     * as x == 0 is true etc *)
    let rec helper (op: binop) (lval: lval) (value: value) (tv: bool) =
      match (op, lval, value, tv) with
      (* The true-branch where x == value: *)
      | Eq, x, value, true ->
        if M.tracing then M.tracec "invariant" "Yes, %a equals %a\n" d_lval x VD.pretty value;
        (match value with
        | `Int n ->
          let ikind = Cilfacade.get_ikind (typeOf (Lval lval)) in
          Some (x, `Int (ID.cast_to ikind n))
        | _ -> Some(x, value))
      (* The false-branch for x == value: *)
      | Eq, x, value, false -> begin
          match value with
          | `Int n -> begin
              match ID.to_int n with
              | Some n ->
                (* When x != n, we can return a singleton exclusion set *)
                if M.tracing then M.tracec "invariant" "Yes, %a is not %s\n" d_lval x (BI.to_string n);
                let ikind = Cilfacade.get_ikind (typeOf (Lval lval)) in
                Some (x, `Int (ID.of_excl_list ikind [n]))
              | None -> None
            end
          | `Address n -> begin
              if M.tracing then M.tracec "invariant" "Yes, %a is not %a\n" d_lval x AD.pretty n;
              match eval_rv a gs st (Lval x) with
              | `Address a when AD.is_definite n ->
                Some (x, `Address (AD.diff a n))
              | `Top when AD.is_null n ->
                Some (x, `Address AD.not_null)
              | v ->
                if M.tracing then M.tracec "invariant" "No address invariant for: %a != %a\n" VD.pretty v AD.pretty n;
                None
            end
          (* | `Address a -> Some (x, value) *)
          | _ ->
            (* We can't say anything else, exclusion sets are finite, so not
             * being in one means an infinite number of values *)
            if M.tracing then M.tracec "invariant" "Failed! (not a definite value)\n";
            None
        end
      | Ne, x, value, _ -> helper Eq x value (not tv)
      | Lt, x, value, _ -> begin
          match value with
          | `Int n -> begin
            let ikind = Cilfacade.get_ikind (typeOf (Lval lval)) in
            let n = ID.cast_to ikind n in
            let range_from x = if tv then ID.ending ikind (BI.sub x BI.one) else ID.starting ikind x in
            let limit_from = if tv then ID.maximal else ID.minimal in
            match limit_from n with
            | Some n ->
              if M.tracing then M.tracec "invariant" "Yes, success! %a is not %s\n\n" d_lval x (BI.to_string n);
              Some (x, `Int (range_from n))
            | None -> None
            end
          | _ -> None
        end
      | Le, x, value, _ -> begin
          match value with
          | `Int n -> begin
            let ikind = Cilfacade.get_ikind (typeOf (Lval lval)) in
            let n = ID.cast_to ikind n in
            let range_from x = if tv then ID.ending ikind x else ID.starting ikind (BI.add x BI.one) in
            let limit_from = if tv then ID.maximal else ID.minimal in
              match limit_from n with
              | Some n ->
                if M.tracing then M.tracec "invariant" "Yes, success! %a is not %s\n\n" d_lval x (BI.to_string n);
                Some (x, `Int (range_from n))
              | None -> None
            end
          | _ -> None
        end
      | Gt, x, value, _ -> helper Le x value (not tv)
      | Ge, x, value, _ -> helper Lt x value (not tv)
      | _ ->
        if M.tracing then M.trace "invariant" "Failed! (operation not supported)\n\n";
        None
    in
    if M.tracing then M.traceli "invariant" "assume expression %a is %B\n" d_exp exp tv;
    let null_val typ =
      match Cil.unrollType typ with
      | TPtr _                    -> `Address AD.null_ptr
      | TEnum({ekind=_;_},_)
      | _                         -> `Int (ID.of_int (Cilfacade.get_ikind typ) BI.zero)
    in
    let rec derived_invariant exp tv =
      let switchedOp = function Lt -> Gt | Gt -> Lt | Le -> Ge | Ge -> Le | x -> x in (* a op b <=> b (switchedOp op) b *)
      match exp with
      (* Since we handle not only equalities, the order is important *)
      | BinOp(op, Lval x, rval, typ) -> helper op x (VD.cast (typeOfLval x) (eval_rv a gs st rval)) tv
      | BinOp(op, rval, Lval x, typ) -> derived_invariant (BinOp(switchedOp op, Lval x, rval, typ)) tv
      | BinOp(op, CastE (t1, c1), CastE (t2, c2), t) when (op = Eq || op = Ne) && typeSig t1 = typeSig t2 && VD.is_safe_cast t1 (typeOf c1) && VD.is_safe_cast t2 (typeOf c2)
        -> derived_invariant (BinOp (op, c1, c2, t)) tv
      | BinOp(op, CastE (TInt (ik, _) as t1, Lval x), rval, typ) ->
        (match eval_rv a gs st (Lval x) with
        | `Int v ->
          (* This is tricky: It it is not sufficient to check that ID.cast_to_ik v = v
           * If there is one domain that knows this to be true and the other does not, we
           * should still impose the invariant. E.g. i -> ([1,5]; Not {0}[byte]) *)
          if VD.is_safe_cast t1 (Cil.typeOf (Lval x)) then
            derived_invariant (BinOp (op, Lval x, rval, typ)) tv
          else
            None
        | _ -> None)
      | BinOp(op, rval, CastE (TInt (_, _) as ti, Lval x), typ) ->
        derived_invariant (BinOp (switchedOp op, CastE(ti, Lval x), rval, typ)) tv
      (* Cases like if (x) are treated like if (x != 0) *)
      | Lval x ->
        (* There are two correct ways of doing it: "if ((int)x != 0)" or "if (x != (typeof(x))0))"
         * Because we try to avoid casts (and use a more precise address domain) we use the latter *)
        helper Ne x (null_val (typeOf exp)) tv
      | UnOp (LNot,uexp,typ) -> derived_invariant uexp (not tv)
      | _ ->
        if M.tracing then M.tracec "invariant" "Failed! (expression %a not understood)\n\n" d_plainexp exp;
        None
    in
    let apply_invariant oldv newv =
      match oldv, newv with
      (* | `Address o, `Address n when AD.mem (Addr.unknown_ptr ()) o && AD.mem (Addr.unknown_ptr ()) n -> *)
      (*   `Address (AD.join o n) *)
      (* | `Address o, `Address n when AD.mem (Addr.unknown_ptr ()) o -> `Address n *)
      (* | `Address o, `Address n when AD.mem (Addr.unknown_ptr ()) n -> `Address o *)
      | _ -> VD.meet oldv newv
    in
    match derived_invariant exp tv with
    | Some (lval, value) ->
      if M.tracing then M.tracec "invariant" "Restricting %a with %a\n" d_lval lval VD.pretty value;
      let addr = eval_lv a gs st lval in
      if (AD.is_top addr) then st
      else
        let oldval = get a gs st addr None in (* None is ok here, we could try to get more precise, but this is ok (reading at unknown position in array) *)
        let oldval = if is_some_bot oldval then (M.tracec "invariant" "%a is bot! This should not happen. Will continue with top!" d_lval lval; VD.top ()) else oldval in
        let state_with_excluded = set a gs st addr (Cil.typeOfLval lval) value ~effect:false ~change_array:false ~ctx:(Some ctx) in
        let value =  get a gs state_with_excluded addr None in
        let new_val = apply_invariant oldval value in
        if M.tracing then M.traceu "invariant" "New value is %a\n" VD.pretty new_val;
        (* make that address meet the invariant, i.e exclusion sets will be joined *)
        if is_some_bot new_val then (
          if M.tracing then M.tracel "branchosek" "C The branch %B is dead!\n" tv;
          raise Analyses.Deadcode
        )
        else if VD.is_bot new_val
        then set a gs st addr (Cil.typeOfLval lval) value ~effect:false ~change_array:false ~ctx:(Some ctx) (* no *_raw because this is not a real assignment *)
        else set a gs st addr (Cil.typeOfLval lval) new_val ~effect:false ~change_array:false ~ctx:(Some ctx) (* no *_raw because this is not a real assignment *)
    | None ->
      if M.tracing then M.traceu "invariant" "Doing nothing.\n";
      M.warn_each @@ M.Unknown ("Invariant failed: expression \"" ^ sprint d_plainexp exp ^ "\" not understood.");
      st

  let invariant ctx a gs st exp tv: store =
    let open Deriving.Cil in
    let fallback reason st =
      if M.tracing then M.tracel "inv" "Can't handle %a.\n%s\n" d_plainexp exp reason;
      invariant ctx a gs st exp tv
    in
    (* inverse values for binary operation a `op` b == c *)
    (* ikind is the type of a for limiting ranges of the operands a, b. The only binops which can have different types for a, b are Shiftlt, Shiftrt (not handled below; don't use ikind to limit b there). *)
    let inv_bin_int (a, b) ikind c op =
      let warn_and_top_on_zero x =
        if GU.opt_predicate (BI.equal BI.zero) (ID.to_int x) then
          (M.warn @@ M.Unknown "Must Undefined Behavior: Second argument of div or mod is 0, continuing with top";
          ID.top_of ikind)
        else
          x
      in
      let meet_bin a' b'  = ID.meet a a', ID.meet b b' in
      let meet_com oi = (* commutative *)
        try
          meet_bin (oi c b) (oi c a)
        with
          IntDomain.ArithmeticOnIntegerBot _ -> raise Deadcode in
      let meet_non oi oo = (* non-commutative *)
        try
          meet_bin (oi c b) (oo a c)
        with IntDomain.ArithmeticOnIntegerBot _ -> raise Deadcode in
      match op with
      | PlusA  -> meet_com ID.sub
      | Mult   ->
        (* Only multiplication with odd numbers is an invertible operation in (mod 2^n) *)
        (* refine x by information about y, using x * y == c *)
        let refine_by x y = (match ID.to_int y with
          | None -> x
          | Some v when BI.equal (BI.rem v (BI.of_int 2)) BI.zero (* v % 2 = 0 *) -> x (* A refinement would still be possible here, but has to take non-injectivity into account. *)
          | Some v (* when Int64.rem v 2L = 1L *) -> ID.meet x (ID.div c y)) (* Div is ok here, c must be divisible by a and b *)
        in
        (refine_by a b, refine_by b a)
      | MinusA -> meet_non ID.add ID.sub
      | Div    ->
        (* If b must be zero, we have must UB *)
        let b = warn_and_top_on_zero b in
        (* Integer division means we need to add the remainder, so instead of just `a = c*b` we have `a = c*b + a%b`.
         * However, a%b will give [-b+1, b-1] for a=top, but we only want the positive/negative side depending on the sign of c*b.
         * If c*b = 0 or it can be positive or negative, we need the full range for the remainder. *)
        let rem =
          let is_pos = ID.to_bool @@ ID.gt (ID.mul b c) (ID.of_int ikind BI.zero) = Some true in
          let is_neg = ID.to_bool @@ ID.lt (ID.mul b c) (ID.of_int ikind BI.zero) = Some true in
          let full = ID.rem a b in
          if is_pos then ID.meet (ID.starting ikind BI.zero) full
          else if is_neg then ID.meet (ID.ending ikind BI.zero) full
          else full
        in
        meet_bin (ID.add (ID.mul b c) rem) (ID.div (ID.sub a rem) c)
      | Mod    -> (* a % b == c *)
        (* If b must be zero, we have must UB *)
        let b = warn_and_top_on_zero b in
        (* a' = a/b*b + c and derived from it b' = (a-c)/(a/b)
         * The idea is to formulate a' as quotient * divisor + remainder. *)
        let a' = ID.add (ID.mul (ID.div a b) b) c in
        let b' = ID.div (ID.sub a c) (ID.div a b) in
        (* However, for [2,4]%2 == 1 this only gives [3,4].
         * If the upper bound of a is divisible by b, we can also meet with the result of a/b*b - c to get the precise [3,3].
         * If b is negative we have to look at the lower bound. *)
        let is_divisible bound =
          try ID.rem (bound a |> Option.get |> ID.of_int ikind) b |> ID.to_int = Some BI.zero with _ -> false
        in
        let max_pos = match ID.maximal b with None -> true | Some x -> BI.compare x BI.zero >= 0 in
        let min_neg = match ID.minimal b with None -> true | Some x -> BI.compare x BI.zero < 0 in
        let implies a b = not a || b in
        let a'' =
          if implies max_pos (is_divisible ID.maximal) && implies min_neg (is_divisible ID.minimal) then
            ID.meet a' (ID.sub (ID.mul (ID.div a b) b) c)
          else a'
        in
        meet_bin a'' b'
      | Eq | Ne as op ->
        let both x = x, x in
        let m = ID.meet a b in
        (match op, ID.to_bool c with
        | Eq, Some true
        | Ne, Some false -> both m (* def. equal: if they compare equal, both values must be from the meet *)
        | Eq, Some false
        | Ne, Some true -> (* def. unequal *)
          (* Both values can not be in the meet together, but it's not sound to exclude the meet from both.
           * e.g. a=[0,1], b=[1,2], meet a b = [1,1], but (a != b) does not imply a=[0,0], b=[2,2] since others are possible: a=[1,1], b=[2,2]
           * Only if a is a definite value, we can exclude it from b: *)
          let excl a b = match ID.to_int a with Some x -> ID.of_excl_list ikind [x] | None -> b in
          let a' = excl b a in
          let b' = excl a b in
          if M.tracing then M.tracel "inv" "inv_bin_int: unequal: %a and %a; ikind: %a; a': %a, b': %a\n" ID.pretty a ID.pretty b d_ikind ikind ID.pretty a' ID.pretty b';
          meet_bin a' b'
        | _, _ -> a, b
        )
      | Lt | Le | Ge | Gt as op ->
        let pred x = BI.sub x BI.one in
        let succ x = BI.add x BI.one in
        (match ID.minimal a, ID.maximal a, ID.minimal b, ID.maximal b with
        | Some l1, Some u1, Some l2, Some u2 ->
          (* if M.tracing then M.tracel "inv" "Op: %s, l1: %Ld, u1: %Ld, l2: %Ld, u2: %Ld\n" (show_binop op) l1 u1 l2 u2; *)
          (match op, ID.to_bool c with
          | Le, Some true
          | Gt, Some false -> meet_bin (ID.ending ikind u2) (ID.starting ikind l1)
          | Ge, Some true
          | Lt, Some false -> meet_bin (ID.starting ikind l2) (ID.ending ikind u1)
          | Lt, Some true
          | Ge, Some false -> meet_bin (ID.ending ikind (pred u2)) (ID.starting ikind (succ l1))
          | Gt, Some true
          | Le, Some false -> meet_bin (ID.starting ikind (succ l2)) (ID.ending ikind (pred u1))
          | _, _ -> a, b)
        | _ -> a, b)
      | BOr | BXor as op->
        if M.tracing then M.tracel "inv" "Unhandled operator %s\n" (show_binop op);
        (* Be careful: inv_exp performs a meet on both arguments of the BOr / BXor. *)
        a, b
      | op ->
        if M.tracing then M.tracel "inv" "Unhandled operator %s\n" (show_binop op);
        a, b
    in
    let eval e st = eval_rv a gs st e in
    let eval_bool e st = match eval e st with `Int i -> ID.to_bool i | _ -> None in
    let set' lval v st = set a gs st (eval_lv a gs st lval) (Cil.typeOfLval lval) v ~effect:false ~change_array:false ~ctx:(Some ctx) in
    let rec inv_exp c exp (st:store): store =
      (* trying to improve variables in an expression so it is bottom means dead code *)
      if ID.is_bot c then raise Deadcode;
      match exp with
      | UnOp (LNot, e, _) ->
        let c' =
          match ID.to_bool (unop_ID LNot c) with
          | Some true ->
            (* i.e. e should evaluate to [1,1] *)
            (* LNot x is 0 for any x != 0 *)
            let ikind = Cilfacade.get_ikind @@ typeOf e in
            ID.of_excl_list ikind [BI.zero]
          | Some false -> ID.of_bool (Cilfacade.get_ikind (typeOf e)) false
          | _ -> ID.top_of (Cilfacade.get_ikind (typeOf e))
        in
        inv_exp c' e st
      | UnOp ((BNot|Neg) as op, e, _) -> inv_exp (unop_ID op c) e st
      | BinOp(op, CastE (t1, c1), CastE (t2, c2), t) when (op = Eq || op = Ne) && typeSig (typeOf c1) = typeSig (typeOf c2) && VD.is_safe_cast t1 (typeOf c1) && VD.is_safe_cast t2 (typeOf c2) ->
        inv_exp c (BinOp (op, c1, c2, t)) st
      | BinOp (op, e1, e2, _) as e ->
        if M.tracing then M.tracel "inv" "binop %a with %a %s %a == %a\n" d_exp e VD.pretty (eval e1 st) (show_binop op) VD.pretty (eval e2 st) ID.pretty c;
        (match eval e1 st, eval e2 st with
        | `Int a, `Int b ->
          let ikind = Cilfacade.get_ikind @@ typeOf e1 in (* both operands have the same type (except for Shiftlt, Shiftrt)! *)
          let a', b' = inv_bin_int (a, b) ikind c op in
          if M.tracing then M.tracel "inv" "binop: %a, a': %a, b': %a\n" d_exp e ID.pretty a' ID.pretty b';
          let st' = inv_exp a' e1 st in
          let st'' = inv_exp b' e2 st' in
          st''
        (* | `Address a, `Address b -> ... *)
        | a1, a2 -> fallback ("binop: got abstract values that are not `Int: " ^ sprint VD.pretty a1 ^ " and " ^ sprint VD.pretty a2) st)
      | Lval x -> (* meet x with c *)
        let t = Cil.unrollType (typeOfLval x) in  (* unroll type to deal with TNamed *)
        let c' = match t with
          | TPtr _ -> `Address (AD.of_int (module ID) c)
          | TInt (ik, _)
          | TEnum ({ekind = ik; _}, _) -> `Int (ID.cast_to ik c )
          | _ -> `Int c
        in
        let oldv = eval (Lval x) st in
        let v = VD.meet oldv c' in
        if is_some_bot v then raise Deadcode
        else (
          if M.tracing then M.tracel "inv" "improve lval %a from %a to %a (c = %a, c' = %a)\n" d_lval x VD.pretty oldv VD.pretty v ID.pretty c VD.pretty c';
          set' x v st
        )
      | Const _ -> st (* nothing to do *)
      | CastE ((TInt (ik, _)) as t, e)
      | CastE ((TEnum ({ekind = ik; _ }, _)) as t, e) -> (* Can only meet the t part of an Lval in e with c (unless we meet with all overflow possibilities)! Since there is no good way to do this, we only continue if e has no values outside of t. *)
        (match eval e st with
        | `Int i ->
          if ID.leq i (ID.cast_to ik i) then
             match Cil.typeOf e with
              | TInt(ik_e, _)
              | TEnum ({ekind = ik_e; _ }, _) ->
                let c' = ID.cast_to ik_e c in
                if M.tracing then M.tracel "inv" "cast: %a from %a to %a: i = %a; cast c = %a to %a = %a\n" d_exp e d_ikind ik_e d_ikind ik ID.pretty i ID.pretty c d_ikind ik_e ID.pretty c';
                inv_exp c' e st
              | x -> fallback ("CastE: e did evaluate to `Int, but the type did not match" ^ sprint d_type t) st
          else
            fallback ("CastE: " ^ sprint d_plainexp e ^ " evaluates to " ^ sprint ID.pretty i ^ " which is bigger than the type it is cast to which is " ^ sprint d_type t) st
        | v -> fallback ("CastE: e did not evaluate to `Int, but " ^ sprint VD.pretty v) st)
      | e -> fallback (sprint d_plainexp e ^ " not implemented") st
    in
    if eval_bool exp st = Some (not tv) then raise Deadcode (* we already know that the branch is dead *)
    else
      let is_cmp = function
        | BinOp ((Lt | Gt | Le | Ge | Eq | Ne), _, _, t) -> true
        | _ -> false
      in
      let itv = (* int abstraction for tv *)
        if not tv || is_cmp exp then (* false is 0, but true can be anything that is not 0, except for comparisons which yield 1 *)
          let ik = Cilfacade.get_ikind (typeOf exp) in
          ID.of_bool ik tv (* this will give 1 for true which is only ok for comparisons *)
        else
          let ik = Cilfacade.get_ikind (typeOf exp) in
          ID.of_excl_list ik [BI.zero] (* Lvals, Casts, arithmetic operations etc. should work with true = non_zero *)
      in
      inv_exp itv exp st

  let set_savetop ?ctx ?lval_raw ?rval_raw ask (gs:glob_fun) st adr lval_t v : store =
    if M.tracing then M.tracel "set" "savetop %a %a %a\n" AD.pretty adr d_type lval_t VD.pretty v;
    match v with
    | `Top -> set ~ctx ask gs st adr lval_t (VD.top_value (AD.get_type adr)) ?lval_raw ?rval_raw
    | v -> set ~ctx ask gs st adr lval_t v ?lval_raw ?rval_raw


  (**************************************************************************
   * Simple defs for the transfer functions
   **************************************************************************)
  let assign ctx (lval:lval) (rval:exp):store  =
    let lval_t = Cil.typeOf rval in
    let char_array_hack () =
      let rec split_offset = function
        | Index(Const(CInt64(i, _, _)), NoOffset) -> (* ...[i] *)
          Index(zero, NoOffset), Some i (* all i point to StartOf(string) *)
        | NoOffset -> NoOffset, None
        | Index(exp, offs) ->
          let offs', r = split_offset offs in
          Index(exp, offs'), r
        | Field(fi, offs) ->
          let offs', r = split_offset offs in
          Field(fi, offs'), r
      in
      let last_index (lhost, offs) =
        match split_offset offs with
        | offs', Some i -> Some ((lhost, offs'), i)
        | _ -> None
      in
      match last_index lval, stripCasts rval with
      | Some (lv, i), Const(CChr c) when c<>'\000' -> (* "abc" <> "abc\000" in OCaml! *)
        let i = i64_to_int i in
        (* ignore @@ printf "%a[%i] = %c\n" d_lval lv i c; *)
        let s = try Hashtbl.find char_array lv with Not_found -> Bytes.empty in (* current string for lv or empty string *)
        if i >= Bytes.length s then ((* optimized b/c Out_of_memory *)
          let dst = Bytes.make (i+1) '\000' in
          Bytes.blit s 0 dst 0 (Bytes.length s); (* dst[0:len(s)] = s *)
          Bytes.set dst i c; (* set character i to c inplace *)
          Hashtbl.replace char_array lv dst
        ) else (
          Bytes.set s i c; (* set character i to c inplace *)
          Hashtbl.replace char_array lv s
        )
      (*BatHashtbl.modify_def "" lv (fun s -> Bytes.set s i c) char_array*)
      | _ -> ()
    in
    char_array_hack ();
    let is_list_init () =
      match lval, rval with
      | (Var a, Field (fi,NoOffset)), AddrOf((Var b, NoOffset))
        when !GU.global_initialization && CilType.Varinfo.equal a b
             && fi.fcomp.cname = "list_head"
             && (fi.fname = "prev" || fi.fname = "next") -> Some a
      | _ -> None
    in
    match is_list_init () with
    | Some a when (get_bool "exp.list-type") ->
        set ~ctx:(Some ctx) (Analyses.ask_of_ctx ctx) ctx.global ctx.local (AD.singleton (Addr.from_var a)) lval_t (`List (ValueDomain.Lists.bot ()))
    | _ ->
      let rval_val = eval_rv (Analyses.ask_of_ctx ctx) ctx.global ctx.local rval in
      let lval_val = eval_lv (Analyses.ask_of_ctx ctx) ctx.global ctx.local lval in
      (* let sofa = AD.short 80 lval_val^" = "^VD.short 80 rval_val in *)
      (* M.debug @@ sprint ~width:80 @@ dprintf "%a = %a\n%s" d_plainlval lval d_plainexp rval sofa; *)
      let not_local xs =
        let not_local x =
          match Addr.to_var_may x with
          | [x] -> is_global (Analyses.ask_of_ctx ctx) x
          | _ -> x = Addr.UnknownPtr
        in
        AD.is_top xs || AD.exists not_local xs
      in
      (match rval_val, lval_val with
      | `Address adrs, lval
        when (not !GU.global_initialization) && get_bool "kernel" && not_local lval && not (AD.is_top adrs) ->
        let find_fps e xs = Addr.to_var_must e @ xs in
        let vars = AD.fold find_fps adrs [] in
        let funs = List.filter (fun x -> isFunctionType x.vtype) vars in
        List.iter (fun x -> ctx.spawn None x []) funs
      | _ -> ()
      );
      match lval with (* this section ensure global variables contain bottom values of the proper type before setting them  *)
      | (Var v, _) when AD.is_definite lval_val && v.vglob ->
        let current_val = eval_rv_keep_bot (Analyses.ask_of_ctx ctx) ctx.global ctx.local (Lval (Var v, NoOffset)) in
        (match current_val with
        | `Bot -> (* current value is VD `Bot *)
          (match Addr.to_var_offset (AD.choose lval_val) with
          | [(x,offs)] ->
            let t = v.vtype in
            let iv = VD.bot_value t in (* correct bottom value for top level variable *)
            let nv = VD.update_offset (Analyses.ask_of_ctx ctx) iv offs rval_val (Some  (Lval lval)) lval t in (* do desired update to value *)
            set_savetop ~ctx (Analyses.ask_of_ctx ctx) ctx.global ctx.local (AD.from_var v) lval_t nv (* set top-level variable to updated value *)
          | _ ->
            set_savetop ~ctx (Analyses.ask_of_ctx ctx) ctx.global ctx.local lval_val lval_t rval_val ~lval_raw:lval ~rval_raw:rval
          )
        | _ ->
          set_savetop ~ctx (Analyses.ask_of_ctx ctx) ctx.global ctx.local lval_val lval_t rval_val ~lval_raw:lval ~rval_raw:rval
        )
      | _ ->
        set_savetop ~ctx (Analyses.ask_of_ctx ctx) ctx.global ctx.local lval_val lval_t rval_val ~lval_raw:lval ~rval_raw:rval


  module Locmap = Deadcode.Locmap

  let dead_branches = function true -> Deadcode.dead_branches_then | false -> Deadcode.dead_branches_else

  let locmap_modify_def d k f h =
    if Locmap.mem h k then
      Locmap.replace h k (f (Locmap.find h k))
    else
      Locmap.add h k d

  let branch ctx (exp:exp) (tv:bool) : store =
    Locmap.replace Deadcode.dead_branches_cond !Tracing.next_loc exp;
    let valu = eval_rv (Analyses.ask_of_ctx ctx) ctx.global ctx.local exp in
    let refine () =
      let res = invariant ctx (Analyses.ask_of_ctx ctx) ctx.global ctx.local exp tv in
      if M.tracing then M.tracec "branch" "EqualSet result for expression %a is %a\n" d_exp exp Queries.ES.pretty (ctx.ask (Queries.EqualSet exp));
      if M.tracing then M.tracec "branch" "CondVars result for expression %a is %a\n" d_exp exp Queries.ES.pretty (ctx.ask (Queries.CondVars exp));
      if M.tracing then M.traceu "branch" "Invariant enforced!\n";
      match ctx.ask (Queries.CondVars exp) with
      | s when Queries.ES.cardinal s = 1 ->
        let e = Queries.ES.choose s in
        M.debug_each @@ "CondVars result for expression " ^ sprint d_exp exp ^ " is " ^ sprint d_exp e;
        invariant ctx (Analyses.ask_of_ctx ctx) ctx.global res e tv
      | _ -> res
    in
    if M.tracing then M.traceli "branch" ~subsys:["invariant"] "Evaluating branch for expression %a with value %a\n" d_exp exp VD.pretty valu;
    if M.tracing then M.tracel "branchosek" "Evaluating branch for expression %a with value %a\n" d_exp exp VD.pretty valu;
    (* First we want to see, if we can determine a dead branch: *)
    match valu with
    (* For a boolean value: *)
    | `Int value when (ID.is_bool value) ->
      if M.tracing then M.traceu "branch" "Expression %a evaluated to %a\n" d_exp exp ID.pretty value;
      (* to suppress pattern matching warnings: *)
      let fromJust x = match x with Some x -> x | None -> assert false in
      let v = fromJust (ID.to_bool value) in
      if !GU.in_verifying_stage && get_bool "dbg.print_dead_code" then begin
        if v=tv then
          Locmap.replace (dead_branches tv) !Tracing.next_loc false
        else
          locmap_modify_def true !Tracing.next_loc (fun x -> x) (dead_branches tv)
      end;
      (* Eliminate the dead branch and just propagate to the true branch *)
      if v = tv then refine () else begin
        if M.tracing then M.tracel "branchosek" "A The branch %B is dead!\n" tv;
        raise Deadcode
      end
    | `Bot ->
      if M.tracing then M.traceu "branch" "The branch %B is dead!\n" tv;
      if M.tracing then M.tracel "branchosek" "B The branch %B is dead!\n" tv;
      if !GU.in_verifying_stage && get_bool "dbg.print_dead_code" then begin
        locmap_modify_def true !Tracing.next_loc (fun x -> x) (dead_branches tv)
      end;
      raise Deadcode
    (* Otherwise we try to impose an invariant: *)
    | _ ->
      if !GU.in_verifying_stage then
        Locmap.replace (dead_branches tv) !Tracing.next_loc false;
      refine ()

  let body ctx f =
    (* First we create a variable-initvalue pair for each variable *)
    let init_var v = (AD.from_var v, v.vtype, VD.init_value v.vtype) in
    (* Apply it to all the locals and then assign them all *)
    let inits = List.map init_var f.slocals in
    set_many ~ctx (Analyses.ask_of_ctx ctx) ctx.global ctx.local inits

  let return ctx exp fundec: store =
    let st: store = ctx.local in
    match fundec.svar.vname with
    | "__goblint_dummy_init"
    | "StartupHook" ->
      if M.tracing then M.trace "init" "dummy init: %a\n" D.pretty st;
      publish_all ctx `Init;
      (* otherfun uses __goblint_dummy_init, where we can properly side effect global initialization *)
      (* TODO: move into sync `Init *)
      Priv.enter_multithreaded (Analyses.ask_of_ctx ctx) ctx.global ctx.sideg st
    | _ ->
      let locals = (fundec.sformals @ fundec.slocals) in
      let nst_part = rem_many_paritioning (Analyses.ask_of_ctx ctx) ctx.local locals in
      let nst: store = rem_many (Analyses.ask_of_ctx ctx) nst_part locals in
      match exp with
      | None -> nst
      | Some exp ->
        let t_override = match fundec.svar.vtype with
          | TFun(TVoid _, _, _, _) -> M.warn @@ M.Unknown "Returning a value from a void function"; assert false
          | TFun(ret, _, _, _) -> ret
          | _ -> assert false
        in
        (* Evaluate exp and cast the resulting value to the void-pointer-type.
        Casting to the right type here avoids precision loss on joins. *)
        let rv = eval_rv (Analyses.ask_of_ctx ctx) ctx.global ctx.local exp |> VD.cast ~torg:(typeOf exp) Cil.voidPtrType in
        let nst: store =
          match ThreadId.get_current (Analyses.ask_of_ctx ctx) with
          | `Lifted tid when ThreadReturn.is_current (Analyses.ask_of_ctx ctx) -> { nst with cpa = CPA.add tid rv nst.cpa}
          | _ -> nst
        in
        set ~ctx:(Some ctx) ~t_override (Analyses.ask_of_ctx ctx) ctx.global nst (return_var ()) t_override rv
        (* lval_raw:None, and rval_raw:None is correct here *)

  let vdecl ctx (v:varinfo) =
    if not (Cil.isArrayType v.vtype) then
      ctx.local
    else
      let lval = eval_lv (Analyses.ask_of_ctx ctx) ctx.global ctx.local (Var v, NoOffset) in
      let current_value = eval_rv (Analyses.ask_of_ctx ctx) ctx.global ctx.local (Lval (Var v, NoOffset)) in
      let new_value = VD.update_array_lengths (eval_rv (Analyses.ask_of_ctx ctx) ctx.global ctx.local) current_value v.vtype in
      set ~ctx:(Some ctx) (Analyses.ask_of_ctx ctx) ctx.global ctx.local lval v.vtype new_value

  (**************************************************************************
   * Function calls
   **************************************************************************)

  (** From a list of expressions, collect a list of addresses that they might point to, or contain pointers to. *)
  let collect_funargs ask ?(warn=false) (gs:glob_fun) (st:store) (exps: exp list) =
    let do_exp e =
      let immediately_reachable = reachable_from_value ask gs st (eval_rv ask gs st e) (Cil.typeOf e) (Pretty.sprint ~width:100 (Cil.d_exp () e)) in
      reachable_vars ask [immediately_reachable] gs st
    in
    List.concat (List.map do_exp exps)

  let invalidate ?ctx ask (gs:glob_fun) (st:store) (exps: exp list): store =
    if M.tracing && exps <> [] then M.tracel "invalidate" "Will invalidate expressions [%a]\n" (d_list ", " d_plainexp) exps;
    if exps <> [] then M.warn_each @@ M.Unknown ("Invalidating expressions: " ^ sprint (d_list ", " d_plainexp) exps);
    (* To invalidate a single address, we create a pair with its corresponding
     * top value. *)
    let invalidate_address st a =
      let t = AD.get_type a in
      let v = get ask gs st a None in (* None here is ok, just causes us to be a bit less precise *)
      let nv =  VD.invalidate_value ask t v in
      (a, t, nv)
    in
    (* We define the function that invalidates all the values that an address
     * expression e may point to *)
    let invalidate_exp exps =
      let args = collect_funargs ~warn:true ask gs st exps in
      List.map (invalidate_address st) args
    in
    let invalids = invalidate_exp exps in
    let is_fav_addr x =
      List.exists BaseUtil.is_precious_glob (AD.to_var_may x)
    in
    let invalids' = List.filter (fun (x,_,_) -> not (is_fav_addr x)) invalids in
    if M.tracing && exps <> [] then (
      let addrs = List.map (Tuple3.first) invalids' in
      let vs = List.map (Tuple3.third) invalids' in
      M.tracel "invalidate" "Setting addresses [%a] to values [%a]\n" (d_list ", " AD.pretty) addrs (d_list ", " VD.pretty) vs
    );
    set_many ?ctx ask gs st invalids'


  let make_entry ?(thread=false) (ctx:(D.t, G.t, C.t) Analyses.ctx) fundec args: D.t =
    let st: store = ctx.local in
    (* Evaluate the arguments. *)
    let vals = List.map (eval_rv (Analyses.ask_of_ctx ctx) ctx.global st) args in
    (* generate the entry states *)
    (* If we need the globals, add them *)
    (* TODO: make this is_private PrivParam dependent? PerMutexOplusPriv should keep *)
    let st' =
      if thread then (
        (* TODO: HACK: Simulate enter_multithreaded for first entering thread to publish global inits before analyzing thread.
           Otherwise thread is analyzed with no global inits, reading globals gives bot, which turns into top, which might get published...
           sync `Thread doesn't help us here, it's not specific to entering multithreaded mode.
           EnterMultithreaded events only execute after threadenter and threadspawn. *)
        if not (ThreadFlag.is_multi (Analyses.ask_of_ctx ctx)) then
          ignore (Priv.enter_multithreaded (Analyses.ask_of_ctx ctx) ctx.global ctx.sideg st);
        Priv.threadenter (Analyses.ask_of_ctx ctx) st
      ) else
        let globals = CPA.filter (fun k v -> V.is_global k) st.cpa in
        (* let new_cpa = if !GU.earlyglobs || ThreadFlag.is_multi ctx.ask then CPA.filter (fun k v -> is_private ctx.ask ctx.local k) globals else globals in *)
        let new_cpa = globals in
        {st with cpa = new_cpa}
    in
    (* Assign parameters to arguments *)
    let pa = GU.zip fundec.sformals vals in
    let new_cpa = CPA.add_list pa st'.cpa in
    (* List of reachable variables *)
    let reachable = List.concat (List.map AD.to_var_may (reachable_vars (Analyses.ask_of_ctx ctx) (get_ptrs vals) ctx.global st)) in
    let reachable = List.filter (fun v -> CPA.mem v st.cpa) reachable in
    let new_cpa = CPA.add_list_fun reachable (fun v -> CPA.find v st.cpa) new_cpa in
    {st' with cpa = new_cpa}

  let enter ctx lval fn args : (D.t * D.t) list =
    [ctx.local, make_entry ctx fn args]



  let forkfun (ctx:(D.t, G.t, C.t) Analyses.ctx) (lv: lval option) (f: varinfo) (args: exp list) : (lval option * varinfo * exp list) list =
    let create_thread lval arg v =
      try
        (* try to get function declaration *)
        let fd = Cilfacade.getdec v in
        let args =
          match arg with
          | Some x -> [x]
          | None -> List.map (fun x -> MyCFG.unknown_exp) fd.sformals
        in
        Some (lval, v, args)
      with Not_found ->
        if LF.use_special f.vname then None (* we handle this function *)
<<<<<<< HEAD
        else if isFunctionType v.vtype then (
          M.warn_each @@ M.Unknown ("Creating a thread from unknown function " ^ v.vname);
          Some (lval, v, args)
        ) else (
          M.warn_each @@ M.Unknown ("Not creating a thread from " ^ v.vname ^ " because its type is " ^ sprint d_type v.vtype);
=======
        else if isFunctionType v.vtype then
          (* FromSpec warns about unknown thread creation, so we don't do it here any more *)
          let args = match arg with
            | Some x -> [x]
            | None -> []
          in
          Some (lval, v, args)
        else (
          M.warn_each ("Not creating a thread from " ^ v.vname ^ " because its type is " ^ sprint d_type v.vtype);
>>>>>>> 1b9808d4
          None
        )
    in
    match LF.classify f.vname args with
    (* handling thread creations *)
    | `ThreadCreate (id,start,ptc_arg) -> begin
        (* extra sync so that we do not analyze new threads with bottom global invariant *)
        publish_all ctx `Thread;
        (* Collect the threads. *)
        let start_addr = eval_tv (Analyses.ask_of_ctx ctx) ctx.global ctx.local start in
        let start_funvars = AD.to_var_may start_addr in
        let start_funvars_with_unknown =
          if AD.mem Addr.UnknownPtr start_addr then
            dummyFunDec.svar :: start_funvars
          else
            start_funvars
        in
        List.filter_map (create_thread (Some (Mem id, NoOffset)) (Some ptc_arg)) start_funvars_with_unknown
      end
    | `Unknown "free" -> []
    | `Unknown _ when get_bool "sem.unknown_function.spawn" -> begin
        let args =
          match LF.get_invalidate_action f.vname with
          | Some fnc -> fnc `Write  args (* why do we only spawn arguments that are written?? *)
          | None -> args
        in
        let flist = collect_funargs (Analyses.ask_of_ctx ctx) ctx.global ctx.local args in
        let addrs = List.concat (List.map AD.to_var_may flist) in
        if addrs <> [] then M.warn_each @@ M.Unknown ("Spawning functions from unknown function: " ^ sprint (d_list ", " d_varinfo) addrs);
        List.filter_map (create_thread None None) addrs
      end
    | _ ->  []

  let assert_fn ctx e should_warn change =

    let check_assert e st =
      match eval_rv (Analyses.ask_of_ctx ctx) ctx.global st e with
      | `Int v when ID.is_bool v ->
        begin match ID.to_bool v with
          | Some false ->  `Lifted false
          | Some true  ->  `Lifted true
          | _ -> `Top
        end
      | `Bot -> `Bot
      | _ -> `Top
    in
    let expr = sprint d_exp e in
    let warn ?annot msg = if should_warn then
        if get_bool "dbg.regression" then ( (* This only prints unexpected results (with the difference) as indicated by the comment behind the assert (same as used by the regression test script). *)
          let loc = !M.current_loc in
          let line = List.at (List.of_enum @@ File.lines_of loc.file) (loc.line-1) in
          let open Str in
          let expected = if string_match (regexp ".+//.*\\(FAIL\\|UNKNOWN\\).*") line 0 then Some (matched_group 1 line) else None in
          if expected <> annot then (
            let result = if annot = None && (expected = Some ("NOWARN") || (expected = Some ("UNKNOWN") && not (String.exists line "UNKNOWN!"))) then "improved" else "failed" in
            (* Expressions with logical connectives like a && b are calculated in temporary variables by CIL. Instead of the original expression, we then see something like tmp___0. So we replace expr in msg by the original source if this is the case. *)
            let assert_expr = if string_match (regexp ".*assert(\\(.+\\));.*") line 0 then matched_group 1 line else expr in
            let msg = if expr <> assert_expr then String.nreplace msg expr assert_expr else msg in
            M.warn_each ~ctx:ctx.control_context @@ M.Unknown (msg ^ " Expected: " ^ (expected |? "SUCCESS") ^ " -> " ^ result)
          )
        ) else
          M.warn_each ~ctx:ctx.control_context @@ M.Unknown msg
    in
    let base_result = check_assert e ctx.local in
    let result =
      if should_warn then
        let other_analsyis_result = ctx.ask (Q.Assert e) in
        Basetype.Bools.meet base_result other_analsyis_result
      else
        base_result
    in
    match result with
    | `Lifted false ->
      warn ~annot:"FAIL" ("{red}Assertion \"" ^ expr ^ "\" will fail.");
      if change then raise Analyses.Deadcode else ctx.local
    | `Lifted true ->
      warn ("{green}Assertion \"" ^ expr ^ "\" will succeed");
      ctx.local
    | `Bot ->
      M.warn_each ~ctx:ctx.control_context @@ M.Unknown ("{red}Assertion \"" ^ expr ^ "\" produces a bottom. What does that mean? (currently uninitialized arrays' content is bottom)");
      ctx.local
    | `Top ->
      warn ~annot:"UNKNOWN" ("{yellow}Assertion \"" ^ expr ^ "\" is unknown.");
      (* make the state meet the assertion in the rest of the code *)
      if not change then ctx.local else begin
        let newst = invariant ctx (Analyses.ask_of_ctx ctx) ctx.global ctx.local e true in
        (* if check_assert e newst <> `Lifted true then
            M.warn_each ("Invariant \"" ^ expr ^ "\" does not stick."); *)
        newst
      end

  let special_unknown_invalidate ctx ask gs st f args =
    (if not (CilType.Varinfo.equal f dummyFunDec.svar) && not (LF.use_special f.vname) then M.warn_each ("Function definition missing for " ^ f.vname));
    (if CilType.Varinfo.equal f dummyFunDec.svar then M.warn_each ("Unknown function ptr called"));
    let addrs =
      if get_bool "sem.unknown_function.invalidate.globals" then (
        M.warn_each "INVALIDATING ALL GLOBALS!";
        foldGlobals !Cilfacade.current_file (fun acc global ->
            match global with
            | GVar (vi, _, _) when not (is_static vi) ->
              mkAddrOf (Var vi, NoOffset) :: acc
            (* TODO: what about GVarDecl? *)
            | _ -> acc
          ) args
      )
      else
        args
    in
    (* TODO: what about escaped local variables? *)
    (* invalidate arguments and non-static globals for unknown functions *)
    invalidate ~ctx (Analyses.ask_of_ctx ctx) gs st addrs

  let special ctx (lv:lval option) (f: varinfo) (args: exp list) =
    (*    let heap_var = heap_var !Tracing.current_loc in*)
    let forks = forkfun ctx lv f args in
    if M.tracing then if not (List.is_empty forks) then M.tracel "spawn" "Base.special %s: spawning functions %a\n" f.vname (d_list "," d_varinfo) (List.map BatTuple.Tuple3.second forks);
    List.iter (BatTuple.Tuple3.uncurry ctx.spawn) forks;
    let st: store = ctx.local in
    let gs = ctx.global in
    match LF.classify f.vname args with
    | `Unknown "F59" (* strcpy *)
    | `Unknown "F60" (* strncpy *)
    | `Unknown "F63" (* memcpy *)
      ->
      begin match args with
        | [dst; src]
        | [dst; src; _] ->
          (* let dst_val = eval_rv ctx.ask ctx.global ctx.local dst in *)
          (* let src_val = eval_rv ctx.ask ctx.global ctx.local src in *)
          (* begin match dst_val with *)
          (* | `Address ls -> set_savetop ctx.ask ctx.global ctx.local ls src_val *)
          (* | _ -> ignore @@ Pretty.printf "strcpy: dst %a may point to anything!\n" d_exp dst; *)
          (*     ctx.local *)
          (* end *)
          let rec get_lval exp = match stripCasts exp with
            | Lval x | AddrOf x | StartOf x -> x
            | BinOp (PlusPI, e, i, _)
            | BinOp (MinusPI, e, i, _) -> get_lval e
            | x ->
              ignore @@ Pretty.printf "strcpy: dst is %a!\n" d_plainexp dst;
              failwith "strcpy: expecting first argument to be a pointer!"
          in
          assign ctx (get_lval dst) src
        | _ -> M.bailwith "strcpy arguments are strange/complicated."
      end
    | `Unknown "F1" ->
      begin match args with
        | [dst; data; len] -> (* memset: write char to dst len times *)
          let dst_lval = mkMem ~addr:dst ~off:NoOffset in
          assign ctx dst_lval data (* this is only ok because we use ArrayDomain.Trivial per default, i.e., there's no difference between the first element or the whole array *)
        | _ -> M.bailwith "memset arguments are strange/complicated."
      end
    | `Unknown "list_add" when (get_bool "exp.list-type") ->
      begin match args with
        | [ AddrOf (Var elm,next);(AddrOf (Var lst,NoOffset))] ->
          begin
            let ladr = AD.singleton (Addr.from_var lst) in
            match get (Analyses.ask_of_ctx ctx) ctx.global ctx.local ladr  None with
            | `List ld ->
              let eadr = AD.singleton (Addr.from_var elm) in
              let eitemadr = AD.singleton (Addr.from_var_offset (elm, convert_offset (Analyses.ask_of_ctx ctx) ctx.global ctx.local next)) in
              let new_list = `List (ValueDomain.Lists.add eadr ld) in
              let s1 = set ~ctx:(Some ctx) (Analyses.ask_of_ctx ctx) ctx.global ctx.local ladr lst.vtype new_list in
              let s2 = set ~ctx:(Some ctx) (Analyses.ask_of_ctx ctx) ctx.global s1 eitemadr (AD.get_type eitemadr) (`Address (AD.singleton (Addr.from_var lst))) in
              s2
            | _ -> set ~ctx:(Some ctx) (Analyses.ask_of_ctx ctx) ctx.global ctx.local ladr lst.vtype `Top
          end
        | _ -> M.bailwith "List function arguments are strange/complicated."
      end
    | `Unknown "list_del" when (get_bool "exp.list-type") ->
      begin match args with
        | [ AddrOf (Var elm,next) ] ->
          begin
            let eadr = AD.singleton (Addr.from_var elm) in
            let lptr = AD.singleton (Addr.from_var_offset (elm, convert_offset (Analyses.ask_of_ctx ctx) ctx.global ctx.local next)) in
            let lprt_val = get (Analyses.ask_of_ctx ctx) ctx.global ctx.local lptr None in
            let lst_poison = `Address (AD.singleton (Addr.from_var ListDomain.list_poison)) in
            let s1 = set ~ctx:(Some ctx) (Analyses.ask_of_ctx ctx) ctx.global ctx.local lptr (AD.get_type lptr) (VD.join lprt_val lst_poison) in
            match get (Analyses.ask_of_ctx ctx) ctx.global ctx.local lptr None with
            | `Address ladr -> begin
                match get (Analyses.ask_of_ctx ctx) ctx.global ctx.local ladr None with
                | `List ld ->
                  let del_ls = ValueDomain.Lists.del eadr ld in
                  let s2 = set ~ctx:(Some ctx) (Analyses.ask_of_ctx ctx) ctx.global s1 ladr (AD.get_type ladr) (`List del_ls) in
                  s2
                | _ -> s1
              end
            | _ -> s1
          end
        | _ -> M.bailwith "List function arguments are strange/complicated."
      end
    | `Unknown "__builtin" ->
      begin match args with
        | Const (CStr "invariant") :: args when List.length args > 0 ->
          List.fold_left (fun d e -> invariant ctx (Analyses.ask_of_ctx ctx) ctx.global d e true) ctx.local args
        | _ -> failwith "Unknown __builtin."
      end
    | `Unknown "exit" ->  raise Deadcode
    | `Unknown "abort" -> raise Deadcode
    | `Unknown "__builtin_unreachable" when get_bool "sem.builtin_unreachable.dead_code" -> raise Deadcode (* https://github.com/sosy-lab/sv-benchmarks/issues/1296 *)
    | `Unknown "pthread_exit" ->
      begin match args with
        | [exp] ->
          begin match ThreadId.get_current (Analyses.ask_of_ctx ctx) with
            | `Lifted tid ->
              let rv = eval_rv (Analyses.ask_of_ctx ctx) ctx.global ctx.local exp in
              let nst = {st with cpa=CPA.add tid rv st.cpa} in
              (* TODO: emit thread return event so other analyses are aware? *)
              publish_all {ctx with local=nst} `Return (* like normal return *)
            | _ -> ()
          end;
          raise Deadcode
        | _ -> failwith "Unknown pthread_exit."
      end
    | `Unknown "__builtin_expect" ->
      begin match lv with
        | Some v -> assign ctx v (List.hd args)
        | None -> ctx.local (* just calling __builtin_expect(...) without assigning is a nop, since the arguments are CIl exp and therefore have no side-effects *)
      end
    | `Unknown "spinlock_check" ->
      begin match lv with
        | Some x -> assign ctx x (List.hd args)
        | None -> ctx.local
      end
    (* handling thread creations *)
    | `ThreadCreate _ ->
      ctx.local (* actual results joined via threadspawn *)
    (* handling thread joins... sort of *)
    | `ThreadJoin (id,ret_var) ->
      begin match (eval_rv (Analyses.ask_of_ctx ctx) gs st ret_var) with
        | `Int n when GU.opt_predicate (BI.equal BI.zero) (ID.to_int n) -> st
        | `Address ret_a ->
          begin match eval_rv (Analyses.ask_of_ctx ctx) gs st id with
            | `Address a ->
              (* TODO: is this type right? *)
              set ~ctx:(Some ctx) (Analyses.ask_of_ctx ctx) gs st ret_a (Cil.typeOf ret_var) (get (Analyses.ask_of_ctx ctx) gs st a None)
            | _      -> invalidate ~ctx (Analyses.ask_of_ctx ctx) gs st [ret_var]
          end
        | _      -> invalidate ~ctx (Analyses.ask_of_ctx ctx) gs st [ret_var]
      end
    | `Malloc size -> begin
        match lv with
        | Some lv ->
          let heap_var =
            if (get_bool "exp.malloc.fail")
            then AD.join (AD.from_var (heap_var ctx)) AD.null_ptr
            else AD.from_var (heap_var ctx)
          in
          (* ignore @@ printf "malloc will allocate %a bytes\n" ID.pretty (eval_int ctx.ask gs st size); *)
          set_many ~ctx (Analyses.ask_of_ctx ctx) gs st [(heap_var, TVoid [], `Blob (VD.bot (), eval_int (Analyses.ask_of_ctx ctx) gs st size, true));
                                  (eval_lv (Analyses.ask_of_ctx ctx) gs st lv, (Cil.typeOfLval lv), `Address heap_var)]
        | _ -> st
      end
    | `Calloc (n, size) ->
      begin match lv with
        | Some lv -> (* array length is set to one, as num*size is done when turning into `Calloc *)
          let heap_var = heap_var ctx in
          let add_null addr =
            if get_bool "exp.malloc.fail"
            then AD.join addr AD.null_ptr (* calloc can fail and return NULL *)
            else addr in
          (* the memory that was allocated by calloc is set to bottom, but we keep track that it originated from calloc, so when bottom is read from memory allocated by calloc it is turned to zero *)
          set_many ~ctx (Analyses.ask_of_ctx ctx) gs st [(add_null (AD.from_var heap_var), TVoid [], `Array (CArrays.make (IdxDom.of_int (Cilfacade.ptrdiff_ikind ()) BI.one) (`Blob (VD.bot (), eval_int (Analyses.ask_of_ctx ctx) gs st size, false))));
                                  (eval_lv (Analyses.ask_of_ctx ctx) gs st lv, (Cil.typeOfLval lv), `Address (add_null (AD.from_var_offset (heap_var, `Index (IdxDom.of_int  (Cilfacade.ptrdiff_ikind ()) BI.zero, `NoOffset)))))]
        | _ -> st
      end
    | `Unknown "__goblint_unknown" ->
      begin match args with
        | [Lval lv] | [CastE (_,AddrOf lv)] ->
          let st = set ~ctx:(Some ctx) (Analyses.ask_of_ctx ctx) ctx.global ctx.local (eval_lv (Analyses.ask_of_ctx ctx) ctx.global st lv) (Cil.typeOfLval lv)  `Top in
          st
        | _ ->
          M.bailwith "Function __goblint_unknown expected one address-of argument."
      end
    (* Handling the assertions *)
    | `Unknown "__assert_rtn" -> raise Deadcode (* gcc's built-in assert *)
    | `Unknown "__goblint_check" -> assert_fn ctx (List.hd args) true false
    | `Unknown "__goblint_commit" -> assert_fn ctx (List.hd args) false true
    | `Unknown "__goblint_assert" -> assert_fn ctx (List.hd args) true true
    | `Assert e -> assert_fn ctx e (get_bool "dbg.debug") (not (get_bool "dbg.debug"))
    | _ -> begin
        let st =
          match LF.get_invalidate_action f.vname with
          | Some fnc -> invalidate ~ctx (Analyses.ask_of_ctx ctx) gs st (fnc `Write  args)
<<<<<<< HEAD
          | None -> (
              (if not (CilType.Varinfo.equal f dummyFunDec.svar) && not (LF.use_special f.vname) then M.warn_each @@ M.Unknown ("Function definition missing for " ^ f.vname));
              (if CilType.Varinfo.equal f dummyFunDec.svar then M.warn_each @@ M.Unknown "Unknown function ptr called");
              let addrs =
                if get_bool "sem.unknown_function.invalidate.globals" then (
                  M.warn_each @@ M.Unknown "INVALIDATING ALL GLOBALS!";
                  foldGlobals !Cilfacade.current_file (fun acc global ->
                      match global with
                      | GVar (vi, _, _) when not (is_static vi) ->
                        mkAddrOf (Var vi, NoOffset) :: acc
                        (* TODO: what about GVarDecl? *)
                      | _ -> acc
                    ) args
                )
                else
                  args
              in
              (* TODO: what about escaped local variables? *)
              (* invalidate arguments and non-static globals for unknown functions *)
              let st = invalidate ~ctx (Analyses.ask_of_ctx ctx) gs st addrs in
              (*
               *  TODO: invalidate vars reachable via args
               *  publish globals
               *  if single-threaded: *call f*, privatize globals
               *  else: spawn f
               *)
              st
            )
=======
          | None ->
            special_unknown_invalidate ctx (Analyses.ask_of_ctx ctx) gs st f args
            (*
             *  TODO: invalidate vars reachable via args
             *  publish globals
             *  if single-threaded: *call f*, privatize globals
             *  else: spawn f
             *)
>>>>>>> 1b9808d4
        in
        (* invalidate lhs in case of assign *)
        let st = match lv with
          | None -> st
          | Some x ->
            if M.tracing then M.tracel "invalidate" "Invalidating lhs %a for unknown function call %s\n" d_plainlval x f.vname;
            invalidate ~ctx (Analyses.ask_of_ctx ctx) gs st [mkAddrOrStartOf x]
        in
        (* apply all registered abstract effects from other analysis on the base value domain *)
        LF.effects_for f.vname args
        |> List.map (fun sets ->
            List.fold_left (fun acc (lv, x) ->
                set ~ctx:(Some ctx) (Analyses.ask_of_ctx ctx) ctx.global acc (eval_lv (Analyses.ask_of_ctx ctx) ctx.global acc lv) (Cil.typeOfLval lv) x
              ) st sets
          )
        |> BatList.fold_left D.meet st

        (* List.map (fun f -> f (fun lv -> (fun x -> set ~ctx:(Some ctx) ctx.ask ctx.global st (eval_lv ctx.ask ctx.global st lv) (Cil.typeOfLval lv) x))) (LF.effects_for f.vname args) |> BatList.fold_left D.meet st *)
      end

  let combine ctx (lval: lval option) fexp (f: fundec) (args: exp list) fc (after: D.t) : D.t =
    let combine_one (st: D.t) (fun_st: D.t) =
      if M.tracing then M.tracel "combine" "%a\n%a\n" CPA.pretty st.cpa CPA.pretty fun_st.cpa;
      (* This function does miscellaneous things, but the main task was to give the
       * handle to the global state to the state return from the function, but now
       * the function tries to add all the context variables back to the callee.
       * Note that, the function return above has to remove all the local
       * variables of the called function from cpa_s. *)
      let add_globals (st: store) (fun_st: store) =
        (* Remove the return value as this is dealt with separately. *)
        let cpa_noreturn = CPA.remove (return_varinfo ()) fun_st.cpa in
        let cpa_local = CPA.filter (fun x _ -> not (is_global (Analyses.ask_of_ctx ctx) x)) st.cpa in
        let cpa' = CPA.fold CPA.add cpa_noreturn cpa_local in (* add cpa_noreturn to cpa_local *)
        { fun_st with cpa = cpa' }
      in
      let return_var = return_var () in
      let return_val =
        if CPA.mem (return_varinfo ()) fun_st.cpa
        then get (Analyses.ask_of_ctx ctx) ctx.global fun_st return_var None
        else VD.top ()
      in
      let st = add_globals st fun_st in
      match lval with
      | None      -> st
      | Some lval -> set_savetop ~ctx (Analyses.ask_of_ctx ctx) ctx.global st (eval_lv (Analyses.ask_of_ctx ctx) ctx.global st lval) (Cil.typeOfLval lval) return_val
    in
    combine_one ctx.local after

  let call_descr f (st: store) =
    let short_fun x =
      match x.vtype, CPA.find x st.cpa with
      | TPtr (t, attr), `Address a
        when (not (AD.is_top a))
          && List.length (AD.to_var_may a) = 1
          && not (VD.is_immediate_type t)
        ->
        let cv = List.hd (AD.to_var_may a) in
        "ref " ^ VD.show (CPA.find cv st.cpa)
      | _, v -> VD.show v
    in
    let args_short = List.map short_fun f.sformals in
    Printable.get_short_list (GU.demangle f.svar.vname ^ "(") ")" args_short

  let threadenter ctx (lval: lval option) (f: varinfo) (args: exp list): D.t list =
    match Cilfacade.getdec f with
    | fd ->
      [make_entry ~thread:true ctx fd args]
    | exception Not_found ->
      (* Unknown functions *)
      let st = ctx.local in
      let st = special_unknown_invalidate ctx (Analyses.ask_of_ctx ctx) ctx.global st f args in
      [st]

  let threadspawn ctx (lval: lval option) (f: varinfo) (args: exp list) fctx: D.t =
    begin match lval with
      | Some lval ->
        begin match ThreadId.get_current (Analyses.ask_of_ctx fctx) with
          | `Lifted tid ->
            (* Cannot set here, because ctx isn't in multithreaded mode and set wouldn't side-effect if lval is global. *)
            ctx.emit (Events.AssignSpawnedThread (lval, tid))
          | _ -> ()
        end
      | None -> ()
    end;
    (* D.join ctx.local @@ *)
    ctx.local

  let event ctx e octx =
    let st: store = ctx.local in
    match e with
    | Events.Lock addr when ThreadFlag.is_multi (Analyses.ask_of_ctx ctx) -> (* TODO: is this condition sound? *)
      if M.tracing then M.tracel "priv" "LOCK EVENT %a\n" LockDomain.Addr.pretty addr;
      Priv.lock (Analyses.ask_of_ctx octx) octx.global st addr
    | Events.Unlock addr when ThreadFlag.is_multi (Analyses.ask_of_ctx ctx) -> (* TODO: is this condition sound? *)
      Priv.unlock (Analyses.ask_of_ctx octx) octx.global octx.sideg st addr
    | Events.Escape escaped ->
      Priv.escape (Analyses.ask_of_ctx octx) octx.global octx.sideg st escaped
    | Events.EnterMultiThreaded ->
      Priv.enter_multithreaded (Analyses.ask_of_ctx octx) octx.global octx.sideg st
    | Events.AssignSpawnedThread (lval, tid) ->
      (* TODO: is this type right? *)
      set ~ctx:(Some ctx) (Analyses.ask_of_ctx ctx) ctx.global ctx.local (eval_lv (Analyses.ask_of_ctx ctx) ctx.global ctx.local lval) (Cil.typeOfLval lval) (`Address (AD.from_var tid))
    | _ ->
      ctx.local
end

module type MainSpec = sig
  include MCPSpec
  include BaseDomain.ExpEvaluator
  val return_lval: unit -> Cil.lval
  val return_varinfo: unit -> Cil.varinfo
  type extra = (varinfo * Offs.t * bool) list
  val context_cpa: D.t -> BaseDomain.CPA.t
end

let main_module: (module MainSpec) Lazy.t =
  lazy (
    let module Priv = (val BasePriv.get_priv ()) in
    let module Main =
    struct
      (* Only way to locally define a recursive module. *)
      module rec Main:MainSpec with type t = BaseComponents (Priv.D).t = MainFunctor (Priv) (Main)
      include Main
    end
    in
    (module Main)
  )

let get_main (): (module MainSpec) =
  Lazy.force main_module

let after_config () =
  let module Main = (val get_main ()) in
  (* add ~dep:["expRelation"] after modifying test cases accordingly *)
  MCP.register_analysis ~dep:["mallocWrapper"] (module Main : MCPSpec)

let _ =
  AfterConfig.register after_config<|MERGE_RESOLUTION|>--- conflicted
+++ resolved
@@ -1814,13 +1814,6 @@
         Some (lval, v, args)
       with Not_found ->
         if LF.use_special f.vname then None (* we handle this function *)
-<<<<<<< HEAD
-        else if isFunctionType v.vtype then (
-          M.warn_each @@ M.Unknown ("Creating a thread from unknown function " ^ v.vname);
-          Some (lval, v, args)
-        ) else (
-          M.warn_each @@ M.Unknown ("Not creating a thread from " ^ v.vname ^ " because its type is " ^ sprint d_type v.vtype);
-=======
         else if isFunctionType v.vtype then
           (* FromSpec warns about unknown thread creation, so we don't do it here any more *)
           let args = match arg with
@@ -1829,8 +1822,7 @@
           in
           Some (lval, v, args)
         else (
-          M.warn_each ("Not creating a thread from " ^ v.vname ^ " because its type is " ^ sprint d_type v.vtype);
->>>>>>> 1b9808d4
+          M.warn_each @@ M.Unknown ("Not creating a thread from " ^ v.vname ^ " because its type is " ^ sprint d_type v.vtype);
           None
         )
     in
@@ -1923,11 +1915,11 @@
       end
 
   let special_unknown_invalidate ctx ask gs st f args =
-    (if not (CilType.Varinfo.equal f dummyFunDec.svar) && not (LF.use_special f.vname) then M.warn_each ("Function definition missing for " ^ f.vname));
-    (if CilType.Varinfo.equal f dummyFunDec.svar then M.warn_each ("Unknown function ptr called"));
+    (if not (CilType.Varinfo.equal f dummyFunDec.svar) && not (LF.use_special f.vname) then M.warn_each @@ M.Unknown ("Function definition missing for " ^ f.vname));
+    (if CilType.Varinfo.equal f dummyFunDec.svar then M.warn_each @@ M.Unknown "Unknown function ptr called");
     let addrs =
       if get_bool "sem.unknown_function.invalidate.globals" then (
-        M.warn_each "INVALIDATING ALL GLOBALS!";
+        M.warn_each @@ M.Unknown "INVALIDATING ALL GLOBALS!";
         foldGlobals !Cilfacade.current_file (fun acc global ->
             match global with
             | GVar (vi, _, _) when not (is_static vi) ->
@@ -2115,36 +2107,6 @@
         let st =
           match LF.get_invalidate_action f.vname with
           | Some fnc -> invalidate ~ctx (Analyses.ask_of_ctx ctx) gs st (fnc `Write  args)
-<<<<<<< HEAD
-          | None -> (
-              (if not (CilType.Varinfo.equal f dummyFunDec.svar) && not (LF.use_special f.vname) then M.warn_each @@ M.Unknown ("Function definition missing for " ^ f.vname));
-              (if CilType.Varinfo.equal f dummyFunDec.svar then M.warn_each @@ M.Unknown "Unknown function ptr called");
-              let addrs =
-                if get_bool "sem.unknown_function.invalidate.globals" then (
-                  M.warn_each @@ M.Unknown "INVALIDATING ALL GLOBALS!";
-                  foldGlobals !Cilfacade.current_file (fun acc global ->
-                      match global with
-                      | GVar (vi, _, _) when not (is_static vi) ->
-                        mkAddrOf (Var vi, NoOffset) :: acc
-                        (* TODO: what about GVarDecl? *)
-                      | _ -> acc
-                    ) args
-                )
-                else
-                  args
-              in
-              (* TODO: what about escaped local variables? *)
-              (* invalidate arguments and non-static globals for unknown functions *)
-              let st = invalidate ~ctx (Analyses.ask_of_ctx ctx) gs st addrs in
-              (*
-               *  TODO: invalidate vars reachable via args
-               *  publish globals
-               *  if single-threaded: *call f*, privatize globals
-               *  else: spawn f
-               *)
-              st
-            )
-=======
           | None ->
             special_unknown_invalidate ctx (Analyses.ask_of_ctx ctx) gs st f args
             (*
@@ -2153,7 +2115,6 @@
              *  if single-threaded: *call f*, privatize globals
              *  else: spawn f
              *)
->>>>>>> 1b9808d4
         in
         (* invalidate lhs in case of assign *)
         let st = match lv with
