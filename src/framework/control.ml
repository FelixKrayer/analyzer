--- conflicted
+++ resolved
@@ -808,12 +808,7 @@
 
 (** The main function to perform the selected analyses. *)
 let analyze change_info (file: file) fs =
-<<<<<<< HEAD
-  if (get_bool "dbg.verbose") then print_endline "Generating the control flow graph.";
+  Logs.debug "Generating the control flow graph.";
   let (module CFG), skippedByEdge = CfgTools.compute_cfg_skips file in
-=======
-  Logs.debug "Generating the control flow graph.";
-  let (module CFG), skippedByEdge = compute_cfg_skips file in
->>>>>>> 7c545fc5
   MyCFG.current_cfg := (module CFG);
   analyze_loop (module CFG) file fs change_info skippedByEdge