<<<<<<< HEAD
// SKIP PARAM: --set ana.activated[+] apron --set ana.path_sens[+] threadflag --enable ana.int.interval
=======
// SKIP PARAM: --set ana.activated[+] apron --enable ana.int.interval
extern int __VERIFIER_nondet_int();

>>>>>>> ee7112ff
#include<pthread.h>
int global = 0;

void *t_fun(void *arg)
{
    global = 5;
    assert(1);
}

int main(void)
{
    pthread_t t;
<<<<<<< HEAD
    int i;
    int mt = 0;
=======
    int i = __VERIFIER_nondet_int(); //rand
>>>>>>> ee7112ff

    if(i < 1) {
        pthread_create(&t, ((void *)0), t_fun, ((void *)0));
        assert(global == 0); //UNKNOWN!
        i++;
        mt=1;
    } else {
        global = 17;
    }

    if(!mt) {
        if(global<=5) {} else {
            assert(1); // There must be a path that reaches this
        }
    }

    return 0;
}<|MERGE_RESOLUTION|>--- conflicted
+++ resolved
@@ -1,10 +1,6 @@
-<<<<<<< HEAD
 // SKIP PARAM: --set ana.activated[+] apron --set ana.path_sens[+] threadflag --enable ana.int.interval
-=======
-// SKIP PARAM: --set ana.activated[+] apron --enable ana.int.interval
 extern int __VERIFIER_nondet_int();
 
->>>>>>> ee7112ff
 #include<pthread.h>
 int global = 0;
 
@@ -17,12 +13,8 @@
 int main(void)
 {
     pthread_t t;
-<<<<<<< HEAD
-    int i;
+    int i = __VERIFIER_nondet_int(); //rand
     int mt = 0;
-=======
-    int i = __VERIFIER_nondet_int(); //rand
->>>>>>> ee7112ff
 
     if(i < 1) {
         pthread_create(&t, ((void *)0), t_fun, ((void *)0));
