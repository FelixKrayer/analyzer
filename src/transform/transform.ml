--- conflicted
+++ resolved
@@ -55,13 +55,8 @@
     method! vexpr e =
       let eval e = match Queries.ID.to_int ((ask !loc).Queries.f (Queries.EvalInt e)) with
         | Some i ->
-<<<<<<< HEAD
-          let e' = integer @@ IntOps.BigIntOps.to_int i in
+          let e' = integer (Z.to_int i) in
           Logs.debug "Replacing non-constant expression %a with %a at %a" d_exp e d_exp e' CilType.Location.pretty !loc;
-=======
-          let e' = integer (Z.to_int i) in
-          ignore @@ Pretty.printf "Replacing non-constant expression %a with %a at %a\n" d_exp e d_exp e' CilType.Location.pretty !loc;
->>>>>>> 71498c5f
           e'
         | None ->
           Logs.error "Can't replace expression %a at %a" d_exp e CilType.Location.pretty !loc; e
