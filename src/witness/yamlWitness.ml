open Analyses
open GoblintCil

let uuid_random_state = Random.State.make_self_init ()

let sha256_file f = Sha256.(to_hex (file f))
let sha256_file_cache = BatCache.make_ht ~gen:sha256_file ~init_size:5
let sha256_file = sha256_file_cache.get

module Entry =
struct
  open YamlWitnessType

  (* yaml_conf is too verbose *)
  (* let yaml_conf: Yaml.value = Json_repr.convert (module Json_repr.Yojson) (module Json_repr.Ezjsonm) (!GobConfig.json_conf) in *)
  let producer: Producer.t = {
    name = "Goblint";
    version = Version.goblint;
    command_line = Goblintutil.command_line;
  }

  let metadata ?task (): Metadata.t =
    let uuid = Uuidm.v4_gen uuid_random_state () in
    let creation_time = TimeUtil.iso8601_now () in
    {
      format_version = "0.1";
      uuid = Uuidm.to_string uuid;
      creation_time;
      producer;
      task
    }

  let task ~input_files ~data_model ~(specification): Task.t =
    {
      input_files;
      input_file_hashes = List.map (fun file ->
          (file, sha256_file file)
        ) input_files;
      data_model;
      language = "C";
      specification
    }

  let location ~location:(loc: Cil.location) ~(location_function): Location.t = {
    file_name = loc.file;
    file_hash = sha256_file loc.file;
    line = loc.line;
    column = loc.column - 1;
    function_ = location_function;
  }

  let invariant invariant: Invariant.t = {
    string = invariant;
    type_ = "assertion";
    format = "C";
  }

  let loop_invariant ~task ~location ~(invariant): Entry.t = {
    entry_type = LoopInvariant {
        location;
        loop_invariant = invariant;
      };
    metadata = metadata ~task ();
  }

  (* non-standard extension *)
  let flow_insensitive_invariant ~task ~(invariant): Entry.t = {
    entry_type = FlowInsensitiveInvariant {
        flow_insensitive_invariant = invariant;
      };
    metadata = metadata ~task ();
  }

  (* non-standard extension *)
  let precondition_loop_invariant ~task ~location ~precondition ~(invariant): Entry.t = {
    entry_type = PreconditionLoopInvariant {
        location;
        loop_invariant = invariant;
        precondition;
      };
    metadata = metadata ~task ();
  }

  let target ~uuid ~type_ ~(file_name): Target.t = {
    uuid;
    type_;
    file_hash = sha256_file file_name;
  }

  let certification verdict: Certification.t = {
    string = if verdict then "confirmed" else "rejected";
    type_ = "verdict";
    format = "confirmed | rejected";
  }

  let loop_invariant_certificate ~target ~(certification): Entry.t = {
    entry_type = LoopInvariantCertificate {
        target;
        certification;
      };
    metadata = metadata ();
  }

  let precondition_loop_invariant_certificate ~target ~(certification): Entry.t = {
    entry_type = PreconditionLoopInvariantCertificate {
      target;
      certification;
    };
    metadata = metadata ();
  }
end

let yaml_entries_to_file yaml_entries file =
  let yaml = `A yaml_entries in
  (* Yaml_unix.to_file_exn file yaml *)
  (* to_file/to_string uses a fixed-size buffer... *)
  (* estimate how big it should be + extra in case empty *)
  let text = Yaml.to_string_exn ~len:(List.length yaml_entries * 2048 + 2048) yaml in
  Batteries.output_file ~filename:(Fpath.to_string file) ~text

module Query
    (Spec : Spec)
    (EQSys : GlobConstrSys with module LVar = VarF (Spec.C)
                            and module GVar = GVarF (Spec.V)
                            and module D = Spec.D
                            and module G = GVarG (Spec.G) (Spec.C))
    (GHT : BatHashtbl.S with type key = EQSys.GVar.t) =
struct
  let ask_local (gh: EQSys.G.t GHT.t) (lvar:EQSys.LVar.t) local =
    (* build a ctx for using the query system *)
    let rec ctx =
      { ask    = (fun (type a) (q: a Queries.t) -> Spec.query ctx q)
      ; emit   = (fun _ -> failwith "Cannot \"emit\" in witness context.")
      ; node   = fst lvar
      ; prev_node = MyCFG.dummy_node
      ; control_context = (fun () -> Obj.magic (snd lvar)) (* magic is fine because Spec is top-level Control Spec *)
      ; context = (fun () -> snd lvar)
      ; edge    = MyCFG.Skip
      ; local  = local
      ; global = (fun g -> try EQSys.G.spec (GHT.find gh (EQSys.GVar.spec g)) with Not_found -> Spec.G.bot ()) (* TODO: how can be missing? *)
      ; spawn  = (fun v d    -> failwith "Cannot \"spawn\" in witness context.")
      ; split  = (fun d es   -> failwith "Cannot \"split\" in witness context.")
      ; sideg  = (fun v g    -> failwith "Cannot \"sideg\" in witness context.")
      }
    in
    Spec.query ctx

  let ask_local_node (gh: EQSys.G.t GHT.t) (n: Node.t) local =
    (* build a ctx for using the query system *)
    let rec ctx =
      { ask    = (fun (type a) (q: a Queries.t) -> Spec.query ctx q)
      ; emit   = (fun _ -> failwith "Cannot \"emit\" in witness context.")
      ; node   = n
      ; prev_node = MyCFG.dummy_node
      ; control_context = (fun () -> ctx_failwith "No context in witness context.")
      ; context = (fun () -> ctx_failwith "No context in witness context.")
      ; edge    = MyCFG.Skip
      ; local  = local
      ; global = (fun g -> try EQSys.G.spec (GHT.find gh (EQSys.GVar.spec g)) with Not_found -> Spec.G.bot ()) (* TODO: how can be missing? *)
      ; spawn  = (fun v d    -> failwith "Cannot \"spawn\" in witness context.")
      ; split  = (fun d es   -> failwith "Cannot \"split\" in witness context.")
      ; sideg  = (fun v g    -> failwith "Cannot \"sideg\" in witness context.")
      }
    in
    Spec.query ctx

  let ask_global (gh: EQSys.G.t GHT.t) =
    (* copied from Control for WarnGlobal *)
    (* build a ctx for using the query system *)
    let rec ctx =
      { ask    = (fun (type a) (q: a Queries.t) -> Spec.query ctx q)
      ; emit   = (fun _ -> failwith "Cannot \"emit\" in query context.")
      ; node   = MyCFG.dummy_node (* TODO maybe ask should take a node (which could be used here) instead of a location *)
      ; prev_node = MyCFG.dummy_node
      ; control_context = (fun () -> ctx_failwith "No context in query context.")
      ; context = (fun () -> ctx_failwith "No context in query context.")
      ; edge    = MyCFG.Skip
      ; local  = Spec.startstate dummyFunDec.svar (* bot and top both silently raise and catch Deadcode in DeadcodeLifter *) (* TODO: is this startstate bad? *)
      ; global = (fun v -> EQSys.G.spec (try GHT.find gh (EQSys.GVar.spec v) with Not_found -> EQSys.G.bot ())) (* TODO: how can be missing? *)
      ; spawn  = (fun v d    -> failwith "Cannot \"spawn\" in query context.")
      ; split  = (fun d es   -> failwith "Cannot \"split\" in query context.")
      ; sideg  = (fun v g    -> failwith "Cannot \"split\" in query context.")
      }
    in
    Spec.query ctx
end

module Make
    (File: WitnessUtil.File)
    (Cfg: MyCFG.CfgBidir)
    (Spec : Spec)
    (EQSys : GlobConstrSys with module LVar = VarF (Spec.C)
                            and module GVar = GVarF (Spec.V)
                            and module D = Spec.D
                            and module G = GVarG (Spec.G) (Spec.C))
    (LHT : BatHashtbl.S with type key = EQSys.LVar.t)
    (GHT : BatHashtbl.S with type key = EQSys.GVar.t) =
struct

  module NH = BatHashtbl.Make (Node)
  module WitnessInvariant = WitnessUtil.Invariant (File) (Cfg)
  module FMap = BatHashtbl.Make (CilType.Fundec)
  module FCMap = BatHashtbl.Make (Printable.Prod (CilType.Fundec) (Spec.C))
  module Query = Query (Spec) (EQSys) (GHT)

  type con_inv = {node: Node.t; context: Spec.C.t; invariant: Invariant.t; state: Spec.D.t}

  (* copied from Constraints.CompareNode *)
  let join_contexts (lh: Spec.D.t LHT.t): Spec.D.t NH.t =
    let nh = NH.create 113 in
    LHT.iter (fun (n, _) d ->
        let d' = try Spec.D.join (NH.find nh n) d with Not_found -> d in
        NH.replace nh n d'
      ) lh;
    nh

  let write lh gh =
    let input_files = GobConfig.get_string_list "files" in
    let data_model = match GobConfig.get_string "exp.architecture" with
      | "64bit" -> "LP64"
      | "32bit" -> "ILP32"
      | _ -> failwith "invalid architecture"
    in
    let specification = Option.map (fun (module Task: Svcomp.Task) ->
        Svcomp.Specification.to_string Task.specification
      ) !Svcomp.task
    in
    let task = Entry.task ~input_files ~data_model ~specification in

    let nh = join_contexts lh in

    let is_invariant_node (n : Node.t) =
      let loc = Node.location n in
      match n with
      | Statement _ when not loc.synthetic && WitnessInvariant.is_invariant_node n -> true
      | _ ->
        (* avoid FunctionEntry/Function, because their locations are not inside the function where asserts could be inserted *)
        false
    in

    let local_lvals n local =
      if GobConfig.get_bool "witness.invariant.accessed" then (
        match Query.ask_local_node gh n local MayAccessed with
        | `Top ->
          CilLval.Set.top ()
        | (`Lifted _) as es ->
          let lvals = AccessDomain.EventSet.fold (fun e lvals ->
              match e with
              | {var_opt = Some var; offs_opt = Some offs; kind = Write} ->
                CilLval.Set.add (Var var, offs) lvals
              | _ ->
                lvals
            ) es (CilLval.Set.empty ())
          in
          let lvals =
            Cfg.next n
            |> BatList.enum
            |> BatEnum.filter_map (fun (_, next_n) ->
                let next_local = NH.find nh next_n in
                match Query.ask_local_node gh next_n next_local MayAccessed with
                | `Top -> None
                | `Lifted _ as es -> Some es)
            |> BatEnum.fold AccessDomain.EventSet.union (AccessDomain.EventSet.empty ())
            |> fun es -> AccessDomain.EventSet.fold (fun e lvals ->
                match e with
                | {var_opt = Some var; offs_opt = Some offs; kind = Read} ->
                  CilLval.Set.add (Var var, offs) lvals
                | _ ->
                  lvals
              ) es lvals
          in
          lvals
      )
      else
        CilLval.Set.top ()
    in

    (* Generate location invariants (wihtout precondition) *)
    let entries = NH.fold (fun n local acc ->
        let loc = Node.location n in
<<<<<<< HEAD
        if is_invariant_node n then (
          let lvals = local_lvals n local in
          match Query.ask_local_node gh n local (Invariant {Invariant.default_context with lvals}) with
          | `Lifted inv ->
            let invs = WitnessUtil.InvariantExp.process_exp inv in
            List.fold_left (fun acc inv ->
                let location_function = (Node.find_fundec n).svar.vname in
                let location = Entry.location ~location:loc ~location_function in
                let invariant = Entry.invariant (CilType.Exp.show inv) in
                let entry = Entry.loop_invariant ~task ~location ~invariant in
                entry :: acc
              ) acc invs
          | `Bot | `Top -> (* TODO: 0 for bot? *)
            acc
        )
        else
=======
        if is_invariant_node n then begin
          begin match Query.ask_local_node gh n local (Invariant Invariant.default_context) with
            | `Lifted inv ->
              let invs = WitnessUtil.InvariantExp.process_exp inv in
              List.fold_left (fun acc inv ->
                  let location_function = (Node.find_fundec n).svar.vname in
                  let location = Entry.location ~location:loc ~location_function in
                  let invariant = Entry.invariant (CilType.Exp.show inv) in
                  let entry = Entry.loop_invariant ~task ~location ~invariant in
                  entry :: acc
                ) acc invs
            | `Bot | `Top -> (* TODO: 0 for bot (dead code)? *)
              acc
          end
        end else begin
>>>>>>> 9eb6bad5
          acc
      ) nh []
    in

    (* Generate flow-insensitive invariants *)
    let entries = GHT.fold (fun g v acc ->
        match g with
        | `Left g -> (* Spec global *)
          begin match Query.ask_global gh (InvariantGlobal (Obj.repr g)) with
            | `Lifted inv ->
              let invs = WitnessUtil.InvariantExp.process_exp inv in
              List.fold_left (fun acc inv ->
                  let invariant = Entry.invariant (CilType.Exp.show inv) in
                  let entry = Entry.flow_insensitive_invariant ~task ~invariant in
                  entry :: acc
                ) acc invs
            | `Bot | `Top -> (* global bot might only be possible for alloc variables, if at all, so emit nothing *)
              acc
          end
        | `Right _ -> (* contexts global *)
          acc
      ) gh entries
    in

    (* Generate precondition invariants.
       We do this in three steps:
       1. Collect contexts for each function
       2. For each function context, find "matching"/"weaker" contexts that may satisfy its invariant
       3. Generate precondition invariants. The postcondition is a disjunction over the invariants for matching states. *)

    (* 1. Collect contexts for each function *)
    (* TODO: Use [IterSysVars] for this when #391 is merged. *)
    let fun_contexts : con_inv list FMap.t = FMap.create 103 in
    LHT.iter (fun ((n, c) as lvar) local ->
        begin match n with
          | FunctionEntry f ->
            let invariant = Query.ask_local gh lvar local (Invariant Invariant.default_context) in
            FMap.modify_def [] f (fun acc -> {context = c; invariant; node = n; state = local}::acc) fun_contexts
          | _ -> ()
        end
      ) lh;

    (* 2. For all contexts and their invariants, find all contexts such that their start state may satisfy the invariant. *)
    let fc_map : con_inv list FCMap.t = FCMap.create 103 in
    FMap.iter (fun f con_invs ->
        List.iter (fun current_c ->
            begin match current_c.invariant with
              | `Lifted c_inv ->
                (* Collect all start states that may satisfy the invariant of current_c *)
                List.iter (fun c ->
                    let x = Query.ask_local gh (c.node, c.context) c.state (Queries.EvalInt c_inv) in
                    if Queries.ID.is_bot x || Queries.ID.is_bot_ikind x then (* dead code *)
                      failwith "Bottom not expected when querying context state" (* Maybe this is reachable, failwith for now so we see when this happens *)
                    else if Queries.ID.to_bool x = Some false then () (* Nothing to do, the c does definitely not satisfy the predicate of current_c *)
                    else begin
                      (* Insert c into the list of weaker contexts of f *)
                      FCMap.modify_def [] (f, current_c.context) (fun cs -> c::cs) fc_map;
                    end
                  ) con_invs;
              | `Bot | `Top ->
                (* If the context invariant is None, we will not generate a precondition invariant. Nothing to do here. *)
                ()
            end
          ) con_invs;
      ) fun_contexts;

    (** Given [(n,c)] retrieves all [(n,c')], with [c'] such that [(f, c')] may satisfy the precondition generated for [c].*)
    let find_matching_states ((n, c) : LHT.key) =
      let f = Node.find_fundec n in
      let contexts =  FCMap.find fc_map (f, c) in
      List.filter_map (fun c -> LHT.find_option lh (n, c.context)) contexts
    in

    (* 3. Generate precondition invariants *)
    let entries = LHT.fold (fun ((n, c) as lvar) local acc ->
        if is_invariant_node n then (
          let fundec = Node.find_fundec n in
          let pre_lvar = (Node.FunctionEntry fundec, c) in
          let pre_local = LHT.find lh pre_lvar in
          let query = Queries.Invariant Invariant.default_context in
          match Query.ask_local gh pre_lvar pre_local query with
          | `Lifted c_inv ->
            let loc = Node.location n in
            (* Find unknowns for which the preceding start state satisfies the precondtion *)
            let xs = find_matching_states lvar in

            (* Generate invariants. Give up in case one invariant could not be generated. *)
            let invs = GobList.fold_while_some (fun acc local ->
                let lvals = local_lvals n local in
                match Query.ask_local_node gh n local (Invariant {Invariant.default_context with lvals}) with
                | `Lifted c -> Some ((`Lifted c)::acc)
                | `Bot | `Top -> None
              ) [] xs
            in
            begin match invs with
              | None
              | Some [] -> acc
              | Some (x::xs) ->
                begin match List.fold_left (fun acc inv -> Invariant.(acc || inv)) x xs with
                  | `Lifted inv ->
                    let invs = WitnessUtil.InvariantExp.process_exp inv in
                    let c_inv = InvariantCil.exp_replace_original_name c_inv in (* cannot be split *)
                    List.fold_left (fun acc inv ->
                        let location_function = (Node.find_fundec n).svar.vname in
                        let location = Entry.location ~location:loc ~location_function in
                        let precondition = Entry.invariant (CilType.Exp.show c_inv) in
                        let invariant = Entry.invariant (CilType.Exp.show inv) in
                        let entry = Entry.precondition_loop_invariant ~task ~location ~precondition ~invariant in
                        entry :: acc
                      ) acc invs
                  | `Bot | `Top -> acc
                end
            end
          | _ -> (* Do not construct precondition invariants if we cannot express precondition *)
            acc
        )
        else
          acc
      ) lh entries
    in

    let yaml_entries = List.rev_map YamlWitnessType.Entry.to_yaml entries in (* reverse to make entries in file in the same order as generation messages *)

    M.msg_group Info ~category:Witness "witness generation summary" [
      (Pretty.dprintf "total: %d" (List.length yaml_entries), None);
    ];

    yaml_entries_to_file yaml_entries (Fpath.v (GobConfig.get_string "witness.yaml.path"))
end


module ValidationResult =
struct
  (* constructor order is important for the chain lattice *)
  type result =
    | Confirmed
    | Unconfirmed
    | Refuted
    | ParseError
  [@@deriving enum, show]

  module ChainParams =
  struct
    let n () = max_result - 1
    let names i = show_result (Option.get (result_of_enum i))
  end
  include Lattice.Chain (ChainParams)
end

module Validator
    (Spec : Spec)
    (EQSys : GlobConstrSys with module LVar = VarF (Spec.C)
                            and module GVar = GVarF (Spec.V)
                            and module D = Spec.D
                            and module G = GVarG (Spec.G) (Spec.C))
    (LHT : BatHashtbl.S with type key = EQSys.LVar.t)
    (GHT : BatHashtbl.S with type key = EQSys.GVar.t) =
struct
  module Locator = WitnessUtil.Locator (EQSys.LVar)
  module LvarS = Locator.ES
  module InvariantParser = WitnessUtil.InvariantParser
  module VR = ValidationResult
  module Query = Query (Spec) (EQSys) (GHT)

  let loc_of_location (location: YamlWitnessType.Location.t): Cil.location = {
    file = location.file_name;
    line = location.line;
    column = location.column + 1;
    byte = -1;
    endLine = -1;
    endColumn = -1;
    endByte = -1;
    synthetic = false;
  }

  let validate lh gh (file: Cil.file) =
    let locator = Locator.create () in
    LHT.iter (fun ((n, _) as lvar) _ ->
        let loc = Node.location n in
        if not loc.synthetic then
          Locator.add locator loc lvar
      ) lh;

    let inv_parser = InvariantParser.create file in

    let ask_local = Query.ask_local gh in

    let yaml = Yaml_unix.of_file_exn (Fpath.v (GobConfig.get_string "witness.yaml.validate")) in
    let yaml_entries = yaml |> GobYaml.list |> BatResult.get_ok in

    let cnt_confirmed = ref 0 in
    let cnt_unconfirmed = ref 0 in
    let cnt_refuted = ref 0 in
    let cnt_unchecked = ref 0 in
    let cnt_unsupported = ref 0 in
    let cnt_error = ref 0 in

    let validate_entry (entry: YamlWitnessType.Entry.t): YamlWitnessType.Entry.t option =
      let uuid = entry.metadata.uuid in
      let target_type = YamlWitnessType.EntryType.entry_type entry.entry_type in

      let validate_lvars_invariant ~entry_certificate ~loc ~lvars inv =
        let msgLoc: M.Location.t = CilLocation loc in
        match InvariantParser.parse_cabs inv with
        | Ok inv_cabs ->

          let result = LvarS.fold (fun ((n, _) as lvar) (acc: VR.t) ->
              let d = LHT.find lh lvar in
              let fundec = Node.find_fundec n in

              let result: VR.result = match InvariantParser.parse_cil inv_parser ~fundec ~loc inv_cabs with
                | Ok inv_exp ->
                  let x = ask_local lvar d (Queries.EvalInt inv_exp) in
                  if Queries.ID.is_bot x || Queries.ID.is_bot_ikind x then (* dead code *)
                    Option.get (VR.result_of_enum (VR.bot ()))
                  else (
                    match Queries.ID.to_bool x with
                    | Some true -> Confirmed
                    | Some false -> Refuted
                    | None -> Unconfirmed
                  )
                | Error e ->
                  ParseError
              in
              VR.join acc (VR.result_to_enum result)
            ) lvars (VR.bot ())
          in

          begin match Option.get (VR.result_of_enum result) with
            | Confirmed ->
              incr cnt_confirmed;
              M.success ~category:Witness ~loc:msgLoc "invariant confirmed: %s" inv;
              let target = Entry.target ~uuid ~type_:target_type ~file_name:loc.file in
              let certification = Entry.certification true in
              let certificate_entry = entry_certificate ~target ~certification in
              Some certificate_entry
            | Unconfirmed ->
              incr cnt_unconfirmed;
              M.warn ~category:Witness ~loc:msgLoc "invariant unconfirmed: %s" inv;None
            | Refuted ->
              incr cnt_refuted;
              M.error ~category:Witness ~loc:msgLoc "invariant refuted: %s" inv;
              let target = Entry.target ~uuid ~type_:target_type ~file_name:loc.file in
              let certification = Entry.certification false in
              let certificate_entry = entry_certificate ~target ~certification in
              Some certificate_entry
            | ParseError ->
              incr cnt_error;
              M.error ~category:Witness ~loc:msgLoc "CIL couldn't parse invariant: %s" inv;
              M.info ~category:Witness ~loc:msgLoc "invariant has undefined variables or side effects: %s" inv;
              None
          end
        | Error e ->
          incr cnt_error;
          M.error ~category:Witness ~loc:msgLoc "Frontc couldn't parse invariant: %s" inv;
          M.info ~category:Witness ~loc:msgLoc "invariant has invalid syntax: %s" inv;
          None
      in

      let validate_loop_invariant (loop_invariant: YamlWitnessType.LoopInvariant.t) =
        let loc = loc_of_location loop_invariant.location in
        let inv = loop_invariant.loop_invariant.string in
        let entry_certificate = Entry.loop_invariant_certificate in
        let msgLoc: M.Location.t = CilLocation loc in

        match Locator.find_opt locator loc with
        | Some lvars ->
          validate_lvars_invariant ~entry_certificate ~loc ~lvars inv
        | None ->
          incr cnt_error;
          M.warn ~category:Witness ~loc:msgLoc "couldn't locate invariant: %s" inv;
          None
      in

      let validate_precondition_loop_invariant (precondition_loop_invariant: YamlWitnessType.PreconditionLoopInvariant.t) =
        let loc = loc_of_location precondition_loop_invariant.location in
        let pre = precondition_loop_invariant.precondition.string in
        let inv = precondition_loop_invariant.loop_invariant.string in
        let entry_certificate = Entry.precondition_loop_invariant_certificate in
        let msgLoc: M.Location.t = CilLocation loc in

        match Locator.find_opt locator loc with
        | Some lvars ->
          begin match InvariantParser.parse_cabs pre with
            | Ok pre_cabs ->

              let precondition_holds ((n, c) as lvar) =
                let fundec = Node.find_fundec n in
                let pre_d = LHT.find lh (FunctionEntry fundec, c) in

                match InvariantParser.parse_cil inv_parser ~fundec ~loc pre_cabs with
                | Ok pre_exp ->
                  let x = ask_local lvar pre_d (Queries.EvalInt pre_exp) in
                  if Queries.ID.is_bot x || Queries.ID.is_bot_ikind x then (* dead code *)
                    true
                  else (
                    match Queries.ID.to_bool x with
                    | Some b -> b
                    | None -> false
                  )
                | Error e ->
                  M.error ~category:Witness ~loc:msgLoc "CIL couldn't parse precondition: %s" inv;
                  M.info ~category:Witness ~loc:msgLoc "precondition has undefined variables or side effects: %s" inv;
                  false
              in

              let lvars = LvarS.filter precondition_holds lvars in
              if LvarS.is_empty lvars then (
                incr cnt_unchecked;
                M.warn ~category:Witness ~loc:msgLoc "precondition never definitely holds: %s" pre;
                None
              )
              else
                validate_lvars_invariant ~entry_certificate ~loc ~lvars inv
            | Error e ->
              incr cnt_error;
              M.error ~category:Witness ~loc:msgLoc "Frontc couldn't parse precondition: %s" pre;
              M.info ~category:Witness ~loc:msgLoc "precondition has invalid syntax: %s" pre;
              None
          end
        | None ->
          incr cnt_error;
          M.warn ~category:Witness ~loc:msgLoc "couldn't locate invariant: %s" inv;
          None
      in

      match entry.entry_type with
      | LoopInvariant x ->
        validate_loop_invariant x
      | PreconditionLoopInvariant x ->
        validate_precondition_loop_invariant x
      | _ ->
        incr cnt_unsupported;
        M.info_noloc ~category:Witness "cannot validate entry of type %s" target_type;
        None
    in

    let yaml_entries' = List.fold_left (fun yaml_entries' yaml_entry ->
        match YamlWitnessType.Entry.of_yaml yaml_entry with
        | Ok entry ->
          let certificate_entry = validate_entry entry in
          let yaml_certificate_entry = Option.map YamlWitnessType.Entry.to_yaml certificate_entry in
          Option.to_list yaml_certificate_entry @ yaml_entry :: yaml_entries'
        | Error (`Msg e) ->
          incr cnt_error;
          M.info_noloc ~category:Witness "couldn't parse entry: %s" e;
          yaml_entry :: yaml_entries'
      ) [] yaml_entries
    in

    M.msg_group Info ~category:Witness "witness validation summary" [
      (Pretty.dprintf "confirmed: %d" !cnt_confirmed, None);
      (Pretty.dprintf "unconfirmed: %d" !cnt_unconfirmed, None);
      (Pretty.dprintf "refuted: %d" !cnt_refuted, None);
      (Pretty.dprintf "error: %d" !cnt_error, None);
      (Pretty.dprintf "unchecked: %d" !cnt_unchecked, None);
      (Pretty.dprintf "unsupported: %d" !cnt_unsupported, None);
      (Pretty.dprintf "total: %d" (!cnt_confirmed + !cnt_unconfirmed + !cnt_refuted + !cnt_unchecked + !cnt_unsupported + !cnt_error), None);
    ];

    yaml_entries_to_file (List.rev yaml_entries') (Fpath.v (GobConfig.get_string "witness.yaml.certificate"))
end<|MERGE_RESOLUTION|>--- conflicted
+++ resolved
@@ -278,7 +278,6 @@
     (* Generate location invariants (wihtout precondition) *)
     let entries = NH.fold (fun n local acc ->
         let loc = Node.location n in
-<<<<<<< HEAD
         if is_invariant_node n then (
           let lvals = local_lvals n local in
           match Query.ask_local_node gh n local (Invariant {Invariant.default_context with lvals}) with
@@ -291,27 +290,10 @@
                 let entry = Entry.loop_invariant ~task ~location ~invariant in
                 entry :: acc
               ) acc invs
-          | `Bot | `Top -> (* TODO: 0 for bot? *)
+          | `Bot | `Top -> (* TODO: 0 for bot (dead code)? *)
             acc
         )
         else
-=======
-        if is_invariant_node n then begin
-          begin match Query.ask_local_node gh n local (Invariant Invariant.default_context) with
-            | `Lifted inv ->
-              let invs = WitnessUtil.InvariantExp.process_exp inv in
-              List.fold_left (fun acc inv ->
-                  let location_function = (Node.find_fundec n).svar.vname in
-                  let location = Entry.location ~location:loc ~location_function in
-                  let invariant = Entry.invariant (CilType.Exp.show inv) in
-                  let entry = Entry.loop_invariant ~task ~location ~invariant in
-                  entry :: acc
-                ) acc invs
-            | `Bot | `Top -> (* TODO: 0 for bot (dead code)? *)
-              acc
-          end
-        end else begin
->>>>>>> 9eb6bad5
           acc
       ) nh []
     in
