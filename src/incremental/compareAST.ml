--- conflicted
+++ resolved
@@ -18,11 +18,7 @@
 (*rename_mapping is carried through the stack when comparing the AST. Holds a list of rename assumptions.*)
 type rename_mapping = (string StringMap.t) * (method_rename_assumptions) * glob_var_rename_assumptions * renamesOnSuccess
 
-<<<<<<< HEAD
-let emptyRenameMapping: rename_mapping = (StringMap.empty, StringMap.empty, VarinfoMap.empty, ([], []))
-=======
-let emptyRenameMapping = (StringMap.empty, VarinfoMap.empty, VarinfoMap.empty)
->>>>>>> 19212990
+let emptyRenameMapping: rename_mapping = (StringMap.empty, VarinfoMap.empty, VarinfoMap.empty, ([], []))
 
 (*Compares two names, being aware of the rename_mapping. Returns true iff:
   1. there is a rename for name1 -> name2 = rename(name1)
