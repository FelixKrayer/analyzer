{
  "$schema": "http://json-schema.org/draft-04/schema#",
  "type": "object",
  "properties": {
    "files": {
      "title": "files",
      "description": "Files to analyze.",
      "type": "array",
      "items": {
        "type": "string"
      },
      "default": []
    },
    "outfile": {
      "title": "outfile",
      "description": "File to print output to.",
      "type": "string",
      "default": ""
    },
    "justcil": {
      "title": "justcil",
      "description": "Just parse and output the CIL.",
      "type": "boolean",
      "default": false
    },
    "justcfg": {
      "title": "justcfg",
      "description": "Only output the CFG in cfg.dot .",
      "type": "boolean",
      "default": false
    },
    "printstats": {
      "title": "printstats",
      "description": "Outputs timing information.",
      "type": "boolean",
      "default": false
    },
    "verify": {
      "title": "verify",
      "description":
        "Verify that the solver reached a post-fixpoint. Beware that disabling this also disables output of warnings since post-processing of the results is done in the verification phase!",
      "type": "boolean",
      "default": true
    },
    "mainfun": {
      "title": "mainfun",
      "description": "Sets the name of the main functions.",
      "type": "array",
      "items": { "type": "string" },
      "default": [ "main" ]
    },
    "exitfun": {
      "title": "exitfun",
      "description": "Sets the name of the cleanup functions.",
      "type": "array",
      "items": { "type": "string" },
      "default": []
    },
    "otherfun": {
      "title": "otherfun",
      "description": "Sets the name of other functions.",
      "type": "array",
      "items": { "type": "string" },
      "default": []
    },
    "allglobs": {
      "title": "allglobs",
      "description":
        "Prints access information about all globals, not just races.",
      "type": "boolean",
      "default": false
    },
    "kernel": {
      "title": "kernel",
      "description": "For analyzing Linux Device Drivers.",
      "type": "boolean",
      "default": false
    },
    "dump_globs": {
      "title": "dump_globs",
      "description": "Print out the global invariant.",
      "type": "boolean",
      "default": false
    },
    "result": {
      "title": "result",
      "description":
        "Result style: none, fast_xml, json, pretty, json-messages, sarif.",
      "type": "string",
      "enum": ["none", "fast_xml", "json", "pretty", "json-messages", "sarif"],
      "default": "none"
    },
    "solver": {
      "title": "solver",
      "description": "Picks the solver.",
      "type": "string",
      "default": "td3"
    },
    "comparesolver": {
      "title": "comparesolver",
      "description": "Picks another solver for comparison.",
      "type": "string",
      "default": ""
    },
    "allfuns": {
      "title": "allfuns",
      "description":
        "Analyzes all the functions (not just beginning from main). This requires exp.earlyglobs!",
      "type": "boolean",
      "default": false
    },
    "nonstatic": {
      "title": "nonstatic",
      "description": "Analyzes all non-static functions.",
      "type": "boolean",
      "default": false
    },
    "colors": {
      "title": "colors",
      "description":
        "Colored output (via ANSI escape codes). 'auto': enabled if stdout is a terminal (instead of a pipe); 'always', 'never'.",
      "type": "string",
      "enum": ["auto", "always", "never"],
      "default": "auto"
    },
    "g2html": {
      "title": "g2html",
      "description": "Run g2html.jar on the generated xml.",
      "type": "boolean",
      "default": false
    },
    "save_run": {
      "title": "save_run",
      "description":
        "Save the result of the solver, the current configuration and meta-data about the run to this directory (if set). The data can then be loaded (without solving again) to do post-processing like generating output in a different format or comparing results.",
      "type": "string",
      "default": ""
    },
    "load_run": {
      "title": "load_run",
      "description": "Load a saved run. See save_run.",
      "type": "string",
      "default": ""
    },
    "compare_runs": {
      "title": "compare_runs",
      "description":
        "Load these saved runs and compare the results. Note that currently only two runs can be compared!",
      "type": "array",
      "items": { "type": "string" },
      "default": []
    },
    "warn_at": {
      "title": "warn_at",
      "description":
        "When to output warnings. Values: 'post' (default): after solving; 'never': no warnings; 'early': for debugging - outputs warnings already while solving (may lead to spurious warnings/asserts that would disappear after narrowing).",
      "type": "string",
      "enum": ["post", "never", "early"],
      "default": "post"
    },
    "gobview": {
      "title": "gobview",
      "description":
        "Include additional information for Gobview (e.g., the Goblint warning messages) in the directory specified by 'save_run'.",
      "type": "boolean",
      "default": false
    },
    "jobs": {
      "title": "jobs",
      "description": "Maximum number of parallel jobs. If 0, then number of cores is used. Currently used for preprocessing.",
      "type": "integer",
      "default": 1
    },
    "goblint-dir": {
      "title": "goblint-dir",
      "description": "Directory used for intermediate data.",
      "type": "string",
      "default": ".goblint"
    },
    "pre": {
      "title": "Preprocessing",
      "description": "Preprocessing options",
      "type": "object",
      "properties": {
        "keep": {
          "title": "pre.keep",
          "description":
            "Keep the intermediate output of running the C preprocessor.",
          "type": "boolean",
          "default": false
        },
        "exist": {
          "title": "pre.exist",
          "description": "Use existing preprocessed files.",
          "type": "boolean",
          "default": false
        },
        "includes": {
          "title": "pre.includes",
          "description": "List of directories to include.",
          "type": "array",
          "items": { "type": "string" },
          "default": []
        },
        "kernel_includes": {
          "title": "pre.kernel_includes",
          "description": "List of kernel directories to include.",
          "type": "array",
          "items": { "type": "string" },
          "default": []
        },
        "custom_includes": {
          "title": "pre.custom_includes",
          "description": "List of custom directories to include.",
          "type": "array",
          "items": { "type": "string" },
          "default": []
        },
        "kernel-root": {
          "title": "pre.kernel-root",
          "description": "Root directory for Linux kernel (linux-headers)",
          "type": "string",
          "default": ""
        },
        "cppflags": {
          "title": "pre.cppflags",
          "description": "Pre-processing parameters.",
          "type": "array",
          "items": { "type": "string" },
          "default": []
        },
        "compdb": {
          "title": "pre.compdb",
          "type": "object",
          "properties": {
            "original-path": {
              "title": "pre.compdb.original-path",
              "description":
                "Original absolute path of Compilation Database. Used to reroot all absolute paths in there if moved, e.g. in container mounts.",
              "type": "string",
              "default": ""
            },
            "split": {
              "title": "pre.compdb.split",
              "description": "Split Compilation Database entries containing multiple .c files.",
              "type": "boolean",
              "default": false
            }
          },
          "additionalProperties": false
        }
      },
      "additionalProperties": false
    },
    "cil": {
      "title": "cil",
      "description": "CIL configuration",
      "type": "object",
      "properties": {
        "merge": {
          "title": "cil.merge",
          "type": "object",
          "properties": {
            "inlines": {
              "title": "cil.merge.inlines",
              "description": "Merge inline functions (by their body printout).",
              "type": "boolean",
              "default": true
            }
          },
          "additionalProperties": false
        }
      },
      "additionalProperties": false
    },
    "server": {
      "title": "Server",
      "description": "Server mode",
      "type": "object",
      "properties": {
        "enabled": {
          "title": "server.enabled",
          "description": "Enable server mode",
          "type": "boolean",
          "default": false
        },
        "mode": {
          "title": "server.mode",
          "description": "Server transport mode",
          "type": "string",
          "enum": ["stdio", "unix"],
          "default": "stdio"
        },
        "unix-socket": {
          "title": "server.unix-socket",
          "description": "The path to the UNIX socket",
          "type": "string",
          "default": "goblint.sock"
        },
        "reparse": {
          "title": "server.reparse",
          "description": "Reparse source files before each analysis run",
          "type": "boolean",
          "default": false
        }
      },
      "additionalProperties": false
    },
    "ana": {
      "title": "Analyses",
      "description": "Options for analyses",
      "type": "object",
      "properties": {
        "activated": {
          "title": "ana.activated",
          "description": "Lists of activated analyses.",
          "type": "array",
          "items": { "type": "string" },
          "default": [
            "expRelation", "base", "threadid", "threadflag", "threadreturn",
            "escape", "mutexEvents", "mutex", "access", "mallocWrapper", "mhp",
            "assert"
          ]
        },
        "path_sens": {
          "title": "ana.path_sens",
          "description": "List of path-sensitive analyses",
          "type": "array",
          "items": { "type": "string" },
          "default": [ "mutex", "malloc_null", "uninit" ]
        },
        "ctx_insens": {
          "title": "ana.ctx_insens",
          "description": "List of context-insensitive analyses",
          "type": "array",
          "items": { "type": "string" },
          "default": [ "stack_loc", "stack_trace_set" ]
        },
        "int": {
          "title": "ana.int",
          "type": "object",
          "properties": {
            "def_exc": {
              "title": "ana.int.def_exc",
              "description":
                "Use IntDomain.DefExc: definite value/exclusion set.",
              "type": "boolean",
              "default": true
            },
            "interval": {
              "title": "ana.int.interval",
              "description":
                "Use IntDomain.Interval32: (int64 * int64) option.",
              "type": "boolean",
              "default": false
            },
            "enums": {
              "title": "ana.int.enums",
              "description":
                "Use IntDomain.Enums: Inclusion/Exclusion sets. Go to top on arithmetic operations (except for some easy cases, e.g. multiplication with 0). Joins on widen, i.e. precise integers as long as not derived from arithmetic expressions.",
              "type": "boolean",
              "default": false
            },
            "congruence": {
              "title": "ana.int.congruence",
              "description":
                "Use IntDomain.Congruence: (c, m) option, meaning congruent to c modulo m",
              "type": "boolean",
              "default": false
            },
            "refinement": {
              "title": "ana.int.refinement",
              "description":
                "Use mutual refinement of integer domains. Either 'never', 'once' or 'fixpoint'. Counterintuitively, may reduce precision unless ana.int.interval_narrow_by_meet is also enabled.",
              "type": "string",
              "enum": ["never", "once", "fixpoint"],
              "default": "never"
            },
            "def_exc_widen_by_join": {
              "title": "ana.int.def_exc_widen_by_join",
              "description":
                "Perform def_exc widening by joins. Gives threshold-widening like behavior, with thresholds given by the ranges of different integer types.",
              "type": "boolean",
              "default": false
            },
            "interval_narrow_by_meet": {
              "title": "ana.int.interval_narrow_by_meet",
              "description": "Perform interval narrowing by meets. Avoids precision loss if intervals are refined by def_exc ranges, which are more precise than type range.",
              "type": "boolean",
              "default": false
            },
            "interval_threshold_widening": {
              "title": "ana.int.interval_threshold_widening",
              "description":
                "Use constants appearing in program as threshold for widening",
              "type": "boolean",
              "default": false
            },
            "interval_threshold_widening_constants": {
              "title": "ana.int.interval_threshold_widening_constants",
              "description":
                "Which constants in the programm should be considered as threshold constants",
              "type": "string",
              "enum": ["all", "comparisons"],
              "default": "all"
            }
          },
          "additionalProperties": false
        },
        "float": {
          "title": "ana.float",
          "type": "object",
          "properties": {
            "interval": {
              "title": "ana.float.interval",
              "description":
                "Use FloatDomain: (float * float) option.",
              "type": "boolean",
              "default": false
            }
          },
          "additionalProperties": false
        },
        "file": {
          "title": "ana.file",
          "type": "object",
          "properties": {
            "optimistic": {
              "title": "ana.file.optimistic",
              "description": "Assume fopen never fails.",
              "type": "boolean",
              "default": false
            }
          },
          "additionalProperties": false
        },
        "spec": {
          "title": "ana.spec",
          "type": "object",
          "properties": {
            "file": {
              "title": "ana.spec.file",
              "description": "Path to the specification file.",
              "type": "string",
              "default": ""
            }
          },
          "additionalProperties": false
        },
        "pml": {
          "title": "ana.pml",
          "type": "object",
          "properties": {
            "debug": {
              "title": "ana.pml.debug",
              "description":
                "Insert extra assertions into Promela code for debugging.",
              "type": "boolean",
              "default": true
            }
          },
          "additionalProperties": false
        },
        "opt": {
          "title": "ana.opt",
          "type": "object",
          "properties": {
            "hashcons": {
              "title": "ana.opt.hashcons",
              "description":
                "Should we try to save memory and speed up equality by hashconsing?",
              "type": "boolean",
              "default": true
            },
            "equal": {
              "title": "ana.opt.equal",
              "description":
                "First try physical equality (==) before {D,G,C}.equal (only done if hashcons is disabled since it basically does the same via its tags).",
              "type": "boolean",
              "default": true
            }
          },
          "additionalProperties": false
        },
        "mutex": {
          "title": "ana.mutex",
          "type": "object",
          "properties": {
            "disjoint_types": {
              "title": "ana.mutex.disjoint_types",
              "description":
                "Do not propagate basic type writes to all struct fields",
              "type": "boolean",
              "default": true
            }
          },
          "additionalProperties": false
        },
        "autotune": {
          "title": "ana.autotune",
          "type": "object",
          "properties": {
            "enabled": {
              "title": "ana.autotune.enabled",
              "description": "Try to intelligently select analyses based on analysed file",
              "type": "boolean",
              "default": false
            },
            "activated": {
              "title": "ana.autotune.activated",
              "description": "Lists of activated tuning options. By default all are activated",
              "type": "array",
              "items": { "type": "string" },
              "default": [
                "congruence", "singleThreaded", "specification", "mallocWrappers", "noRecursiveIntervals", "enums", "loopUnrollHeuristic", "arrayDomain", "octagon", "wideningThresholds"
              ]
            }
          },
          "additionalProperties": false
        },
        "sv-comp": {
          "title": "ana.sv-comp",
          "type": "object",
          "properties": {
            "enabled": {
              "title": "ana.sv-comp.enabled",
              "description": "SV-COMP mode",
              "type": "boolean",
              "default": false
            },
            "functions": {
              "title": "ana.sv-comp.functions",
              "description": "Handle SV-COMP __VERIFIER* functions",
              "type": "boolean",
              "default": false
            }
          },
          "additionalProperties": false
        },
        "specification": {
          "title": "ana.specification",
          "description": "SV-COMP specification (path or string)",
          "type": "string",
          "default": ""
        },
        "wp": {
          "title": "ana.wp",
          "description":
            "Weakest precondition feasibility analysis for SV-COMP violations",
          "type": "boolean",
          "default": false
        },
        "arrayoob": {
          "title": "ana.arrayoob",
          "description": "Array out of bounds check",
          "type": "boolean",
          "default": false
        },
        "base": {
          "title": "ana.base",
          "type": "object",
          "properties": {
            "context": {
              "title": "ana.base.context",
              "type": "object",
              "properties": {
                "non-ptr": {
                  "title": "ana.base.context.non-ptr",
                  "description": "Non-address values in function contexts.",
                  "type": "boolean",
                  "default": true
                },
                "int": {
                  "title": "ana.base.context.int",
                  "description": "Integer values in function contexts.",
                  "type": "boolean",
                  "default": true
                },
                "interval": {
                  "title": "ana.base.context.interval",
                  "description":
                    "Integer values of the Interval domain in function contexts.",
                  "type": "boolean",
                  "default": true
                }
              },
              "additionalProperties": false
            },
            "limit-string-addresses": {
              "title": "ana.base.limit-string-addresses",
              "description": "Limit abstract address sets to keep at most one distinct string pointer.",
              "type": "boolean",
              "default": true
            },
            "partition-arrays": {
              "title": "ana.base.partition-arrays",
              "type": "object",
              "properties": {
                "keep-expr": {
                  "title": "ana.base.partition-arrays.keep-expr",
                  "description":
                    "When using the partitioning which expression should be used for partitioning ('first', 'last')",
                  "type": "string",
                  "enum": ["first", "last"],
                  "default": "first"
                },
                "partition-by-const-on-return": {
                  "title": "ana.base.partition-arrays.partition-by-const-on-return",
                  "description":
                    "When using the partitioning should arrays be considered partitioned according to a constant if a var in the expression used for partitioning goes out of scope?",
                  "type": "boolean",
                  "default": false
                },
                "smart-join": {
                  "title": "ana.base.partition-arrays.smart-join",
                  "description":
                    "When using the partitioning should the join of two arrays partitioned according to different expressions be partitioned as well if possible? If keep-expr is 'last' this behavior is enabled regardless of the flag value. Caution: Not always advantageous.",
                  "type": "boolean",
                  "default": false
                }
              },
              "additionalProperties": false
            },
            "arrays":{
              "title": "ana.base.arrays",
              "type": "object",
              "properties": {
                "domain": {
                  "title": "ana.base.arrays.domain",
                  "description":
                    "The domain that should be used for arrays. When employing the partition array domain, make sure to enable the expRelation analysis as well. When employing the unrolling array domain, make sure to set the ana.base.arrays.unrolling-factor >0.",
                  "type": "string",
                  "enum": ["trivial", "partitioned", "unroll"],
                  "default": "trivial"
                },
                "unrolling-factor": {
                  "title": "ana.base.arrays.unrolling-factor",
                  "description": "Indicates how many values will the unrolled part of the unrolled array domain contain.",
                  "type": "integer",
                  "default": 0
                }
              },
              "additionalProperties": false
            },
            "structs": {
              "title": "ana.base.structs",
              "type": "object",
              "properties": {
                "domain": {
                  "title": "ana.base.structs.domain",
                  "description":
                    "The domain that should be used for structs. simple/sets/keyed/combined-all/combined-sk",
                  "type": "string",
                  "enum": ["simple", "sets", "keyed", "combined-all", "combined-sk"],
                  "default": "simple"
                },
                "key": {
                  "title": "ana.base.structs.key",
                  "type": "object",
                  "properties": {
                    "forward": {
                      "title": "ana.base.structs.key.forward",
                      "description":
                        "Whether the struct key should be picked going from first field to last.",
                      "type": "boolean",
                      "default": true
                    },
                    "avoid-ints": {
                      "title": "ana.base.structs.key.avoid-ints",
                      "description":
                        "Whether integers should be avoided for key.",
                      "type": "boolean",
                      "default": true
                    },
                    "prefer-ptrs": {
                      "title": "ana.base.structs.key.prefer-ptrs",
                      "description":
                        "Whether pointers should be preferred for key.",
                      "type": "boolean",
                      "default": true
                    }
                  },
                  "additionalProperties": false
                }
              },
              "additionalProperties": false
            },
            "privatization": {
              "title": "ana.base.privatization",
              "description":
                "Which privatization to use? none/mutex-oplus/mutex-meet/protection/protection-read/mine/mine-nothread/mine-W/mine-W-noinit/lock/write/write+lock",
              "type": "string",
              "enum": ["none", "mutex-oplus", "mutex-meet", "protection", "protection-read", "mine", "mine-nothread", "mine-W", "mine-W-noinit", "lock", "write", "write+lock"],
              "default": "protection-read"
            },
            "invariant": {
              "title": "ana.base.invariant",
              "type": "object",
              "properties": {
                "enabled": {
                  "title": "ana.base.invariant.enabled",
                  "description": "Generate base analysis invariants",
                  "type": "boolean",
                  "default": true
                }
              },
              "additionalProperties": false
            },
            "eval": {
              "title": "ana.base.eval",
              "type": "object",
              "properties": {
                "deep-query": {
                  "title": "ana.base.eval.deep-query",
                  "description": "Perform EvalInt queries on all subexpressions, not just the outermost expression.",
                  "type": "boolean",
                  "default": true
                }
              },
              "additionalProperties": false
            }
          },
          "additionalProperties": false
        },
        "malloc": {
          "title": "ana.malloc",
          "type": "object",
          "properties": {
            "wrappers": {
              "title": "ana.malloc.wrappers",
              "description":
                "Loads a list of known malloc wrapper functions.",
              "type": "array",
              "items": { "type": "string" },
              "default": [
                "kmalloc", "__kmalloc", "usb_alloc_urb", "__builtin_alloca",
                "kzalloc"
              ]
            },
            "unique_address_count": {
                "title": "ana.malloc.unique_address_count",
                "description": "Number of unique memory addresses allocated for each malloc node.",
                "type": "integer",
                "default": 0
            }
          },
          "additionalProperties": false
        },
        "apron": {
          "title": "ana.apron",
          "type": "object",
          "properties": {
            "context": {
              "title": "ana.apron.context",
              "description": "Entire relation in function contexts.",
              "type": "boolean",
              "default": true
            },
            "strengthening": {
              "title": "ana.apron.strengthening",
              "description": "Apply strengthening in join for extra precision with heterogeneous environments. Expensive!",
              "type": "boolean",
              "default": false
            },
            "domain": {
              "title": "ana.apron.domain",
              "description":
                "Which domain should be used for the Apron analysis. Can be 'octagon', 'interval' or 'polyhedra'",
              "type": "string",
              "enum": ["octagon", "interval", "polyhedra"],
              "default": "octagon"
            },
            "threshold_widening": {
              "title": "ana.apron.threshold_widening",
              "description":
                "Use constants appearing in program as threshold for widening",
              "type": "boolean",
              "default": false
            },
            "threshold_widening_constants": {
              "title": "ana.apron.threshold_widening_constants",
              "description":
                "Which constants in the programm should be considered as threshold constants",
              "type": "string",
              "enum": ["all", "comparisons"],
              "default": "all"
            },
            "privatization": {
              "title": "ana.apron.privatization",
              "description":
                "Which apron privatization to use? top/protection/protection-path/mutex-meet/mutex-meet-tid/mutex-meet-tid-cluster12/mutex-meet-tid-cluster2/mutex-meet-tid-cluster-max/mutex-meet-tid-cluster-power",
              "type": "string",
              "enum": ["top", "protection", "protection-path", "mutex-meet", "mutex-meet-tid", "mutex-meet-tid-cluster12", "mutex-meet-tid-cluster2", "mutex-meet-tid-cluster-max", "mutex-meet-tid-cluster-power"],
              "default": "mutex-meet"
            },
            "priv": {
              "title": "ana.apron.priv",
              "type": "object",
              "properties": {
                "not-started": {
                  "title": "ana.apron.priv.not-started",
                  "description":
                    "Exclude writes from threads that may not be started yet",
                  "type": "boolean",
                  "default": true
                },
                "must-joined": {
                  "title": "ana.apron.priv.must-joined",
                  "description":
                    "Exclude writes from threads that must have been joined",
                  "type": "boolean",
                  "default": true
                }
              },
              "additionalProperties": false
            },
            "invariant": {
              "title": "ana.apron.invariant",
              "type": "object",
              "properties": {
                "one-var": {
                  "title": "ana.apron.invariant.one-var",
                  "description": "Generate invariants with only one variable",
                  "type": "boolean",
                  "default": false
<<<<<<< HEAD
=======
                },
                "local": {
                  "title": "ana.apron.invariant.local",
                  "description": "Keep local variables in invariants",
                  "type": "boolean",
                  "default": true
                },
                "global": {
                  "title": "ana.apron.invariant.global",
                  "description": "Keep global variables in invariants",
                  "type": "boolean",
                  "default": true
                },
                "diff-box": {
                  "title": "ana.apron.invariant.diff-box",
                  "description": "Only generate truly relational invariants by subtracting non-relational box invariants",
                  "type": "boolean",
                  "default": false
>>>>>>> fdedebad
                }
              },
              "additionalProperties": false
            }
          },
          "additionalProperties": false
        },
        "context": {
          "title": "ana.context",
          "type": "object",
          "properties": {
            "widen": {
              "title": "ana.context.widen",
              "description":
                "Do widening on contexts. Keeps a map of function to call state; enter will then return the widened local state for recursive calls.",
              "type": "boolean",
              "default": false
            }
          },
          "additionalProperties": false
        },
        "thread": {
          "title": "ana.thread",
          "type": "object",
          "properties": {
            "domain": {
              "title": "ana.thread.domain",
              "description":
                "Which domain should be used for the thread ids. Can be 'history' or 'plain'",
              "type": "string",
              "enum": ["history", "plain"],
              "default": "history"
            },
            "include-node" : {
              "title": "ana.thread.include-node",
              "description":
                "Whether the node at which a thread is created is part of its threadid",
              "type": "boolean",
              "default" : true
            }
          },
          "additionalProperties": false
        },
        "race": {
          "title": "ana.race",
          "type": "object",
          "properties": {
            "free": {
              "title": "ana.race.free",
              "description": "Consider memory free as racing write.",
              "type": "boolean",
              "default": true
            }
          },
          "additionalProperties": false
        },
        "dead-code" : {
          "title": "ana.dead-code",
          "type": "object",
          "properties": {
            "lines": {
              "title": "ana.dead-code.lines",
              "description": "Print information about lines of dead code.",
              "type": "boolean",
              "default": true
            },
            "branches": {
              "title": "ana.dead-code.branches",
              "description": "Print information about dead branches.",
              "type": "boolean",
              "default": true
            },
            "functions": {
              "title": "ana.dead-code.functions",
              "description": "Print information about dead (uncalled) functions.",
              "type": "boolean",
              "default": true
            }
          },
          "additionalProperties": false
        },
        "extract-pthread" : {
          "title": "ana.extract-pthread",
          "type": "object",
          "properties": {
            "assume_success": {
              "title": "ana.extract-pthread.assume_success",
              "description": "Assume that all POSIX pthread functions succeed.",
              "type": "boolean",
              "default": true
            },
            "ignore_assign": {
              "title": "ana.extract-pthread.ignore_assign",
              "description": "Ignores any assigns in POSIX programs.",
              "type": "boolean",
              "default": true
            }
          },
          "additionalProperties": false
        }
      },
      "additionalProperties": false
    },
    "incremental": {
      "title": "Incremental",
      "description": "Incremental analysis options",
      "type": "object",
      "properties": {
        "load": {
          "title": "incremental.load",
          "description":
            "Load incremental analysis results, in case any exist.",
          "type": "boolean",
          "default": false
        },
        "load-dir": {
          "title": "incremental.load-dir",
          "description": "Location where to load incremental analysis results from.",
          "type": "string",
          "default": "incremental_data"
        },
        "only-rename": {
          "title": "incremental.only-rename",
          "description":
            "Only reset IDs of unchanged objects in the AST. Do  not reuse solver results. This option is mainly useful for benchmarking purposes.",
          "type": "boolean",
          "default": false
        },
        "save": {
          "title": "incremental.save",
          "description": "Store incremental analysis results.",
          "type": "boolean",
          "default": false
        },
        "save-dir": {
          "title": "incremental.save-dir",
          "description": "Location where to save incremental analysis results to.",
          "type": "string",
          "default": "incremental_data"
        },
        "stable": {
          "title": "incremental.stable",
          "description":
            "Reuse the stable set and selectively destabilize it (recommended).",
          "type": "boolean",
          "default": true
        },
        "wpoint": {
          "title": "incremental.wpoint",
          "description":
            "Reuse the wpoint set (not recommended). Reusing the wpoint will combine existing results at previous widening points.",
          "type": "boolean",
          "default": false
        },
        "reluctant": {
          "title": "incremental.reluctant",
          "type": "object",
          "properties": {
            "enabled": {
              "title": "incremental.reluctant.enabled",
              "description":
                "Destabilize nodes in changed functions reluctantly",
              "type": "boolean",
              "default": false
            },
            "compare": {
              "title": "incremental.reluctant.compare",
              "description":
                "In order to reuse the function's old abstract value the new abstract value must be leq (focus on efficiency) or equal (focus on precision) compared to the old.",
              "type": "string",
              "enum": ["leq", "equal"],
              "default": "equal"
            }
          },
          "additionalProperties": false
        },
        "compare": {
          "title": "incremental.compare",
          "description":
            "Which comparison should be used for functions? 'ast'/'cfg' (cfg comparison also differentiates which nodes of a function have changed)",
          "type": "string",
          "enum": ["ast", "cfg"],
          "default": "ast"
        },
        "force-reanalyze": {
          "title": "incremental.force-reanalyze",
          "type": "object",
          "properties": {
            "funs": {
              "title": "incremental.force-reanalyze.funs",
              "description":
                "List of functions that are to be re-analayzed from scratch",
              "type": "array",
              "items": {
                "type": "string"
              },
              "default": []
            }
          },
          "additionalProperties": false
        },
        "restart": {
          "title": "incremental.restart",
          "type": "object",
          "properties": {
            "sided": {
              "title": "incremental.restart.sided",
              "type": "object",
              "properties": {
                "enabled": {
                  "title": "incremental.restart.sided.enabled",
                  "description": "Restart affected side-effected variables (transitively) to bot.",
                  "type": "boolean",
                  "default": false
                },
                "vars": {
                  "title": "incremental.restart.sided.vars",
                  "description": "Side-effected variables to restart. Globals are non-function entry nodes. Write-only is a subset of globals.",
                  "type": "string",
                  "enum": ["all", "global", "write-only"],
                  "default": "all"
                },
                "fuel": {
                  "title": "incremental.restart.sided.fuel",
                  "description": "Initial fuel for bounding transitive restarting, which uses one fuel each time when following side_fuel to restart. Zero fuel never restarts. Negative fuel doesn't bound (infinite fuel).",
                  "type": "integer",
                  "default": -1
                },
                "fuel-only-global": {
                  "title": "incremental.restart.sided.fuel-only-global",
                  "description": "Decrease fuel only when going to constraint system globals (not function entry nodes).",
                  "type": "boolean",
                  "default": false
                }
              },
              "additionalProperties": false
            },
            "list": {
              "title": "incremental.restart.list",
              "description": "List of globals variables and function definitions for which the analysis is to be restarted.",
              "type": "array",
              "items": {
                "type": "string"
              },
              "default": []
            },
            "write-only": {
              "title": "incremental.restart.write-only",
              "description": "Restart write-only variables to bot during postprocessing.",
              "type": "boolean",
              "default": true
            }
          },
          "additionalProperties": false
        },
        "postsolver": {
          "title": "incremental.postsolver",
          "type" : "object",
          "properties": {
            "enabled": {
              "title": "incremental.postsolver.enabled",
              "description": "Use incremental postsolver",
              "type": "boolean",
              "default": true
            },
            "superstable-reached" : {
              "title":  "incremental.postsolver.superstable-reached",
              "description": "Consider superstable set reached, may be faster but can lead to spurious warnings",
              "type": "boolean",
              "default": false
            }
          },
          "additionalProperties": false
        }
      },
      "additionalProperties": false
    },
    "sem": {
      "title": "Semantics",
      "description": "Options for semantics",
      "type": "object",
      "properties": {
        "unknown_function": {
          "title": "sem.unknown_function",
          "type": "object",
          "properties": {
            "spawn": {
              "title": "sem.unknown_function.spawn",
              "description":
                "Unknown function call spawns reachable functions",
              "type": "boolean",
              "default": true
            },
            "invalidate": {
              "title": "sem.unknown_function.invalidate",
              "type": "object",
              "properties": {
                "globals": {
                  "title": "sem.unknown_function.invalidate.globals",
                  "description":
                    "Unknown function call invalidates all globals",
                  "type": "boolean",
                  "default": true
                },
                "args": {
                  "title": "sem.unknown_function.invalidate.args",
                  "description":
                    "Unknown function call invalidates arguments passed to it",
                  "type": "boolean",
                  "default": true
                }
              },
              "additionalProperties": false
            },
            "read": {
              "title": "sem.unknown_function.read",
              "type": "object",
              "properties": {
                "args": {
                  "title": "sem.unknown_function.read.args",
                  "description":
                    "Unknown function call reads arguments passed to it",
                  "type": "boolean",
                  "default": true
                }
              },
              "additionalProperties": false
            }
          },
          "additionalProperties": false
        },
        "builtin_unreachable": {
          "title": "sem.builtin_unreachable",
          "type": "object",
          "properties": {
            "dead_code": {
              "title": "sem.builtin_unreachable.dead_code",
              "description":
                "__builtin_unreachable is assumed to be dead code",
              "type": "boolean",
              "default": false
            }
          },
          "additionalProperties": false
        },
        "int": {
          "title": "sem.int",
          "type": "object",
          "properties": {
            "signed_overflow": {
              "title": "sem.int.signed_overflow",
              "description":
                "How to handle overflows of signed types. Values: 'assume_top' (default): Assume signed overflow results in a top value; 'assume_none': Assume program is free of signed overflows;  'assume_wraparound': Assume signed types wrap-around and two's complement representation of signed integers",
              "type": "string",
              "enum": ["assume_top", "assume_none", "assume_wraparound"],
              "default": "assume_top"
            }
          },
          "additionalProperties": false
        },
        "malloc": {
          "title": "sem.malloc",
          "type": "object",
          "properties": {
            "fail": {
              "title": "sem.malloc.fail",
              "description":
                "Consider the case where malloc or calloc fails.",
              "type": "boolean",
              "default": false
            }
          },
          "additionalProperties": false
        },
        "lock": {
          "title": "sem.lock",
          "type": "object",
          "properties": {
            "fail": {
              "title": "sem.lock.fail",
              "description":
                "Takes the possible failing of locking operations into account.",
              "type": "boolean",
              "default": false
            }
          },
          "additionalProperties": false
        },
        "assert": {
          "title": "sem.assert",
          "type": "object",
          "properties": {
            "refine": {
              "title": "sem.assert.refine",
              "description": "Standard assert refines state",
              "type": "boolean",
              "default": true
            }
          },
          "additionalProperties": false
        }
      },
      "additionalProperties": false
    },
    "trans": {
      "title": "Transformations",
      "description": "Options for transformations",
      "type": "object",
      "properties": {
        "activated": {
          "title": "trans.activated",
          "description":
            "Lists of activated transformations. Transformations happen after analyses.",
          "type": "array",
          "items": { "type": "string" },
          "default": []
        },
        "expeval": {
          "title": "trans.expeval",
          "type": "object",
          "properties": {
            "query_file_name": {
              "title": "trans.expeval.query_file_name",
              "description":
                "Path to the JSON file containing an expression evaluation query.",
              "type": "string",
              "default": ""
            }
          },
          "additionalProperties": false
        },
        "output" : {
          "title": "trans.output",
          "description": "Output filename for transformations that output a transformed file.",
          "type":"string",
          "default": "transformed.c"
        }
      },
      "additionalProperties": false
    },
    "annotation": {
      "title": "Annotation",
      "description": "Options for annotations",
      "type": "object",
      "properties": {
        "int": {
          "title": "annotation.int",
          "type": "object",
          "properties": {
            "enabled": {
              "title": "annotation.int.enabled",
              "description":
                "Enable manual annotation of functions with desired precision, i.e. the activated IntDomains.",
              "type": "boolean",
              "default": false
            },
            "privglobs": {
              "title": "annotation.int.privglobs",
              "description":
                "Enables handling of privatized globals, by setting the precision to the heighest value, when annotation.int.enabled is true.",
              "type": "boolean",
              "default": true
            }
          },
          "additionalProperties": false
        },
        "float": {
          "title": "annotation.float",
          "type": "object",
          "properties": {
            "enabled": {
              "title": "annotation.float.enabled",
              "description":
                "Enable manual annotation of functions with desired precision, i.e. the activated FloatDomains.",
              "type": "boolean",
              "default": false
            }
          },
          "additionalProperties": false
        },
        "goblint_context": {
          "title": "annotation.goblint_context",
          "type": "object",
          "additionalProperties": {
            "type": "array",
            "items": {
              "type": "string",
              "enum": ["base.no-non-ptr", "base.non-ptr", "base.no-int", "base.int", "base.no-interval", "base.interval", "apron.no-context", "apron.context", "no-widen", "widen"]
            },
            "default": []
          }
        },
        "goblint_precision": {
          "title": "annotation.goblint_precision",
          "type": "object",
          "additionalProperties": {
            "type": "array",
            "items": {
              "type": "string",
              "enum": ["no-def_exc", "def_exc", "no-interval", "interval", "no-enums", "enums", "no-congruence", "congruence"]
            },
            "default": []
          }
        },
        "array": {
          "title": "annotation.array",
          "description": "Enable manual annotaion of arrays with desired domain",
          "type": "boolean",
          "default": false
        },
        "track_apron": {
          "title": "annotation.track_apron",
          "description": "Let apron track variables only if they have the attribute goblint_apron_track",
          "type": "boolean",
          "default": false
        }
      },
      "additionalProperties": false
    },
    "exp": {
      "title": "Experimental",
      "description": "Experimental features",
      "type": "object",
      "properties": {
        "priv-prec-dump": {
          "title": "exp.priv-prec-dump",
          "description": "File to dump privatization precision data to.",
          "type": "string",
          "default": ""
        },
        "priv-distr-init": {
          "title": "exp.priv-distr-init",
          "description":
            "Distribute global initializations to all global invariants for more consistent widening dynamics.",
          "type": "boolean",
          "default": false
        },
        "apron": {
          "title": "exp.apron",
          "type": "object",
          "properties": {
            "prec-dump": {
              "title": "exp.apron.prec-dump",
              "description": "File to dump apron precision data to.",
              "type": "string",
              "default": ""
            }
          },
          "additionalProperties": false
        },
        "cfgdot": {
          "title": "exp.cfgdot",
          "description": "Output CFG to dot files",
          "type": "boolean",
          "default": false
        },
        "mincfg": {
          "title": "exp.mincfg",
          "description": "Try to minimize the number of CFG nodes.",
          "type": "boolean",
          "default": false
        },
        "earlyglobs": {
          "title": "exp.earlyglobs",
          "description":
            "Side-effecting of globals right after initialization.",
          "type": "boolean",
          "default": false
        },
        "region-offsets": {
          "title": "exp.region-offsets",
          "description": "Considers offsets for region accesses.",
          "type": "boolean",
          "default": false
        },
        "unique": {
          "title": "exp.unique",
          "description": "For types that have only one value.",
          "type": "array",
          "items": { "type": "string" },
          "default": []
        },
        "forward": {
          "title": "exp.forward",
          "description":
            "Use implicit forward propagation instead of the demand driven approach.",
          "type": "boolean",
          "default": false
        },
        "volatiles_are_top": {
          "title": "exp.volatiles_are_top",
          "description":
            "volatile and extern keywords set variables permanently to top",
          "type": "boolean",
          "default": true
        },
        "single-threaded": {
          "title": "exp.single-threaded",
          "description": "Ensures analyses that no threads are created.",
          "type": "boolean",
          "default": false
        },
        "globs_are_top": {
          "title": "exp.globs_are_top",
          "description": "Set globals permanently to top.",
          "type": "boolean",
          "default": false
        },
        "exclude_from_earlyglobs": {
          "title": "exp.exclude_from_earlyglobs",
          "description":
            "Global variables that should be handled flow-sensitively when using earlyglobs.",
          "type": "array",
          "items": { "type": "string" },
          "default": []
        },
        "exclude_from_invalidation" : {
          "title": "exp.exclude_from_invalidation",
          "description":
            "Global variables that should not be invalidated. This assures the analysis that such globals are only modified through known code",
          "type": "array",
          "items": { "type": "string" },
          "default": []
        },
        "g2html_path": {
          "title": "exp.g2html_path",
          "description": "Location of the g2html.jar file.",
          "type": "string",
          "default": "."
        },
        "extraspecials": {
          "title": "exp.extraspecials",
          "description":
            "List of functions that must be analyzed as unknown extern functions",
          "type": "array",
          "items": { "type": "string" },
          "default": []
        },
        "no-narrow": {
          "title": "exp.no-narrow",
          "description": "Overwrite narrow a b = a",
          "type": "boolean",
          "default": false
        },
        "basic-blocks": {
          "title": "exp.basic-blocks",
          "description":
            "Only keep values for basic blocks instead of for every node. Should take longer but need less space.",
          "type": "boolean",
          "default": false
        },
        "fast_global_inits": {
          "title": "exp.fast_global_inits",
          "description":
            "Only generate one 'a[MyCFG.all_array_index_exp] = x' for all assignments a[...] = x for a global array a[n].",
          "type": "boolean",
          "default": true
        },
        "architecture": {
          "title": "exp.architecture",
          "description": "Architecture for analysis, currently for witness",
          "type": "string",
          "enum": ["64bit", "32bit"],
          "default": "64bit"
        },
        "gcc_path": {
          "title": "exp.gcc_path",
          "description":
            "Location of gcc. Used to combine source files with cilly. Change to gcc-9 or another version on OS X (with gcc being clang by default cilly will fail otherwise).",
          "type": "string",
          "default": "/usr/bin/gcc"
        },
        "cpp-path": {
          "title": "exp.cpp-path",
          "description":
            "Path to C preprocessor (cpp) to use. If empty, then automatically searched.",
          "type": "string",
          "default": ""
        },
        "unrolling-factor": {
          "title": "exp.unrolling-factor",
          "description":
            "Sets the unrolling factor for the loopUnrollingVisitor.",
          "type": "integer",
          "default": 0
        },
        "hide-std-globals": {
          "title": "exp.hide-std-globals",
          "description": "Hide standard extern globals (e.g. `stdout`) from cluttering local states.",
          "type": "boolean",
          "default": true
        }
      },
      "additionalProperties": false
    },
    "dbg": {
      "title": "Debugging",
      "description": "Debugging options",
      "type": "object",
      "properties": {
        "debug": {
          "title": "dbg.debug",
          "description": "Debug mode: for testing the analyzer itself.",
          "type": "boolean",
          "default": false
        },
        "verbose": {
          "title": "dbg.verbose",
          "description": "Prints some status information.",
          "type": "boolean",
          "default": false
        },
        "trace": {
          "title": "dbg.trace",
          "type": "object",
          "properties": {
            "context": {
              "title": "dbg.trace.context",
              "description": "Also print the context of solver variables.",
              "type": "boolean",
              "default": false
            }
          },
          "additionalProperties": false
        },
        "dump": {
          "title": "dbg.dump",
          "description": "Dumps the results to the given path",
          "type": "string",
          "default": ""
        },
        "cilout": {
          "title": "dbg.cilout",
          "description": "Where to dump cil output",
          "type": "string",
          "default": ""
        },
        "timeout": {
          "title": "dbg.timeout",
          "description":
            "Stop solver after this time. 0 means no timeout. Supports optional units h, m, s. E.g. 1m6s = 01m06s = 66; 6h = 6*60*60.",
          "type": "string",
          "default": "0"
        },
        "solver-stats-interval": {
          "title": "dbg.solver-stats-interval",
          "description":
            "Interval in seconds to print statistics while solving. Set to 0 to deactivate.",
          "type": "integer",
          "default": 10
        },
        "solver-signal": {
          "title": "dbg.solver-signal",
          "description":
            "Signal to print statistics while solving. Possible values: sigint (Ctrl+C), sigtstp (Ctrl+Z), sigquit (Ctrl+\\), sigusr1, sigusr2, sigalrm, sigprof etc. (see signal_of_string in goblintutil.ml).",
          "type": "string",
          "default": "sigusr1"
        },
        "backtrace-signal": {
          "title": "dbg.backtrace-signal",
          "description":
            "Signal to print a raw backtrace on stderr. Possible values: sigint (Ctrl+C), sigtstp (Ctrl+Z), sigquit (Ctrl+\\), sigusr1, sigusr2, sigalrm, sigprof etc. (see signal_of_string in goblintutil.ml).",
          "type": "string",
          "default": "sigusr2"
        },
        "solver-progress": {
          "title": "dbg.solver-progress",
          "description":
            "Used for debugging. Prints out a symbol on solving a rhs.",
          "type": "boolean",
          "default": false
        },
        "print_wpoints": {
          "title": "dbg.print_wpoints",
          "description":
            "Print the widening points after solving (does not include the removed wpoints during solving by the slr solvers). Currently only implemented in: slr*, td3.",
          "type": "boolean",
          "default": false
        },
        "slice": {
          "title": "dbg.slice",
          "type": "object",
          "properties": {
            "on": {
              "title": "dbg.slice.on",
              "description": "Turn slicer on or off.",
              "type": "boolean",
              "default": false
            },
            "n": {
              "title": "dbg.slice.n",
              "description": "How deep function stack do we analyze.",
              "type": "integer",
              "default": 10
            }
          },
          "additionalProperties": false
        },
        "limit": {
          "title": "dbg.limit",
          "type": "object",
          "properties": {
            "widen": {
              "title": "dbg.limit.widen",
              "description":
                "Limit for number of widenings per node (0 = no limit).",
              "type": "integer",
              "default": 0
            }
          },
          "additionalProperties": false
        },
        "warn_with_context": {
          "title": "dbg.warn_with_context",
          "description":
            "Keep warnings for different contexts apart (currently only done for asserts).",
          "type": "boolean",
          "default": false
        },
        "regression": {
          "title": "dbg.regression",
          "description":
            "Only output warnings for assertions that have an unexpected result (no comment, comment FAIL, comment UNKNOWN)",
          "type": "boolean",
          "default": false
        },
        "test": {
          "title": "dbg.test",
          "type": "object",
          "properties": {
            "domain": {
              "title": "dbg.test.domain",
              "description": "Test domain properties",
              "type": "boolean",
              "default": false
            }
          },
          "additionalProperties": false
        },
        "cilcfgdot": {
          "title": "dbg.cilcfgdot",
          "description": "Output dot files for CIL CFGs.",
          "type": "boolean",
          "default": false
        },
        "cfg": {
          "title": "dbg.cfg",
          "type": "object",
          "properties": {
            "loop-clusters": {
              "title": "dbg.cfg.loop-clusters",
              "description": "Add loop SCC clusters to CFG .dot output.",
              "type": "boolean",
              "default": false
            }
          },
          "additionalProperties": false
        },
        "compare_runs": {
          "title": "dbg.compare_runs",
          "type": "object",
          "properties": {
            "globsys": {
              "title": "dbg.compare_runs.globsys",
              "description": "Compare GlobConstrSys in compare_runs",
              "type": "boolean",
              "default": false
            },
            "eqsys": {
              "title": "dbg.compare_runs.eqsys",
              "description": "Compare EqConstrSys in compare_runs",
              "type": "boolean",
              "default": true
            },
            "global": {
              "title": "dbg.compare_runs.global",
              "description": "Compare globals in compare_runs",
              "type": "boolean",
              "default": false
            },
            "node": {
              "title": "dbg.compare_runs.node",
              "description": "Compare nodes (with joined contexts) in compare_runs",
              "type": "boolean",
              "default": false
            },
            "diff": {
              "title": "dbg.compare_runs.diff",
              "description": "Print differences",
              "type": "boolean",
              "default": false
            }
          },
          "additionalProperties": false
        },
        "print_tids": {
          "title": "dbg.print_tids",
          "description":
            "Should the analysis print information on the encountered TIDs",
          "type": "boolean",
          "default": false
        },
        "print_protection": {
          "title": "dbg.print_protection",
          "description":
            "Should the analysis print information on which globals are protected by which mutex?",
          "type": "boolean",
          "default": false
        }
      },
      "additionalProperties": false
    },
    "warn": {
      "title": "Warnings",
      "description": "Filtering of warnings",
      "type": "object",
      "properties": {
        "assert": {
          "title": "warn.assert",
          "description": "Assert messages",
          "type": "boolean",
          "default": true
        },
        "behavior": {
          "title": "warn.behavior",
          "description": "undefined behavior warnings",
          "type": "boolean",
          "default": true
        },
        "integer": {
          "title": "warn.integer",
          "description": "integer (Overflow, Div_by_zero) warnings",
          "type": "boolean",
          "default": true
        },
        "float": {
          "title": "warn.float",
          "description": "float warnings",
          "type": "boolean",
          "default": true
        },
        "cast": {
          "title": "warn.cast",
          "description": "Cast (Type_mismatch(bug) warnings",
          "type": "boolean",
          "default": true
        },
        "race": {
          "title": "warn.race",
          "description": "Race warnings",
          "type": "boolean",
          "default": true
        },
        "deadlock": {
          "title": "warn.deadlock",
          "description": "Deadlock warnings",
          "type": "boolean",
          "default": true
        },
        "deadcode": {
          "title": "warn.deadcode",
          "description": "Dead code warnings",
          "type": "boolean",
          "default": true
        },
        "analyzer": {
          "title": "warn.analyzer",
          "description": "Analyzer messages",
          "type": "boolean",
          "default": true
        },
        "unsound": {
          "title": "warn.unsound",
          "description": "Unsoundness messages",
          "type": "boolean",
          "default": true
        },
        "imprecise": {
          "title": "warn.imprecise",
          "description": "Imprecision messages",
          "type": "boolean",
          "default": true
        },
        "witness": {
          "title": "warn.witness",
          "description": "Witness messages",
          "type": "boolean",
          "default": true
        },
<<<<<<< HEAD
=======
        "program": {
          "title": "warn.program",
          "description": "Program messages",
          "type": "boolean",
          "default": true
        },
>>>>>>> fdedebad
        "unknown": {
          "title": "warn.unknown",
          "description": "Unknown (of string) warnings",
          "type": "boolean",
          "default": true
        },
        "error": {
          "title": "warn.error",
          "description": "Error severity messages",
          "type": "boolean",
          "default": true
        },
        "warning": {
          "title": "warn.warning",
          "description": "Warning severity messages",
          "type": "boolean",
          "default": true
        },
        "info": {
          "title": "warn.info",
          "description": "Info severity messages",
          "type": "boolean",
          "default": true
        },
        "debug": {
          "title": "warn.debug",
          "description": "Debug severity messages",
          "type": "boolean",
          "default": false
        },
        "success": {
          "title": "warn.success",
          "description": "Success severity messages",
          "type": "boolean",
          "default": true
        },
        "quote-code": {
          "title": "warn.quote-code",
          "description": "Quote code in message output.",
          "type": "boolean",
          "default": false
        },
        "race-threshold": {
          "title": "warn.race-threshold",
          "description": "Races with confidence at least threshold are warnings, lower are infos.",
          "type": "integer",
          "default": 0
        }
      },
      "additionalProperties": false
    },
    "solvers": {
      "title": "solvers",
      "type": "object",
      "properties": {
        "td3": {
          "title": "solvers.td3",
          "type": "object",
          "properties": {
            "term": {
              "title": "solvers.td3.term",
              "description":
                "Should the td3 solver use the phased/terminating strategy?",
              "type": "boolean",
              "default": true
            },
            "side_widen": {
              "title": "solvers.td3.side_widen",
              "description":
                "When to widen in side. never: never widen, always: always widen, sides: widen if there are multiple side-effects from the same var resulting in a new value, cycle: widen if a called or a start var get destabilized, unstable_called: widen if any called var gets destabilized, unstable_self: widen if side-effected var gets destabilized, sides-pp: widen if there are multiple side-effects from the same program point resulting in a new value.",
              "type": "string",
              "enum": ["never", "always", "sides", "cycle", "unstable_called", "unstable_self", "sides-pp"],
              "default": "sides"
            },
            "space": {
              "title": "solvers.td3.space",
              "description":
                "Should the td3 solver only keep values at widening points?",
              "type": "boolean",
              "default": false
            },
            "space_cache": {
              "title": "solvers.td3.space_cache",
              "description": "Should the td3-space solver cache values?",
              "type": "boolean",
              "default": true
            },
            "space_restore": {
              "title": "solvers.td3.space_restore",
              "description":
                "Should the td3-space solver restore values for non-widening-points? Not needed for generating warnings, but needed for inspecting output!",
              "type": "boolean",
              "default": true
            },
            "narrow-reuse": {
              "title": "solvers.td3.narrow-reuse",
              "description": "Reuse value when switching from widening to narrowing phase. Avoids one unnecessary re-evaluation.",
              "type": "boolean",
              "default": true
            },
            "restart": {
              "title": "solvers.td3.restart",
              "type": "object",
              "properties": {
                "wpoint": {
                  "title": "solvers.td3.restart.wpoint",
                  "type": "object",
                  "properties": {
                    "enabled": {
                      "title": "solvers.td3.restart.wpoint.enabled",
                      "description": "Restart wpoint to bot when (re-)detected. Allows incremental to avoid reusing and republishing imprecise local values due to globals (which get restarted).",
                      "type": "boolean",
                      "default": false
                    },
                    "once": {
                      "title": "solvers.td3.restart.wpoint.once",
                      "description": "Restart wpoint only on first detection. Useful for incremental loading.",
                      "type": "boolean",
                      "default": false
                    }
                  },
                  "additionalProperties": false
                }
              },
              "additionalProperties": false
            },
            "verify": {
              "title": "solvers.td3.verify",
              "description": "Check TD3 data structure invariants",
              "type": "boolean",
              "default": false
            }
          },
          "additionalProperties": false
        },
        "slr4": {
          "title": "solvers.slr4",
          "type": "object",
          "properties": {
            "restart_count": {
              "title": "solvers.slr4.restart_count",
              "description":
                "How many times SLR4 is allowed to switch from restarting iteration to increasing iteration.",
              "type": "integer",
              "default": 1
            }
          },
          "additionalProperties": false
        }
      },
      "additionalProperties": false
    },
    "witness": {
      "title": "witness",
      "type": "object",
      "properties": {
        "enabled": {
          "title": "witness.enabled",
          "description": "Output witness",
          "type": "boolean",
          "default": true
        },
        "path": {
          "title": "witness.path",
          "description": "Witness output path",
          "type": "string",
          "default": "witness.graphml"
        },
        "id": {
          "title": "witness.id",
          "description": "Which witness node IDs to use? node/enumerate",
          "type": "string",
          "enum": ["node", "enumerate"],
          "default": "node"
        },
        "invariant": {
          "title": "witness.invariant",
          "type": "object",
          "properties": {
            "loop-head": {
              "title": "witness.invariant.loop-head",
              "description":
                "Emit invariants at loop heads",
              "type": "boolean",
              "default": true
            },
            "after-lock": {
              "title": "witness.invariant.after-lock",
              "description":
                "Emit invariants after mutex locking",
              "type": "boolean",
              "default": true
            },
            "other": {
              "title": "witness.invariant.other",
              "description":
                "Emit invariants at all other locations",
              "type": "boolean",
              "default": true
            },
            "split-conjunction": {
              "title": "witness.invariant.split-conjunction",
              "description": "Split conjunctive invariant to multiple invariants",
              "type": "boolean",
              "default": true
            },
            "full": {
              "title": "witness.invariant.full",
              "description":
                "Whether to dump assertions about all local variables or limitting it to modified ones where possible.",
              "type": "boolean",
              "default": true
            }
          },
          "additionalProperties": false
        },
        "minimize": {
          "title": "witness.minimize",
          "description": "Try to minimize the witness",
          "type": "boolean",
          "default": false
        },
        "uncil": {
          "title": "witness.uncil",
          "description":
            "Try to undo CIL control flow transformations in witness",
          "type": "boolean",
          "default": false
        },
        "stack": {
          "title": "witness.stack",
          "description": "Construct stacktrace-based witness nodes",
          "type": "boolean",
          "default": true
        },
        "unknown": {
          "title": "witness.unknown",
          "description": "Output witness for unknown result",
          "type": "boolean",
          "default": true
        },
        "yaml": {
          "title": "witness.yaml",
          "type": "object",
          "properties": {
            "enabled": {
              "title": "witness.yaml.enabled",
              "description": "Output YAML witness",
              "type": "boolean",
              "default": false
            },
            "path": {
              "title": "witness.yaml.path",
              "description": "YAML witness output path",
              "type": "string",
              "default": "witness.yml"
            },
            "validate": {
              "title": "witness.yaml.validate",
              "description": "YAML witness input path",
              "type": "string",
              "default": ""
            },
            "certificate": {
              "title": "witness.yaml.certificate",
              "description": "YAML witness certificate output path",
              "type": "string",
              "default": "witness.certificate.yml"
            }
          },
          "additionalProperties": false
        }
      },
      "additionalProperties": false
    }
  },
  "additionalProperties": false
}<|MERGE_RESOLUTION|>--- conflicted
+++ resolved
@@ -823,8 +823,6 @@
                   "description": "Generate invariants with only one variable",
                   "type": "boolean",
                   "default": false
-<<<<<<< HEAD
-=======
                 },
                 "local": {
                   "title": "ana.apron.invariant.local",
@@ -843,7 +841,6 @@
                   "description": "Only generate truly relational invariants by subtracting non-relational box invariants",
                   "type": "boolean",
                   "default": false
->>>>>>> fdedebad
                 }
               },
               "additionalProperties": false
@@ -1833,15 +1830,12 @@
           "type": "boolean",
           "default": true
         },
-<<<<<<< HEAD
-=======
         "program": {
           "title": "warn.program",
           "description": "Program messages",
           "type": "boolean",
           "default": true
         },
->>>>>>> fdedebad
         "unknown": {
           "title": "warn.unknown",
           "description": "Unknown (of string) warnings",
