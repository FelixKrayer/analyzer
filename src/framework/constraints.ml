(** Construction of a {{!Analyses.MonSystem} constraint system} from an {{!Analyses.Spec} analysis specification} and {{!MyCFG.CfgBackward} CFGs}.
    Transformatons of analysis specifications as functors. *)

open Batteries
open GoblintCil
open MyCFG
open Analyses
open ConstrSys
open GobConfig

module M = Messages


(** Lifts a [Spec] so that the domain is [Hashcons]d *)
module HashconsLifter (S:Spec)
  : Spec with module G = S.G
          and module C = S.C
=
struct
  module HConsedArg =
  struct
    (* We do refine int values on narrow and meet {!IntDomain.IntDomTupleImpl}, which can lead to fixpoint issues if we assume x op x = x *)
    (* see https://github.com/goblint/analyzer/issues/1005 *)
    let assume_idempotent = GobConfig.get_string "ana.int.refinement" = "never"
  end
  module D = Lattice.HConsed (S.D) (HConsedArg)
  module G = S.G
  module C = S.C
  module V = S.V
  module P =
  struct
    include S.P
    let of_elt x = of_elt (D.unlift x)
  end

  let name () = S.name () ^" hashconsed"

  type marshal = S.marshal (* TODO: should hashcons table be in here to avoid relift altogether? *)
  let init = S.init
  let finalize = S.finalize

  let startstate v = D.lift (S.startstate v)
  let exitstate  v = D.lift (S.exitstate  v)
  let morphstate v d = D.lift (S.morphstate v (D.unlift d))

  let context fd = S.context fd % D.unlift

  let conv ctx =
    { ctx with local = D.unlift ctx.local
             ; split = (fun d es -> ctx.split (D.lift d) es )
    }

  let sync ctx reason =
    D.lift @@ S.sync (conv ctx) reason

  let query ctx =
    S.query (conv ctx)

  let assign ctx lv e =
    D.lift @@ S.assign (conv ctx) lv e

  let vdecl ctx v =
    D.lift @@ S.vdecl (conv ctx) v

  let branch ctx e tv =
    D.lift @@ S.branch (conv ctx) e tv

  let body ctx f =
    D.lift @@ S.body (conv ctx) f

  let return ctx r f =
    D.lift @@ S.return (conv ctx) r f

  let asm ctx =
    D.lift @@ S.asm (conv ctx)

  let skip ctx =
    D.lift @@ S.skip (conv ctx)

  let enter ctx r f args =
    List.map (fun (x,y) -> D.lift x, D.lift y) @@ S.enter (conv ctx) r f args

  let special ctx r f args =
    D.lift @@ S.special (conv ctx) r f args

  let combine_env ctx r fe f args fc es f_ask =
    D.lift @@ S.combine_env (conv ctx) r fe f args fc (D.unlift es) f_ask

  let combine_assign ctx r fe f args fc es f_ask =
    D.lift @@ S.combine_assign (conv ctx) r fe f args fc (D.unlift es) f_ask

  let threadenter ctx ~multiple lval f args =
    List.map D.lift @@ S.threadenter (conv ctx) ~multiple lval f args

  let threadspawn ctx ~multiple lval f args fctx =
    D.lift @@ S.threadspawn (conv ctx) ~multiple lval f args (conv fctx)

  let paths_as_set ctx =
    List.map (fun x -> D.lift x) @@ S.paths_as_set (conv ctx)

  let event ctx e octx =
    D.lift @@ S.event (conv ctx) e (conv octx)
end

(** Lifts a [Spec] so that the context is [Hashcons]d. *)
module HashconsContextLifter (S:Spec)
  : Spec with module D = S.D
          and module G = S.G
          and module C = Printable.HConsed (S.C)
=
struct
  module D = S.D
  module G = S.G
  module C = Printable.HConsed (S.C)
  module V = S.V
  module P = S.P

  let name () = S.name () ^" context hashconsed"

  type marshal = S.marshal (* TODO: should hashcons table be in here to avoid relift altogether? *)
  let init = S.init
  let finalize = S.finalize

  let startstate = S.startstate
  let exitstate  = S.exitstate
  let morphstate = S.morphstate

  let context fd = C.lift % S.context fd

  let conv ctx =
    { ctx with context = (fun () -> C.unlift (ctx.context ())) }

  let sync ctx reason =
    S.sync (conv ctx) reason

  let query ctx (type a) (q: a Queries.t): a Queries.result =
    match q with
    | Queries.IterPrevVars f ->
      let g i (n, c, j) e = f i (n, Obj.repr (C.lift (Obj.obj c)), j) e in
      S.query (conv ctx) (Queries.IterPrevVars g)
    | _ -> S.query (conv ctx) q

  let assign ctx lv e =
    S.assign (conv ctx) lv e

  let vdecl ctx v =
    S.vdecl (conv ctx) v

  let branch ctx e tv =
    S.branch (conv ctx) e tv

  let body ctx f =
    S.body (conv ctx) f

  let return ctx r f =
    S.return (conv ctx) r f

  let asm ctx =
    S.asm (conv ctx)

  let skip ctx =
    S.skip (conv ctx)

  let enter ctx r f args =
    S.enter (conv ctx) r f args

  let special ctx r f args =
    S.special (conv ctx) r f args

  let combine_env ctx r fe f args fc es f_ask =
    S.combine_env (conv ctx) r fe f args (Option.map C.unlift fc) es f_ask

  let combine_assign ctx r fe f args fc es f_ask =
    S.combine_assign (conv ctx) r fe f args (Option.map C.unlift fc) es f_ask

  let threadenter ctx ~multiple lval f args =
    S.threadenter (conv ctx) ~multiple lval f args

  let threadspawn ctx ~multiple lval f args fctx =
    S.threadspawn (conv ctx) ~multiple lval f args (conv fctx)

  let paths_as_set ctx = S.paths_as_set (conv ctx)
  let event ctx e octx = S.event (conv ctx) e (conv octx)
end

(* see option ana.opt.equal *)
module OptEqual (S: Spec) = struct
  module D = struct include S.D let equal x y = x == y || equal x y end
  module G = struct include S.G let equal x y = x == y || equal x y end
  module C = struct include S.C let equal x y = x == y || equal x y end
  include (S : Spec with module D := D and module G := G and module C := C)
end

(** If dbg.slice.on, stops entering functions after dbg.slice.n levels. *)
module LevelSliceLifter (S:Spec)
  : Spec with module D = Lattice.Prod (S.D) (Lattice.Reverse (IntDomain.Lifted))
          and module G = S.G
          and module C = S.C
=
struct
  module D = Lattice.Prod (S.D) (Lattice.Reverse (IntDomain.Lifted))
  module G = S.G
  module C = S.C
  module V = S.V
  module P =
  struct
    include S.P
    let of_elt (x, _) = of_elt x
  end

  let name () = S.name ()^" level sliced"

  let start_level = ref (`Top)

  type marshal = S.marshal (* TODO: should hashcons table be in here to avoid relift altogether? *)
  let init marshal =
    if get_bool "dbg.slice.on" then
      start_level := `Lifted (Int64.of_int (get_int "dbg.slice.n"));
    S.init marshal

  let finalize = S.finalize

  let startstate v = (S.startstate v, !start_level)
  let exitstate  v = (S.exitstate  v, !start_level)
  let morphstate v (d,l) = (S.morphstate v d, l)

  let context fd (d,_) = S.context fd d

  let conv ctx =
    { ctx with local = fst ctx.local
             ; split = (fun d es -> ctx.split (d, snd ctx.local) es )
    }

  let lift_fun ctx f g h =
    f @@ h (g (conv ctx))

  let enter' ctx r f args =
    let liftmap = List.map (fun (x,y) -> (x, snd ctx.local), (y, snd ctx.local)) in
    lift_fun ctx liftmap S.enter ((|>) args % (|>) f % (|>) r)

  let lift ctx d = (d, snd ctx.local)
  let lift_start_level d = (d, !start_level)

  let sync ctx reason = lift_fun ctx (lift ctx) S.sync   ((|>) reason)
  let query' ctx (type a) (q: a Queries.t): a Queries.result =
    lift_fun ctx identity   S.query  (fun x -> x q)
  let assign ctx lv e = lift_fun ctx (lift ctx) S.assign ((|>) e % (|>) lv)
  let vdecl ctx v     = lift_fun ctx (lift ctx) S.vdecl  ((|>) v)
  let branch ctx e tv = lift_fun ctx (lift ctx) S.branch ((|>) tv % (|>) e)
  let body ctx f      = lift_fun ctx (lift ctx) S.body   ((|>) f)
  let return ctx r f  = lift_fun ctx (lift ctx) S.return ((|>) f % (|>) r)
  let asm ctx         = lift_fun ctx (lift ctx) S.asm    identity
  let skip ctx        = lift_fun ctx (lift ctx) S.skip   identity
  let special ctx r f args        = lift_fun ctx (lift ctx) S.special ((|>) args % (|>) f % (|>) r)
  let combine_env' ctx r fe f args fc es f_ask = lift_fun ctx (lift ctx) S.combine_env (fun p -> p r fe f args fc (fst es) f_ask)
  let combine_assign' ctx r fe f args fc es f_ask = lift_fun ctx (lift ctx) S.combine_assign (fun p -> p r fe f args fc (fst es) f_ask)

  let threadenter ctx ~multiple lval f args = lift_fun ctx (List.map lift_start_level) (S.threadenter ~multiple) ((|>) args % (|>) f % (|>) lval)
  let threadspawn ctx ~multiple lval f args fctx = lift_fun ctx (lift ctx) (S.threadspawn ~multiple) ((|>) (conv fctx) % (|>) args % (|>) f % (|>) lval)

  let leq0 = function
    | `Top -> false
    | `Lifted x -> x <= 0L
    | `Bot -> true

  let sub1 = function
    | `Lifted x -> `Lifted (Int64.sub x 1L)
    | x -> x

  let add1 = function
    | `Lifted x -> `Lifted (Int64.add x 1L)
    | x -> x

  let paths_as_set ctx =
    let liftmap = List.map (fun x -> (x, snd ctx.local)) in
    lift_fun ctx liftmap S.paths_as_set (Fun.id)

  let event ctx e octx =
    lift_fun ctx (lift ctx) S.event ((|>) (conv octx) % (|>) e)

  let enter ctx r f args =
    let (d,l) = ctx.local in
    if leq0 l then
      [ctx.local, D.bot ()]
    else
      enter' {ctx with local=(d, sub1 l)} r f args

  let combine_env ctx r fe f args fc es f_ask =
    let (d,l) = ctx.local in
    let l = add1 l in
    if leq0 l then
      (d, l)
    else
      let d',_ = combine_env' ctx r fe f args fc es f_ask in
      (d', l)

  let combine_assign ctx r fe f args fc es f_ask =
    let (d,l) = ctx.local in
    (* No need to add1 here, already done in combine_env. *)
    if leq0 l then
      (d, l)
    else
      let d',_ = combine_assign' ctx r fe f args fc es f_ask in
      (d', l)

  let query ctx (type a) (q: a Queries.t): a Queries.result =
    match q with
    | Queries.EvalFunvar e ->
      let (d,l) = ctx.local in
      if leq0 l then
        Queries.AD.empty ()
      else
        query' ctx (Queries.EvalFunvar e)
    | q -> query' ctx q
end


(** Limits the number of widenings per node. *)
module LimitLifter (S:Spec) =
struct
  include (S : module type of S with module D := S.D and type marshal = S.marshal)

  let name () = S.name ()^" limited"

  let limit = ref 0

  let init marshal =
    limit := get_int "dbg.limit.widen";
    S.init marshal

  module H = MyCFG.NodeH
  let h = H.create 13
  let incr k =
    H.modify_def 1 k (fun v ->
        if v >= !limit then failwith (GobPretty.sprintf "LimitLifter: Reached limit (%d) for node %a" !limit Node.pretty_plain_short (Option.get !MyCFG.current_node));
        v+1
      ) h;
  module D = struct
    include S.D
    let widen x y = Option.may incr !MyCFG.current_node; widen x y (* when is this None? *)
  end
end


(* widening on contexts, keeps contexts for calls only in D *)
module WidenContextLifterSide (S:Spec)
=
struct
  module DD =
  struct
    include S.D
    let printXml f d = BatPrintf.fprintf f "<value>%a</value>" printXml d
  end
  module M = MapDomain.MapBot (Basetype.Variables) (DD) (* should be CilFun -> S.C, but CilFun is not Groupable, and S.C is no Lattice *)

  module D = struct
    include Lattice.Prod (S.D) (M)
    let printXml f (d,m) = BatPrintf.fprintf f "\n%a<analysis name=\"widen-context\">\n%a\n</analysis>" S.D.printXml d M.printXml m
  end
  module G = S.G
  module C = S.C
  module V = S.V
  module P =
  struct
    include S.P
    let of_elt (x, _) = of_elt x
  end


  let name () = S.name ()^" with widened contexts"

  type marshal = S.marshal
  let init = S.init
  let finalize = S.finalize

  let inj f x = f x, M.bot ()

  let startstate = inj S.startstate
  let exitstate  = inj S.exitstate
  let morphstate v (d,m) = S.morphstate v d, m

  let context fd (d,m) = S.context fd d (* just the child analysis' context *)

  let conv ctx =
    { ctx with local = fst ctx.local
             ; split = (fun d es -> ctx.split (d, snd ctx.local) es )
    }
  let lift_fun ctx f g = g (f (conv ctx)), snd ctx.local

  let sync ctx reason = lift_fun ctx S.sync   ((|>) reason)
  let query ctx       = S.query (conv ctx)
  let assign ctx lv e = lift_fun ctx S.assign ((|>) e % (|>) lv)
  let vdecl ctx v     = lift_fun ctx S.vdecl  ((|>) v)
  let branch ctx e tv = lift_fun ctx S.branch ((|>) tv % (|>) e)
  let body ctx f      = lift_fun ctx S.body   ((|>) f)
  let return ctx r f  = lift_fun ctx S.return ((|>) f % (|>) r)
  let asm ctx         = lift_fun ctx S.asm    identity
  let skip ctx        = lift_fun ctx S.skip   identity
  let special ctx r f args       = lift_fun ctx S.special ((|>) args % (|>) f % (|>) r)

  let event ctx e octx = lift_fun ctx S.event ((|>) (conv octx) % (|>) e)

  let threadenter ctx ~multiple lval f args = S.threadenter (conv ctx) ~multiple lval f args |> List.map (fun d -> (d, snd ctx.local))
  let threadspawn ctx ~multiple lval f args fctx = lift_fun ctx (S.threadspawn ~multiple) ((|>) (conv fctx) % (|>) args % (|>) f % (|>) lval)

  let enter ctx r f args =
    let m = snd ctx.local in
    let d' v_cur =
      if ContextUtil.should_keep ~isAttr:GobContext ~keepOption:"ana.context.widen" ~keepAttr:"widen" ~removeAttr:"no-widen" f then (
        let v_old = M.find f.svar m in (* S.D.bot () if not found *)
        let v_new = S.D.widen v_old (S.D.join v_old v_cur) in
        Messages.(if tracing && not (S.D.equal v_old v_new) then tracel "widen-context" "enter results in new context for function %s\n" f.svar.vname);
        v_new, M.add f.svar v_new m
      )
      else
        v_cur, m
    in
    S.enter (conv ctx) r f args
    |> List.map (fun (c,v) -> (c,m), d' v) (* c: caller, v: callee *)

  let paths_as_set ctx =
    let m = snd ctx.local in
    S.paths_as_set (conv ctx) |> List.map (fun v -> (v,m))

  let combine_env ctx r fe f args fc es f_ask = lift_fun ctx S.combine_env (fun p -> p r fe f args fc (fst es) f_ask)
  let combine_assign ctx r fe f args fc es f_ask = lift_fun ctx S.combine_assign (fun p -> p r fe f args fc (fst es) f_ask)
end


(** Lifts a [Spec] with a special bottom element that represent unreachable code. *)
module DeadCodeLifter (S:Spec)
  : Spec with module D = Dom (S.D)
          and module G = S.G
          and module C = S.C
=
struct
  module D = Dom (S.D)
  module G = S.G
  module C = S.C
  module V = S.V
  module P =
  struct
    include Printable.Option (S.P) (struct let name = "None" end)

    let of_elt = function
      | `Lifted x -> Some (S.P.of_elt x)
      | _ -> None
  end

  let name () = S.name ()^" lifted"

  type marshal = S.marshal
  let init = S.init
  let finalize = S.finalize

  let startstate v = `Lifted (S.startstate v)
  let exitstate  v = `Lifted (S.exitstate  v)
  let morphstate v d = try `Lifted (S.morphstate v (D.unlift d)) with Deadcode -> d

  let context fd = S.context fd % D.unlift

  let conv ctx =
    { ctx with local = D.unlift ctx.local
             ; split = (fun d es -> ctx.split (D.lift d) es )
    }

  let lift_fun ctx f g h b =
    try f @@ h (g (conv ctx))
    with Deadcode -> b

  let sync ctx reason = lift_fun ctx D.lift   S.sync   ((|>) reason)      `Bot

  let enter ctx r f args =
    let liftmap = List.map (fun (x,y) -> D.lift x, D.lift y) in
    lift_fun ctx liftmap S.enter ((|>) args % (|>) f % (|>) r) []

  let paths_as_set ctx =
    let liftmap = List.map (fun x -> D.lift x) in
    lift_fun ctx liftmap S.paths_as_set (Fun.id) [D.bot ()] (* One dead path instead of none, such that combine_env gets called for functions with dead normal return (and thus longjmpy returns can be correctly handled by lifter). *)

  let query ctx (type a) (q: a Queries.t): a Queries.result =
    lift_fun ctx identity S.query (fun (x) -> x q) (Queries.Result.bot q)
  let assign ctx lv e = lift_fun ctx D.lift   S.assign ((|>) e % (|>) lv) `Bot
  let vdecl ctx v     = lift_fun ctx D.lift   S.vdecl  ((|>) v)            `Bot
  let branch ctx e tv = lift_fun ctx D.lift   S.branch ((|>) tv % (|>) e) `Bot
  let body ctx f      = lift_fun ctx D.lift   S.body   ((|>) f)            `Bot
  let return ctx r f  = lift_fun ctx D.lift   S.return ((|>) f % (|>) r)  `Bot
  let asm ctx         = lift_fun ctx D.lift   S.asm    identity           `Bot
  let skip ctx        = lift_fun ctx D.lift   S.skip   identity           `Bot
  let special ctx r f args       = lift_fun ctx D.lift S.special ((|>) args % (|>) f % (|>) r)        `Bot
  let combine_env ctx r fe f args fc es f_ask = lift_fun ctx D.lift S.combine_env (fun p -> p r fe f args fc (D.unlift es) f_ask) `Bot
  let combine_assign ctx r fe f args fc es f_ask = lift_fun ctx D.lift S.combine_assign (fun p -> p r fe f args fc (D.unlift es) f_ask) `Bot

  let threadenter ctx ~multiple lval f args = lift_fun ctx (List.map D.lift) (S.threadenter ~multiple) ((|>) args % (|>) f % (|>) lval) []
  let threadspawn ctx ~multiple lval f args fctx = lift_fun ctx D.lift (S.threadspawn ~multiple) ((|>) (conv fctx) % (|>) args % (|>) f % (|>) lval) `Bot

  let event (ctx:(D.t,G.t,C.t,V.t) ctx) (e:Events.t) (octx:(D.t,G.t,C.t,V.t) ctx):D.t = lift_fun ctx D.lift S.event ((|>) (conv octx) % (|>) e) `Bot
end

module type Increment =
sig
  val increment: increment_data option
end


(** The main point of this file---generating a [GlobConstrSys] from a [Spec]. *)
module FromSpec (S:Spec) (Cfg:CfgBackward) (I: Increment)
  : sig
    include GlobConstrSys with module LVar = VarF (S.C)
                           and module GVar = GVarF (S.V)
                           and module D = S.D
                           and module G = GVarG (S.G) (S.C)
  end
=
struct
  type lv = MyCFG.node * S.C.t
  (* type gv = varinfo *)
  type ld = S.D.t
  (* type gd = S.G.t *)
  module LVar = VarF (S.C)
  module GVar = GVarF (S.V)
  module D = S.D
  module G = GVarG (S.G) (S.C)

  (* Two global invariants:
     1. S.V -> S.G  --  used for Spec
     2. fundec -> set of S.C  --  used for IterSysVars Node *)

  let sync ctx =
    match ctx.prev_node, Cfg.prev ctx.prev_node with
    | _, _ :: _ :: _ (* Join in CFG. *)
    | FunctionEntry _, _ -> (* Function entry, also needs sync because partial contexts joined by solver, see 00-sanity/35-join-contexts. *)
      S.sync ctx `Join
    | _, _ -> S.sync ctx `Normal

  let side_context sideg f c =
    if !AnalysisState.postsolving then
      sideg (GVar.contexts f) (G.create_contexts (G.CSet.singleton c))

  let common_ctx var edge prev_node pval (getl:lv -> ld) sidel getg sideg : (D.t, S.G.t, S.C.t, S.V.t) ctx * D.t list ref * (lval option * varinfo * exp list * D.t * bool) list ref =
    let r = ref [] in
    let spawns = ref [] in
    (* now watch this ... *)
    let rec ctx =
      { ask     = (fun (type a) (q: a Queries.t) -> S.query ctx q)
      ; emit    = (fun _ -> failwith "emit outside MCP")
      ; node    = fst var
      ; prev_node = prev_node
      ; control_context = snd var |> Obj.obj
      ; context = snd var |> Obj.obj
      ; edge    = edge
      ; local   = pval
      ; global  = (fun g -> G.spec (getg (GVar.spec g)))
      ; spawn   = spawn
      ; split   = (fun (d:D.t) es -> assert (List.is_empty es); r := d::!r)
      ; sideg   = (fun g d -> sideg (GVar.spec g) (G.create_spec d))
      }
    and spawn ?(multiple=false) lval f args =
      (* TODO: adjust ctx node/edge? *)
      (* TODO: don't repeat for all paths that spawn same *)
      let ds = S.threadenter ~multiple ctx lval f args in
      List.iter (fun d ->
          spawns := (lval, f, args, d, multiple) :: !spawns;
          match Cilfacade.find_varinfo_fundec f with
          | fd ->
            let c = S.context fd d in
            sidel (FunctionEntry fd, c) d;
            ignore (getl (Function fd, c))
          | exception Not_found ->
            (* unknown function *)
            M.error ~category:Imprecise ~tags:[Category Unsound] "Created a thread from unknown function %s" f.vname
            (* actual implementation (e.g. invalidation) is done by threadenter *)
        ) ds
    in
    (* ... nice, right! *)
    let pval = sync ctx in
    { ctx with local = pval }, r, spawns

  let rec bigsqcup = function
    | []    -> D.bot ()
    | [x]   -> x
    | x::xs -> D.join x (bigsqcup xs)

  let thread_spawns ctx d spawns =
    if List.is_empty spawns then
      d
    else
      let rec ctx' =
        { ctx with
          ask = (fun (type a) (q: a Queries.t) -> S.query ctx' q)
        ; local = d
        }
      in
      (* TODO: don't forget path dependencies *)
      let one_spawn (lval, f, args, fd, multiple) =
        let rec fctx =
          { ctx with
            ask = (fun (type a) (q: a Queries.t) -> S.query fctx q)
          ; local = fd
          }
        in
        S.threadspawn ctx' ~multiple lval f args fctx
      in
      bigsqcup (List.map one_spawn spawns)

  let common_join ctx d splits spawns =
    thread_spawns ctx (bigsqcup (d :: splits)) spawns

  let common_joins ctx ds splits spawns = common_join ctx (bigsqcup ds) splits spawns

  let tf_assign var edge prev_node lv e getl sidel getg sideg d =
    let ctx, r, spawns = common_ctx var edge prev_node d getl sidel getg sideg in
    common_join ctx (S.assign ctx lv e) !r !spawns

  let tf_vdecl var edge prev_node v getl sidel getg sideg d =
    let ctx, r, spawns = common_ctx var edge prev_node d getl sidel getg sideg in
    common_join ctx (S.vdecl ctx v) !r !spawns

  let normal_return r fd ctx sideg =
    let spawning_return = S.return ctx r fd in
    let nval = S.sync { ctx with local = spawning_return } `Return in
    nval

  let toplevel_kernel_return r fd ctx sideg =
    let st = if fd.svar.vname = MyCFG.dummy_func.svar.vname then ctx.local else S.return ctx r fd in
    let spawning_return = S.return {ctx with local = st} None MyCFG.dummy_func in
    let nval = S.sync { ctx with local = spawning_return } `Return in
    nval

  let tf_ret var edge prev_node ret fd getl sidel getg sideg d =
    let ctx, r, spawns = common_ctx var edge prev_node d getl sidel getg sideg in
    let d =
      if (CilType.Fundec.equal fd MyCFG.dummy_func ||
          List.mem fd.svar.vname (get_string_list "mainfun")) &&
         get_bool "kernel"
      then toplevel_kernel_return ret fd ctx sideg
      else normal_return ret fd ctx sideg
    in
    common_join ctx d !r !spawns

  let tf_entry var edge prev_node fd getl sidel getg sideg d =
    (* Side effect function context here instead of at sidel to FunctionEntry,
       because otherwise context for main functions (entrystates) will be missing or pruned during postsolving. *)
    let c: unit -> S.C.t = snd var |> Obj.obj in
    side_context sideg fd (c ());
    let ctx, r, spawns = common_ctx var edge prev_node d getl sidel getg sideg in
    common_join ctx (S.body ctx fd) !r !spawns

  let tf_test var edge prev_node e tv getl sidel getg sideg d =
    let ctx, r, spawns = common_ctx var edge prev_node d getl sidel getg sideg in
    common_join ctx (S.branch ctx e tv) !r !spawns

  let tf_normal_call ctx lv e (f:fundec) args getl sidel getg sideg =
    let combine (cd, fc, fd) =
      if M.tracing then M.traceli "combine" "local: %a\n" S.D.pretty cd;
      if M.tracing then M.trace "combine" "function: %a\n" S.D.pretty fd;
      let rec cd_ctx =
        { ctx with
          ask = (fun (type a) (q: a Queries.t) -> S.query cd_ctx q);
          local = cd;
        }
      in
      let fd_ctx =
        (* Inner scope to prevent unsynced fd_ctx from being used. *)
        (* Extra sync in case function has multiple returns.
           Each `Return sync is done before joining, so joined value may be unsound.
           Since sync is normally done before tf (in common_ctx), simulate it here for fd. *)
        (* TODO: don't do this extra sync here *)
        let rec sync_ctx =
          { ctx with
            ask = (fun (type a) (q: a Queries.t) -> S.query sync_ctx q);
            local = fd;
            prev_node = Function f;
          }
        in
        (* TODO: more accurate ctx? *)
        let synced = sync sync_ctx in
        let rec fd_ctx =
          { sync_ctx with
            ask = (fun (type a) (q: a Queries.t) -> S.query fd_ctx q);
            local = synced;
          }
        in
        fd_ctx
      in
      let r = List.fold_left (fun acc fd1 ->
          let rec fd1_ctx =
            { fd_ctx with
              ask = (fun (type a) (q: a Queries.t) -> S.query fd1_ctx q);
              local = fd1;
            }
          in
          let combine_enved = S.combine_env cd_ctx lv e f args fc fd1_ctx.local (Analyses.ask_of_ctx fd1_ctx) in
          let rec combine_assign_ctx =
            { cd_ctx with
              ask = (fun (type a) (q: a Queries.t) -> S.query combine_assign_ctx q);
              local = combine_enved;
            }
          in
          S.D.join acc (S.combine_assign combine_assign_ctx lv e f args fc fd1_ctx.local (Analyses.ask_of_ctx fd1_ctx))
        ) (S.D.bot ()) (S.paths_as_set fd_ctx)
      in
      if M.tracing then M.traceu "combine" "combined local: %a\n" S.D.pretty r;
      r
    in
    let paths = S.enter ctx lv f args in
    let paths = List.map (fun (c,v) -> (c, S.context f v, v)) paths in
    List.iter (fun (c,fc,v) -> if not (S.D.is_bot v) then sidel (FunctionEntry f, fc) v) paths;
    let paths = List.map (fun (c,fc,v) -> (c, fc, if S.D.is_bot v then v else getl (Function f, fc))) paths in
    (* Don't filter bot paths, otherwise LongjmpLifter is not called. *)
    (* let paths = List.filter (fun (c,fc,v) -> not (D.is_bot v)) paths in *)
    let paths = List.map (Tuple3.map2 Option.some) paths in
    if M.tracing then M.traceli "combine" "combining\n";
    let paths = List.map combine paths in
    let r = List.fold_left D.join (D.bot ()) paths in
    if M.tracing then M.traceu "combine" "combined: %a\n" S.D.pretty r;
    r

  let tf_special_call ctx lv f args = S.special ctx lv f args

  let tf_proc var edge prev_node lv e args getl sidel getg sideg d =
    let ctx, r, spawns = common_ctx var edge prev_node d getl sidel getg sideg in
    let functions =
      match e with
      | Lval (Var v, NoOffset) ->
        (* Handle statically known function call directly.
           Allows deactivating base. *)
        [v]
      | _ ->
        (* Depends on base for query. *)
        let ad = ctx.ask (Queries.EvalFunvar e) in
        Queries.AD.to_var_may ad (* TODO: don't convert, handle UnknownPtr below *)
    in
    let one_function f =
      match f.vtype with
      | TFun (_, params, var_arg, _)  ->
        let arg_length = List.length args in
        let p_length = Option.map_default List.length 0 params in
        (* Check whether number of arguments fits. *)
        (* If params is None, the function or its parameters are not declared, so we still analyze the unknown function call. *)
        if Option.is_none params || p_length = arg_length || (var_arg && arg_length >= p_length) then
          begin Some (match Cilfacade.find_varinfo_fundec f with
              | fd when LibraryFunctions.use_special f.vname ->
                M.info ~category:Analyzer "Using special for defined function %s" f.vname;
                tf_special_call ctx lv f args
              | fd ->
                tf_normal_call ctx lv e fd args getl sidel getg sideg
              | exception Not_found ->
                tf_special_call ctx lv f args)
          end
        else begin
          let geq = if var_arg then ">=" else "" in
          M.warn ~category:Unsound ~tags:[Category Call; CWE 685] "Potential call to function %a with wrong number of arguments (expected: %s%d, actual: %d). This call will be ignored." CilType.Varinfo.pretty f geq p_length arg_length;
          None
        end
      | _ ->
        M.warn ~category:Call "Something that is not a function (%a) is called." CilType.Varinfo.pretty f;
        None
    in
    let funs = List.filter_map one_function functions in
    if [] = funs then begin
      M.msg_final Warning ~category:Unsound ~tags:[Category Call] "No suitable function to call";
      M.warn ~category:Unsound ~tags:[Category Call] "No suitable function to be called at call site. Continuing with state before call.";
      d (* because LevelSliceLifter *)
    end else
      common_joins ctx funs !r !spawns

  let tf_asm var edge prev_node getl sidel getg sideg d =
    let ctx, r, spawns = common_ctx var edge prev_node d getl sidel getg sideg in
    common_join ctx (S.asm ctx) !r !spawns

  let tf_skip var edge prev_node getl sidel getg sideg d =
    let ctx, r, spawns = common_ctx var edge prev_node d getl sidel getg sideg in
    common_join ctx (S.skip ctx) !r !spawns

  let tf var getl sidel getg sideg prev_node edge d =
    begin match edge with
      | Assign (lv,rv) -> tf_assign var edge prev_node lv rv
      | VDecl (v)      -> tf_vdecl var edge prev_node v
      | Proc (r,f,ars) -> tf_proc var edge prev_node r f ars
      | Entry f        -> tf_entry var edge prev_node f
      | Ret (r,fd)     -> tf_ret var edge prev_node r fd
      | Test (p,b)     -> tf_test var edge prev_node p b
      | ASM (_, _, _)  -> tf_asm var edge prev_node (* TODO: use ASM fields for something? *)
      | Skip           -> tf_skip var edge prev_node
    end getl sidel getg sideg d

  type Goblint_backtrace.mark += TfLocation of location

  let () = Goblint_backtrace.register_mark_printer (function
      | TfLocation loc ->
        Some ("transfer function at " ^ CilType.Location.show loc)
      | _ -> None (* for other marks *)
    )

  let tf var getl sidel getg sideg prev_node (_,edge) d (f,t) =
    let old_loc  = !Goblint_tracing.current_loc in
    let old_loc2 = !Goblint_tracing.next_loc in
    Goblint_tracing.current_loc := f;
    Goblint_tracing.next_loc := t;
    Goblint_backtrace.protect ~mark:(fun () -> TfLocation f) ~finally:(fun () ->
        Goblint_tracing.current_loc := old_loc;
        Goblint_tracing.next_loc := old_loc2
      ) (fun () ->
        let d       = tf var getl sidel getg sideg prev_node edge d in
        d
      )

  let tf (v,c) (edges, u) getl sidel getg sideg =
    let pval = getl (u,c) in
    let _, locs = List.fold_right (fun (f,e) (t,xs) -> f, (f,t)::xs) edges (Node.location v,[]) in
    List.fold_left2 (|>) pval (List.map (tf (v,Obj.repr (fun () -> c)) getl sidel getg sideg u) edges) locs

  let tf (v,c) (e,u) getl sidel getg sideg =
    let old_node = !current_node in
    let old_fd = Option.map Node.find_fundec old_node |? Cil.dummyFunDec in
    let new_fd = Node.find_fundec v in
    if not (CilType.Fundec.equal old_fd new_fd) then
      Timing.Program.enter new_fd.svar.vname;
    let old_context = !M.current_context in
    current_node := Some u;
    M.current_context := Some (Obj.magic c); (* magic is fine because Spec is top-level Control Spec *)
    Fun.protect ~finally:(fun () ->
        current_node := old_node;
        M.current_context := old_context;
        if not (CilType.Fundec.equal old_fd new_fd) then
          Timing.Program.exit new_fd.svar.vname
      ) (fun () ->
        let d       = tf (v,c) (e,u) getl sidel getg sideg in
        d
      )

  let system (v,c) =
    match v with
    | FunctionEntry _ ->
      None
    | _ ->
      let tf getl sidel getg sideg =
        let tf' eu = tf (v,c) eu getl sidel getg sideg in

        match NodeH.find_option CfgTools.node_scc_global v with
        | Some scc when NodeH.mem scc.prev v && NodeH.length scc.prev = 1 ->
          (* Limited to loops with only one entry node. Otherwise unsound as is. *)
          (* TODO: Is it possible to do soundly for multi-entry loops? *)
          let stricts = NodeH.find_default scc.prev v [] in
          let xs_stricts = List.map tf' stricts in
          (* Evaluate non-strict for dead code warnings. See 00-sanity/36-strict-loop-dead. *)
          let equal = [%eq: (CilType.Location.t * Edge.t) list * Node.t] in
          let is_strict eu = List.exists (equal eu) stricts in
          let non_stricts = List.filter (neg is_strict) (Cfg.prev v) in
          let xs_non_stricts = List.map tf' non_stricts in
          if List.for_all S.D.is_bot xs_stricts then
            S.D.bot ()
          else (
            let xs_strict = List.fold_left S.D.join (S.D.bot ()) xs_stricts in
            List.fold_left S.D.join xs_strict xs_non_stricts
          )
        | _ ->
          let xs = List.map tf' (Cfg.prev v) in
          List.fold_left S.D.join (S.D.bot ()) xs
      in
      Some tf

  let iter_vars getl getg vq fl fg =
    (* vars for Spec *)
    let rec ctx =
      { ask    = (fun (type a) (q: a Queries.t) -> S.query ctx q)
      ; emit   = (fun _ -> failwith "Cannot \"emit\" in query context.")
      ; node   = MyCFG.dummy_node (* TODO maybe ask should take a node (which could be used here) instead of a location *)
      ; prev_node = MyCFG.dummy_node
      ; control_context = (fun () -> ctx_failwith "No context in query context.")
      ; context = (fun () -> ctx_failwith "No context in query context.")
      ; edge    = MyCFG.Skip
      ; local  = S.startstate Cil.dummyFunDec.svar (* bot and top both silently raise and catch Deadcode in DeadcodeLifter *)
      ; global = (fun g -> G.spec (getg (GVar.spec g)))
      ; spawn  = (fun ?(multiple=false) v d    -> failwith "Cannot \"spawn\" in query context.")
      ; split  = (fun d es   -> failwith "Cannot \"split\" in query context.")
      ; sideg  = (fun v g    -> failwith "Cannot \"split\" in query context.")
      }
    in
    let f v = fg (GVar.spec (Obj.obj v)) in
    S.query ctx (IterSysVars (vq, f));

    (* node vars for locals *)
    match vq with
    | Node {node; fundec} ->
      let fd = Option.default_delayed (fun () -> Node.find_fundec node) fundec in
      let cs = G.contexts (getg (GVar.contexts fd)) in
      G.CSet.iter (fun c ->
          fl (node, c)
        ) cs
    | _ ->
      ()

  let sys_change getl getg =
    let open CompareCIL in

    let c = match I.increment with
      | Some {changes; _} -> changes
      | None -> empty_change_info ()
    in
    List.(Logs.info "change_info = { unchanged = %d; changed = %d (with unchangedHeader = %d); added = %d; removed = %d }" (length c.unchanged) (length c.changed) (BatList.count_matching (fun c -> c.unchangedHeader) c.changed) (length c.added) (length c.removed));

    let changed_funs = List.filter_map (function
        | {old = {def = Some (Fun f); _}; diff = None; _} ->
          Logs.info "Completely changed function: %s" f.svar.vname;
          Some f
        | _ -> None
      ) c.changed
    in
    let part_changed_funs = List.filter_map (function
        | {old = {def = Some (Fun f); _}; diff = Some nd; _} ->
          Logs.info "Partially changed function: %s" f.svar.vname;
          Some (f, nd.primObsoleteNodes, nd.unchangedNodes)
        | _ -> None
      ) c.changed
    in
    let removed_funs = List.filter_map (function
        | {def = Some (Fun f); _} ->
          Logs.info "Removed function: %s" f.svar.vname;
          Some f
        | _ -> None
      ) c.removed
    in

    let module HM = Hashtbl.Make (Var2 (LVar) (GVar)) in

    let mark_node hm f node =
      iter_vars getl getg (Node {node; fundec = Some f}) (fun v ->
          HM.replace hm (`L v) ()
        ) (fun v ->
          HM.replace hm (`G v) ()
        )
    in

    let reluctant = GobConfig.get_bool "incremental.reluctant.enabled" in
    let reanalyze_entry f =
      (* destabilize the entry points of a changed function when reluctant is off,
         or the function is to be force-reanalyzed  *)
      (not reluctant) || CompareCIL.VarinfoSet.mem f.svar c.exclude_from_rel_destab
    in
    let obsolete_ret = HM.create 103 in
    let obsolete_entry = HM.create 103 in
    let obsolete_prim = HM.create 103 in

    (* When reluctant is on:
       Only add function entry nodes to obsolete_entry if they are in force-reanalyze *)
    List.iter (fun f ->
        if reanalyze_entry f then
          (* collect function entry for eager destabilization *)
          mark_node obsolete_entry f (FunctionEntry f)
        else
          (* collect function return for reluctant analysis *)
          mark_node obsolete_ret f (Function f)
      ) changed_funs;
    (* Primary changed unknowns from partially changed functions need only to be collected for eager destabilization when reluctant is off *)
    (* The return nodes of partially changed functions are collected in obsolete_ret for reluctant analysis *)
    (* We utilize that force-reanalyzed functions are always considered as completely changed (and not partially changed) *)
    List.iter (fun (f, pn, _) ->
        if not reluctant then (
          List.iter (fun n ->
              mark_node obsolete_prim f n
            ) pn
        )
        else
          mark_node obsolete_ret f (Function f)
      ) part_changed_funs;

    let obsolete = Enum.append (HM.keys obsolete_entry) (HM.keys obsolete_prim) |> List.of_enum in
    let reluctant = HM.keys obsolete_ret |> List.of_enum in

    let marked_for_deletion = HM.create 103 in

    let dummy_pseudo_return_node f =
      (* not the same as in CFG, but compares equal because of sid *)
      Node.Statement ({Cil.dummyStmt with sid = Cilfacade.get_pseudo_return_id f})
    in
    let add_nodes_of_fun (functions: fundec list) (withEntry: fundec -> bool) =
      let add_stmts (f: fundec) =
        List.iter (fun s ->
            mark_node marked_for_deletion f (Statement s)
          ) f.sallstmts
      in
      List.iter (fun f ->
          if withEntry f then
            mark_node marked_for_deletion f (FunctionEntry f);
          mark_node marked_for_deletion f (Function f);
          add_stmts f;
          mark_node marked_for_deletion f (dummy_pseudo_return_node f)
        ) functions;
    in

    add_nodes_of_fun changed_funs reanalyze_entry;
    add_nodes_of_fun removed_funs (fun _ -> true);
    (* it is necessary to remove all unknowns for changed pseudo-returns because they have static ids *)
    let add_pseudo_return f un =
      let pseudo = dummy_pseudo_return_node f in
      if not (List.exists (Node.equal pseudo % fst) un) then
        mark_node marked_for_deletion f (dummy_pseudo_return_node f)
    in
    List.iter (fun (f,_,un) ->
        mark_node marked_for_deletion f (Function f);
        add_pseudo_return f un
      ) part_changed_funs;

    let delete = HM.keys marked_for_deletion |> List.of_enum in

    let restart = match I.increment with
      | Some data ->
        let restart = ref [] in
        List.iter (fun g ->
            iter_vars getl getg g (fun v ->
                restart := `L v :: !restart
              ) (fun v ->
                restart := `G v :: !restart
              )
          ) data.restarting;
        !restart
      | None -> []
    in

    {obsolete; delete; reluctant; restart}
end


(** Add path sensitivity to a analysis *)
module PathSensitive2 (Spec:Spec)
  : Spec
    with module G = Spec.G
     and module C = Spec.C
     and module V = Spec.V
=
struct
  module D =
  struct
    (* TODO is it really worth it to check every time instead of just using sets and joining later? *)
    module R =
    struct
      include Spec.P
      type elt = Spec.D.t
    end
    module J = SetDomain.Joined (Spec.D)
    include DisjointDomain.ProjectiveSet (Spec.D) (J) (R)
    let name () = "PathSensitive (" ^ name () ^ ")"

    let printXml f x =
      let print_one x =
        BatPrintf.fprintf f "\n<path>%a</path>" Spec.D.printXml x
      in
      iter print_one x
  end

  module G = Spec.G
  module C = Spec.C
  module V = Spec.V
  module P = UnitP

  let name () = "PathSensitive2("^Spec.name ()^")"

  type marshal = Spec.marshal
  let init = Spec.init
  let finalize = Spec.finalize

  let exitstate  v = D.singleton (Spec.exitstate  v)
  let startstate v = D.singleton (Spec.startstate v)
  let morphstate v d = D.map (Spec.morphstate v) d

  let context fd l =
    if D.cardinal l <> 1 then
      failwith "PathSensitive2.context must be called with a singleton set."
    else
      Spec.context fd @@ D.choose l

  let conv ctx x =
    let rec ctx' = { ctx with ask   = (fun (type a) (q: a Queries.t) -> Spec.query ctx' q)
                            ; local = x
                            ; split = (ctx.split % D.singleton) }
    in
    ctx'

  let map ctx f g =
    let h x xs =
      try D.add (g (f (conv ctx x))) xs
      with Deadcode -> xs
    in
    let d = D.fold h ctx.local (D.empty ()) in
    if D.is_bot d then raise Deadcode else d

  let fold' ctx f g h a =
    let k x a =
      try h a @@ g @@ f @@ conv ctx x
      with Deadcode -> a
    in
    D.fold k ctx.local a

  let assign ctx l e    = map ctx Spec.assign  (fun h -> h l e )
  let vdecl ctx v       = map ctx Spec.vdecl   (fun h -> h v)
  let body   ctx f      = map ctx Spec.body    (fun h -> h f   )
  let return ctx e f    = map ctx Spec.return  (fun h -> h e f )
  let branch ctx e tv   = map ctx Spec.branch  (fun h -> h e tv)
  let asm ctx           = map ctx Spec.asm     identity
  let skip ctx          = map ctx Spec.skip    identity
  let special ctx l f a = map ctx Spec.special (fun h -> h l f a)

  let event ctx e octx =
    let fd1 = D.choose octx.local in
    map ctx Spec.event (fun h -> h e (conv octx fd1))

  let threadenter ctx ~multiple lval f args =
    let g xs ys = (List.map (fun y -> D.singleton y) ys) @ xs in
    fold' ctx (Spec.threadenter ~multiple) (fun h -> h lval f args) g []

  let threadspawn ctx ~multiple lval f args fctx =
    let fd1 = D.choose fctx.local in
    map ctx (Spec.threadspawn ~multiple) (fun h -> h lval f args (conv fctx fd1))

  let sync ctx reason = map ctx Spec.sync (fun h -> h reason)

  let query ctx (type a) (q: a Queries.t): a Queries.result =
    (* TODO: handle Invariant path like PathSensitive3? *)
    (* join results so that they are sound for all paths *)
    let module Result = (val Queries.Result.lattice q) in
    fold' ctx Spec.query identity (fun x f -> Result.join x (f q)) (Result.bot ())

  let enter ctx l f a =
    let g xs ys = (List.map (fun (x,y) -> D.singleton x, D.singleton y) ys) @ xs in
    fold' ctx Spec.enter (fun h -> h l f a) g []

  let paths_as_set ctx =
    (* Path-sensitivity is only here, not below! *)
    let elems = D.elements ctx.local in
    List.map (D.singleton) elems

  let combine_env ctx l fe f a fc d f_ask =
    assert (D.cardinal ctx.local = 1);
    let cd = D.choose ctx.local in
    let k x y =
      if M.tracing then M.traceli "combine" "function: %a\n" Spec.D.pretty x;
      try
        let r = Spec.combine_env (conv ctx cd) l fe f a fc x f_ask in
        if M.tracing then M.traceu "combine" "combined function: %a\n" Spec.D.pretty r;
        D.add r y
      with Deadcode ->
        if M.tracing then M.traceu "combine" "combined function: dead\n";
        y
    in
    let d = D.fold k d (D.bot ()) in
    if D.is_bot d then raise Deadcode else d

  let combine_assign ctx l fe f a fc d f_ask =
    assert (D.cardinal ctx.local = 1);
    let cd = D.choose ctx.local in
    let k x y =
      if M.tracing then M.traceli "combine" "function: %a\n" Spec.D.pretty x;
      try
        let r = Spec.combine_assign (conv ctx cd) l fe f a fc x f_ask in
        if M.tracing then M.traceu "combine" "combined function: %a\n" Spec.D.pretty r;
        D.add r y
      with Deadcode ->
        if M.tracing then M.traceu "combine" "combined function: dead\n";
        y
    in
    let d = D.fold k d (D.bot ()) in
    if D.is_bot d then raise Deadcode else d
end

module DeadBranchLifter (S: Spec): Spec =
struct
  include S

  let name () = "DeadBranch (" ^ S.name () ^ ")"

  (* Two global invariants:
     1. S.V -> S.G  --  used for S
     2. node -> (exp -> flat bool)  --  used for warnings *)

  module V =
  struct
    include Printable.EitherConf (struct let expand1 = false let expand2 = true end) (S.V) (Node)
    let name () = "DeadBranch"
    let s x = `Left x
    let node x = `Right x
    let is_write_only = function
      | `Left x -> S.V.is_write_only x
      | `Right _ -> true
  end

  module EM =
  struct
    include MapDomain.MapBot (Basetype.CilExp) (BoolDomain.FlatBool)
    let name () = "branches"
  end

  module G =
  struct
    include Lattice.Lift2 (S.G) (EM)
    let name () = "deadbranch"

    let s = function
      | `Bot -> S.G.bot ()
      | `Lifted1 x -> x
      | _ -> failwith "DeadBranchLifter.s"
    let node = function
      | `Bot -> EM.bot ()
      | `Lifted2 x -> x
      | _ -> failwith "DeadBranchLifter.node"
    let create_s s = `Lifted1 s
    let create_node node = `Lifted2 node

    let printXml f = function
      | `Lifted1 x -> S.G.printXml f x
      | `Lifted2 x -> BatPrintf.fprintf f "<analysis name=\"dead-branch\">%a</analysis>" EM.printXml x
      | x -> BatPrintf.fprintf f "<analysis name=\"dead-branch-lifter\">%a</analysis>" printXml x
  end

  let conv (ctx: (_, G.t, _, V.t) ctx): (_, S.G.t, _, S.V.t) ctx =
    { ctx with
      global = (fun v -> G.s (ctx.global (V.s v)));
      sideg = (fun v g -> ctx.sideg (V.s v) (G.create_s g));
    }

  let query ctx (type a) (q: a Queries.t): a Queries.result =
    match q with
    | WarnGlobal g ->
      let g: V.t = Obj.obj g in
      begin match g with
        | `Left g ->
          S.query (conv ctx) (WarnGlobal (Obj.repr g))
        | `Right g ->
          let em = G.node (ctx.global (V.node g)) in
          EM.iter (fun exp tv ->
              match tv with
              | `Lifted tv ->
                let loc = Node.location g in (* TODO: looking up location now doesn't work nicely with incremental *)
                let cilinserted = if loc.synthetic then "(possibly inserted by CIL) " else "" in
                M.warn ~loc:(Node g) ~tags:[CWE (if tv then 571 else 570)] ~category:Deadcode "condition '%a' %sis always %B" d_exp exp cilinserted tv
              | `Bot when not (CilType.Exp.equal exp one) -> (* all branches dead *)
                M.msg_final Error ~category:Analyzer ~tags:[Category Unsound] "Both branches dead";
                M.error ~loc:(Node g) ~category:Analyzer ~tags:[Category Unsound] "both branches over condition '%a' are dead" d_exp exp
              | `Bot (* all branches dead, fine at our inserted Neg(1)-s because no Pos(1) *)
              | `Top -> (* may be both true and false *)
                ()
            ) em;
      end
    | InvariantGlobal g ->
      let g: V.t = Obj.obj g in
      begin match g with
        | `Left g ->
          S.query (conv ctx) (InvariantGlobal (Obj.repr g))
        | `Right g ->
          Queries.Result.top q
      end
    | IterSysVars (vq, vf) ->
      (* vars for S *)
      let vf' x = vf (Obj.repr (V.s (Obj.obj x))) in
      S.query (conv ctx) (IterSysVars (vq, vf'));

      (* node vars for dead branches *)
      begin match vq with
        | Node {node; _} ->
          vf (Obj.repr (V.node node))
        | _ ->
          ()
      end
    | _ ->
      S.query (conv ctx) q


  let branch ctx = S.branch (conv ctx)

  let branch ctx exp tv =
    if !AnalysisState.postsolving then (
      try
        let r = branch ctx exp tv in
        (* branch is live *)
        ctx.sideg (V.node ctx.prev_node) (G.create_node (EM.singleton exp (`Lifted tv))); (* record expression with reached tv *)
        r
      with Deadcode ->
        (* branch is dead *)
        ctx.sideg (V.node ctx.prev_node) (G.create_node (EM.singleton exp `Bot)); (* record expression without reached tv *)
        raise Deadcode
    )
    else (
      ctx.sideg (V.node ctx.prev_node) (G.create_node (EM.bot ())); (* create global variable during solving, to allow postsolving leq hack to pass verify *)
      branch ctx exp tv
    )

  let assign ctx = S.assign (conv ctx)
  let vdecl ctx = S.vdecl (conv ctx)
  let enter ctx = S.enter (conv ctx)
  let paths_as_set ctx = S.paths_as_set (conv ctx)
  let body ctx = S.body (conv ctx)
  let return ctx = S.return (conv ctx)
  let combine_env ctx = S.combine_env (conv ctx)
  let combine_assign ctx = S.combine_assign (conv ctx)
  let special ctx = S.special (conv ctx)
  let threadenter ctx = S.threadenter (conv ctx)
  let threadspawn ctx ~multiple lv f args fctx = S.threadspawn (conv ctx) ~multiple lv f args (conv fctx)
  let sync ctx = S.sync (conv ctx)
  let skip ctx = S.skip (conv ctx)
  let asm ctx = S.asm (conv ctx)
  let event ctx e octx = S.event (conv ctx) e (conv octx)
end

module LongjmpLifter (S: Spec): Spec =
struct
  include S

  let name () = "Longjmp (" ^ S.name () ^ ")"

  module V =
  struct
    include Printable.Either3Conf (struct let expand1 = false let expand2 = true let expand3 = true end) (S.V) (Printable.Prod (Node) (C)) (Printable.Prod (CilType.Fundec) (C))
    let name () = "longjmp"
    let s x = `Left x
    let longjmpto x = `Middle x
    let longjmpret x = `Right x
    let is_write_only = function
      | `Left x -> S.V.is_write_only x
      | _ -> false
  end

  module G =
  struct
    include Lattice.Lift2 (S.G) (S.D)

    let s = function
      | `Bot -> S.G.bot ()
      | `Lifted1 x -> x
      | _ -> failwith "LongjmpLifter.s"
    let local = function
      | `Bot -> S.D.bot ()
      | `Lifted2 x -> x
      | _ -> failwith "LongjmpLifter.local"
    let create_s s = `Lifted1 s
    let create_local local = `Lifted2 local

    let printXml f = function
      | `Lifted1 x -> S.G.printXml f x
      | `Lifted2 x -> BatPrintf.fprintf f "<analysis name=\"longjmp\"><value>%a</value></analysis>" S.D.printXml x
      | x -> BatPrintf.fprintf f "<analysis name=\"longjmp-lifter\">%a</analysis>" printXml x
  end

  let conv (ctx: (_, G.t, _, V.t) ctx): (_, S.G.t, _, S.V.t) ctx =
    { ctx with
      global = (fun v -> G.s (ctx.global (V.s v)));
      sideg = (fun v g -> ctx.sideg (V.s v) (G.create_s g));
    }

  let query ctx (type a) (q: a Queries.t): a Queries.result =
    match q with
    | WarnGlobal g ->
      let g: V.t = Obj.obj g in
      begin match g with
        | `Left g ->
          S.query (conv ctx) (WarnGlobal (Obj.repr g))
        | _ ->
          Queries.Result.top q
      end
    | InvariantGlobal g ->
      let g: V.t = Obj.obj g in
      begin match g with
        | `Left g ->
          S.query (conv ctx) (InvariantGlobal (Obj.repr g))
        | _ ->
          Queries.Result.top q
      end
    | IterSysVars (vq, vf) ->
      (* vars for S *)
      let vf' x = vf (Obj.repr (V.s (Obj.obj x))) in
      S.query (conv ctx) (IterSysVars (vq, vf'));
      (* TODO: vars? *)
    | _ ->
      S.query (conv ctx) q


  let branch ctx = S.branch (conv ctx)
  let assign ctx = S.assign (conv ctx)
  let vdecl ctx = S.vdecl (conv ctx)
  let enter ctx = S.enter (conv ctx)
  let paths_as_set ctx = S.paths_as_set (conv ctx)
  let body ctx = S.body (conv ctx)
  let return ctx = S.return (conv ctx)

  let combine_env ctx lv e f args fc fd f_ask =
    let conv_ctx = conv ctx in
    let current_fundec = Node.find_fundec ctx.node in
    let handle_longjmp (cd, fc, longfd) =
      (* This is called per-path. *)
      let rec cd_ctx =
        { conv_ctx with
          ask = (fun (type a) (q: a Queries.t) -> S.query cd_ctx q);
          local = cd;
        }
      in
      let longfd_ctx =
        (* Inner scope to prevent unsynced longfd_ctx from being used. *)
        (* Extra sync like with normal combine. *)
        let rec sync_ctx =
          { conv_ctx with
            ask = (fun (type a) (q: a Queries.t) -> S.query sync_ctx q);
            local = longfd;
            prev_node = Function f;
          }
        in
        let synced = S.sync sync_ctx `Join in
        let rec longfd_ctx =
          { sync_ctx with
            ask = (fun (type a) (q: a Queries.t) -> S.query longfd_ctx q);
            local = synced;
          }
        in
        longfd_ctx
      in
      let combined = lazy ( (* does not depend on target, do at most once *)
        (* Globals are non-problematic here, as they are always carried around without any issues! *)
        (* A combine call is mostly needed to ensure locals have appropriate values. *)
        (* Using f from called function on purpose here! Needed? *)
        S.combine_env cd_ctx None e f args fc longfd_ctx.local (Analyses.ask_of_ctx longfd_ctx) (* no lval because longjmp return skips return value assignment *)
      )
      in
      let returned = lazy ( (* does not depend on target, do at most once *)
        let rec combined_ctx =
          { cd_ctx with
            ask = (fun (type a) (q: a Queries.t) -> S.query combined_ctx q);
            local = Lazy.force combined;
          }
        in
        S.return combined_ctx None current_fundec
      )
      in
      let (active_targets, _) = longfd_ctx.ask ActiveJumpBuf in
      let valid_targets = cd_ctx.ask ValidLongJmp in
      let handle_target target = match target with
        | JmpBufDomain.BufferEntryOrTop.AllTargets -> () (* The warning is already emitted at the point where the longjmp happens *)
        | Target (target_node, target_context) ->
          let target_fundec = Node.find_fundec target_node in
          if CilType.Fundec.equal target_fundec current_fundec && ControlSpecC.equal target_context (ctx.control_context ()) then (
            if M.tracing then Messages.tracel "longjmp" "Fun: Potentially from same context, side-effect to %a\n" Node.pretty target_node;
            ctx.sideg (V.longjmpto (target_node, ctx.context ())) (G.create_local (Lazy.force combined))
            (* No need to propagate this outwards here, the set of valid longjumps is part of the context, we can never have the same context setting the longjmp multiple times *)
          )
          (* Appropriate setjmp is not in current function & current context *)
          else if JmpBufDomain.JmpBufSet.mem target valid_targets then
            ctx.sideg (V.longjmpret (current_fundec, ctx.context ())) (G.create_local (Lazy.force returned))
          else
            (* It actually is not handled here but was propagated here spuriously, we already warned at the location where this issue is caused *)
            (* As the validlongjumps inside the callee is a a superset of the ones inside the caller *)
            ()
      in
      JmpBufDomain.JmpBufSet.iter handle_target active_targets
    in
    if M.tracing then M.tracel "longjmp" "longfd getg %a\n" CilType.Fundec.pretty f;
    let longfd = G.local (ctx.global (V.longjmpret (f, Option.get fc))) in
    if M.tracing then M.tracel "longjmp" "longfd %a\n" D.pretty longfd;
    if not (D.is_bot longfd) then
      handle_longjmp (ctx.local, fc, longfd);
    S.combine_env (conv_ctx) lv e f args fc fd f_ask

  let combine_assign ctx lv e f args fc fd f_ask =
    S.combine_assign (conv ctx) lv e f args fc fd f_ask

  let special ctx lv f args =
    let conv_ctx = conv ctx in
    match (LibraryFunctions.find f).special args with
    | Setjmp {env} ->
      (* Handling of returning for the first time *)
      let normal_return = S.special conv_ctx lv f args in
      let jmp_return = G.local (ctx.global (V.longjmpto (ctx.prev_node, ctx.context ()))) in
      if S.D.is_bot jmp_return then
        normal_return
      else (
        let rec jmp_ctx =
          { conv_ctx with
            ask = (fun (type a) (q: a Queries.t) -> S.query jmp_ctx q);
            local = jmp_return;
          }
        in
        let longjmped = S.event jmp_ctx (Events.Longjmped {lval=lv}) jmp_ctx in
        S.D.join normal_return longjmped
      )
    | Longjmp {env; value} ->
      let current_fundec = Node.find_fundec ctx.node in
      let handle_path path = (
        let rec path_ctx =
          { conv_ctx with
            ask = (fun (type a) (q: a Queries.t) -> S.query path_ctx q);
            local = path;
          }
        in
        let specialed = lazy ( (* does not depend on target, do at most once *)
          S.special path_ctx lv f args
        )
        in
        let returned = lazy ( (* does not depend on target, do at most once *)
          let rec specialed_ctx =
            { path_ctx with
              ask = (fun (type a) (q: a Queries.t) -> S.query specialed_ctx q);
              local = Lazy.force specialed;
            }
          in
          S.return specialed_ctx None current_fundec
        )
        in
        (* Eval `env` again to avoid having to construct bespoke ctx to ask *)
        let targets = path_ctx.ask (EvalJumpBuf env) in
        let valid_targets = path_ctx.ask ValidLongJmp in
        if M.tracing then Messages.tracel "longjmp" "Jumping to %a\n" JmpBufDomain.JmpBufSet.pretty targets;
        let handle_target target = match target with
          | JmpBufDomain.BufferEntryOrTop.AllTargets ->
            M.warn ~category:Imprecise "Longjmp to potentially invalid target, as contents of buffer %a may be unknown! (imprecision due to heap?)" d_exp env;
            M.msg_final Error ~category:Unsound ~tags:[Category Imprecise; Category Call] "Longjmp to unknown target ignored"
          | Target (target_node, target_context) ->
            let target_fundec = Node.find_fundec target_node in
            if CilType.Fundec.equal target_fundec current_fundec && ControlSpecC.equal target_context (ctx.control_context ()) then (
              if M.tracing then Messages.tracel "longjmp" "Potentially from same context, side-effect to %a\n" Node.pretty target_node;
              ctx.sideg (V.longjmpto (target_node, ctx.context ())) (G.create_local (Lazy.force specialed))
            )
            else if JmpBufDomain.JmpBufSet.mem target valid_targets then (
              if M.tracing then Messages.tracel "longjmp" "Longjmp to somewhere else, side-effect to %i\n" (S.C.hash (ctx.context ()));
              ctx.sideg (V.longjmpret (current_fundec, ctx.context ())) (G.create_local (Lazy.force returned))
            )
            else
              M.warn ~category:(Behavior (Undefined Other)) "Longjmp to potentially invalid target! (Target %a in Function %a which may have already returned or is in a different thread)" Node.pretty target_node CilType.Fundec.pretty target_fundec
        in
        if JmpBufDomain.JmpBufSet.is_empty targets then
          M.warn ~category:(Behavior (Undefined Other)) "Longjmp to potentially invalid target (%a is bot?!)" d_exp env
        else
          JmpBufDomain.JmpBufSet.iter handle_target targets
      )
      in
      List.iter handle_path (S.paths_as_set conv_ctx);
      if !AnalysisState.should_warn && List.mem "termination" @@ get_string_list "ana.activated" then (
        AnalysisState.svcomp_may_not_terminate := true;
        M.warn ~category:Termination "The program might not terminate! (Longjmp)"
      );
      S.D.bot ()
    | _ -> S.special conv_ctx lv f args
  let threadenter ctx = S.threadenter (conv ctx)
  let threadspawn ctx ~multiple lv f args fctx = S.threadspawn (conv ctx) ~multiple lv f args (conv fctx)
  let sync ctx = S.sync (conv ctx)
  let skip ctx = S.skip (conv ctx)
  let asm ctx = S.asm (conv ctx)
  let event ctx e octx = S.event (conv ctx) e (conv octx)
end


(** Add cycle detection in the context-sensitive dynamic function call graph to an analysis *)
module RecursionTermLifter (S: Spec)
  : Spec with module D = S.D
          and module C = S.C
=
(* two global invariants:
   - S.V -> S.G
     Needed to store the previously built global invariants
   - fundec * S.C -> (Set (fundec * S.C))
     The second global invariant maps from the callee fundec and context to a set of caller fundecs and contexts.
     This structure therefore stores the context-sensitive call graph.
     For example:
      let the function f in context c call function g in context c'.
      In the global invariant structure it would be stored like this: (g,c') -> {(f, c)}
*)

struct
  include S

  (* contains all the callee fundecs and contexts *)
  module V = GVarFC(S.V)(S.C)

  (* Tuple containing the fundec and context of a caller *)
  module Call = Printable.Prod (CilType.Fundec) (S.C)

  (* Set containing multiple caller tuples *)
  module CallerSet = SetDomain.Make (Call)

  module G =
  struct
    include Lattice.Lift2 (G) (CallerSet)

    let spec = function
      | `Bot -> G.bot ()
      | `Lifted1 x -> x
      | _ -> failwith "RecursionTermLifter.spec"

    let callers = function
      | `Bot -> CallerSet.bot ()
      | `Lifted2 x -> x
      | _ -> failwith "RecursionTermLifter.callGraph"

    let create_spec spec = `Lifted1 spec
    let create_singleton_caller caller = `Lifted2 (CallerSet.singleton caller)

    let printXml f = function
      | `Lifted1 x -> G.printXml f x
      | `Lifted2 x -> BatPrintf.fprintf f "<analysis name=\"recTerm-context\">%a</analysis>" CallerSet.printXml x
      | x -> BatPrintf.fprintf f "<analysis name=\"recTerm\">%a</analysis>" printXml x

  end

  let name () = "RecursionTermLifter (" ^ S.name () ^ ")"

  let conv (ctx: (_, G.t, _, V.t) ctx): (_, S.G.t, _, S.V.t) ctx =
    { ctx with
      global = (fun v -> G.spec (ctx.global (V.spec v)));
      sideg = (fun v g -> ctx.sideg (V.spec v) (G.create_spec g));
    }

  let cycleDetection ctx call =
    let module LH = Hashtbl.Make (Printable.Prod (CilType.Fundec) (S.C)) in
    let module LS = Set.Make (Printable.Prod (CilType.Fundec) (S.C)) in
    (* find all cycles/SCCs *)
    let global_visited_calls = LH.create 100 in

    (* DFS *)
    let rec iter_call (path_visited_calls: LS.t) ((fundec, _) as call) =
      if LS.mem call path_visited_calls then (
        AnalysisState.svcomp_may_not_terminate := true; (*set the indicator for a non-terminating program for the sv comp*)
        (*Cycle found*)
        let loc = M.Location.CilLocation fundec.svar.vdecl in
        M.warn ~loc ~category:Termination "The program might not terminate! (Fundec %a is contained in a call graph cycle)" CilType.Fundec.pretty fundec) (* output a warning for non-termination*)
      else if not (LH.mem global_visited_calls call) then begin
        LH.replace global_visited_calls call ();
        let new_path_visited_calls = LS.add call path_visited_calls in
        let gvar = V.call call in
        let callers = G.callers (ctx.global gvar) in
        CallerSet.iter (fun to_call ->
            iter_call new_path_visited_calls to_call
          ) callers;
      end
    in
    iter_call LS.empty call

  let query ctx (type a) (q: a Queries.t): a Queries.result =
    match q with
    | WarnGlobal v ->
      (* check result of loop analysis *)
      if not (ctx.ask Queries.MustTermAllLoops) then
        AnalysisState.svcomp_may_not_terminate := true;
      let v: V.t = Obj.obj v in
      begin match v with
        | `Left v' ->
          S.query (conv ctx) (WarnGlobal (Obj.repr v'))
        | `Right call -> cycleDetection ctx call (* Note: to make it more efficient, one could only execute the cycle detection in case the loop analysis returns true, because otherwise the program will probably not terminate anyway*)
      end
    | InvariantGlobal v ->
      let v: V.t = Obj.obj v in
      begin match v with
        | `Left v ->
          S.query (conv ctx) (InvariantGlobal (Obj.repr v))
        | `Right v ->
          Queries.Result.top q
      end
    | _ -> S.query (conv ctx) q

  let branch ctx = S.branch (conv ctx)
  let assign ctx = S.assign (conv ctx)
  let vdecl ctx = S.vdecl (conv ctx)


  let record_call sideg callee caller =
    sideg (V.call callee) (G.create_singleton_caller caller)

  let enter ctx  = S.enter (conv ctx)
  let paths_as_set ctx = S.paths_as_set (conv ctx)
  let body ctx = S.body (conv ctx)
  let return ctx = S.return (conv ctx)
  let combine_env ctx r fe f args fc es f_ask =
    if !AnalysisState.postsolving then (
      let c_r: S.C.t = ctx.context () in (* Caller context *)
      let nodeF = ctx.node in
      let fd_r : fundec = Node.find_fundec nodeF in (* Caller fundec *)
      let caller: (fundec * S.C.t) = (fd_r, c_r) in
      let c_e: S.C.t = Option.get fc in (* Callee context *)
      let fd_e : fundec = f in (* Callee fundec *)
      let callee = (fd_e, c_e) in
      record_call ctx.sideg callee caller
    );
    S.combine_env (conv ctx) r fe f args fc es f_ask

  let combine_assign ctx = S.combine_assign (conv ctx)
  let special ctx = S.special (conv ctx)
  let threadenter ctx = S.threadenter (conv ctx)
  let threadspawn ctx ~multiple lv f args fctx = S.threadspawn (conv ctx) ~multiple lv f args (conv fctx)
  let sync ctx = S.sync (conv ctx)
  let skip ctx = S.skip (conv ctx)
  let asm ctx = S.asm (conv ctx)
  let event ctx e octx = S.event (conv ctx) e (conv octx)
end

module CompareGlobSys (SpecSys: SpecSys) =
struct
  open SpecSys
  module Sys = EQSys
  module LH = LHT
  module GH = GHT

  open Spec
  module G = Sys.G

  module PP = Hashtbl.Make (Node)

  let compare_globals g1 g2 =
    let eq, le, gr, uk = ref 0, ref 0, ref 0, ref 0 in
    let f_eq () = incr eq in
    let f_le () = incr le in
    let f_gr () = incr gr in
    let f_uk () = incr uk in
    let f k v1 =
      let v2 = try GH.find g2 k with Not_found -> G.bot () in
      let b1 = G.leq v1 v2 in
      let b2 = G.leq v2 v1 in
      if b1 && b2 then
        f_eq ()
      else if b1 then begin
        if get_bool "dbg.compare_runs.diff" then
          Logs.info "Global %a is more precise using left:\n%a" Sys.GVar.pretty_trace k G.pretty_diff (v2,v1);
        f_le ()
      end else if b2 then begin
        if get_bool "dbg.compare_runs.diff" then
          Logs.info "Global %a is more precise using right:\n%a" Sys.GVar.pretty_trace k G.pretty_diff (v1,v2);
        f_gr ()
      end else begin
        if get_bool "dbg.compare_runs.diff" then (
          Logs.info "Global %a is incomparable (diff):\n%a" Sys.GVar.pretty_trace k G.pretty_diff (v1,v2);
          Logs.info "Global %a is incomparable (reverse diff):\n%a" Sys.GVar.pretty_trace k G.pretty_diff (v2,v1);
        );
        f_uk ()
      end
    in
    GH.iter f g1;
    Logs.info "globals:\tequal = %d\tleft = %d\tright = %d\tincomparable = %d" !eq !le !gr !uk

  let compare_locals h1 h2 =
    let eq, le, gr, uk = ref 0, ref 0, ref 0, ref 0 in
    let f k v1 =
      if not (PP.mem h2 k) then () else
        let v2 = PP.find h2 k in
        let b1 = D.leq v1 v2 in
        let b2 = D.leq v2 v1 in
        if b1 && b2 then
          incr eq
        else if b1 then begin
          if get_bool "dbg.compare_runs.diff" then
            Logs.info "%a @@ %a is more precise using left:\n%a" Node.pretty_plain k CilType.Location.pretty (Node.location k) D.pretty_diff (v2,v1);
          incr le
        end else if b2 then begin
          if get_bool "dbg.compare_runs.diff" then
            Logs.info "%a @@ %a is more precise using right:\n%a" Node.pretty_plain k CilType.Location.pretty (Node.location k) D.pretty_diff (v1,v2);
          incr gr
        end else begin
          if get_bool "dbg.compare_runs.diff" then (
            Logs.info "%a @@ %a is incomparable (diff):\n%a" Node.pretty_plain k CilType.Location.pretty (Node.location k) D.pretty_diff (v1,v2);
            Logs.info "%a @@ %a is incomparable (reverse diff):\n%a" Node.pretty_plain k CilType.Location.pretty (Node.location k) D.pretty_diff (v2,v1);
          );
          incr uk
        end
    in
    PP.iter f h1;
    (* let k1 = Set.of_enum @@ PP.keys h1 in
    let k2 = Set.of_enum @@ PP.keys h2 in
    let o1 = Set.cardinal @@ Set.diff k1 k2 in
    let o2 = Set.cardinal @@ Set.diff k2 k1 in
    Logs.info "locals: \tequal = %d\tleft = %d[%d]\tright = %d[%d]\tincomparable = %d" !eq !le o1 !gr o2 !uk *)
    Logs.info "locals: \tequal = %d\tleft = %d\tright = %d\tincomparable = %d" !eq !le !gr !uk

  let compare_locals_ctx h1 h2 =
    let eq, le, gr, uk, no2, no1 = ref 0, ref 0, ref 0, ref 0, ref 0, ref 0 in
    let f_eq () = incr eq in
    let f_le () = incr le in
    let f_gr () = incr gr in
    let f_uk () = incr uk in
    let f k v1 =
      if not (LH.mem h2 k) then incr no2 else
        let v2 = LH.find h2 k in
        let b1 = D.leq v1 v2 in
        let b2 = D.leq v2 v1 in
        if b1 && b2 then
          f_eq ()
        else if b1 then begin
          if get_bool "dbg.compare_runs.diff" then
            Logs.info "%a is more precise using left:\n%a" Sys.LVar.pretty_trace k D.pretty_diff (v2,v1);
          f_le ()
        end else if b2 then begin
          if get_bool "dbg.compare_runs.diff" then
            Logs.info "%a is more precise using right:\n%a" Sys.LVar.pretty_trace k D.pretty_diff (v1,v2);
          f_gr ()
        end else begin
          if get_bool "dbg.compare_runs.diff" then (
            Logs.info "%a is incomparable (diff):\n%a" Sys.LVar.pretty_trace k D.pretty_diff (v1,v2);
            Logs.info "%a is incomparable (reverse diff):\n%a" Sys.LVar.pretty_trace k D.pretty_diff (v2,v1);
          );
          f_uk ()
        end
    in
    LH.iter f h1;
    let f k v2 =
      if not (LH.mem h1 k) then incr no1
    in
    LH.iter f h2;
    (* let k1 = Set.of_enum @@ PP.keys h1 in *)
    (* let k2 = Set.of_enum @@ PP.keys h2 in *)
    (* let o1 = Set.cardinal @@ Set.diff k1 k2 in *)
    (* let o2 = Set.cardinal @@ Set.diff k2 k1 in *)
    Logs.info "locals_ctx:\tequal = %d\tleft = %d\tright = %d\tincomparable = %d\tno_ctx_in_right = %d\tno_ctx_in_left = %d" !eq !le !gr !uk !no2 !no1

  let compare (name1,name2) (l1,g1) (l2,g2) =
    let one_ctx (n,_) v h =
      PP.replace h n (try D.join v (PP.find h n) with Not_found -> v);
      h
    in
    (* these contain results where the contexts per node have been joined *)
    let h1 = PP.create 113 in
    let h2 = PP.create 113 in
    let _  = LH.fold one_ctx l1 h1 in
    let _  = LH.fold one_ctx l2 h2 in
    Logs.newline ();
    Logs.info "Comparing GlobConstrSys precision of %s (left) with %s (right):" name1 name2;
    compare_globals g1 g2;
    compare_locals h1 h2;
    compare_locals_ctx l1 l2;
    Logs.newline ();
end

module CompareHashtbl (Var: VarType) (Dom: Lattice.S) (VH: Hashtbl.S with type key = Var.t) =
struct
  module Var =
  struct
    include Printable.Std
    include Var
    let name () = "var"

    let pretty = pretty_trace
    include Printable.SimplePretty (
      struct
        type nonrec t = t
        let pretty = pretty
      end
      )
  end

  include PrecCompare.MakeHashtbl (Var) (Dom) (VH)
end

module CompareEqSys (Sys: EqConstrSys) (VH: Hashtbl.S with type key = Sys.Var.t) =
struct
  module Compare = CompareHashtbl (Sys.Var) (Sys.Dom) (VH)

  let compare (name1, name2) vh1 vh2 =
    Logs.newline ();
    Logs.info "Comparing EqConstrSys precision of %s (left) with %s (right):" name1 name2;
    let verbose = get_bool "dbg.compare_runs.diff" in
    let (_, msg) = Compare.compare ~verbose ~name1 vh1 ~name2 vh2 in
    Logs.info "EqConstrSys comparison summary: %t" (fun () -> msg);
    Logs.newline ();
end

module CompareGlobal (GVar: VarType) (G: Lattice.S) (GH: Hashtbl.S with type key = GVar.t) =
struct
  module Compare = CompareHashtbl (GVar) (G) (GH)

  let compare (name1, name2) vh1 vh2 =
    Logs.newline ();
    Logs.info "Comparing globals precision of %s (left) with %s (right):" name1 name2;
    let verbose = get_bool "dbg.compare_runs.diff" in
    let (_, msg) = Compare.compare ~verbose ~name1 vh1 ~name2 vh2 in
    Logs.info "Globals comparison summary: %t" (fun () -> msg);
    Logs.newline ();
end

module CompareNode (C: Printable.S) (D: Lattice.S) (LH: Hashtbl.S with type key = VarF (C).t) =
struct
  module Node =
  struct
    include Node
    let var_id _ = "nodes"
    let node x = x
    let is_write_only _ = false
  end
  module NH = Hashtbl.Make (Node)

  module Compare = CompareHashtbl (Node) (D) (NH)

  let join_contexts (lh: D.t LH.t): D.t NH.t =
    let nh = NH.create 113 in
    LH.iter (fun (n, _) d ->
        let d' = try D.join (NH.find nh n) d with Not_found -> d in
        NH.replace nh n d'
      ) lh;
    nh

  let compare (name1, name2) vh1 vh2 =
    Logs.newline ();
    Logs.info "Comparing nodes precision of %s (left) with %s (right):" name1 name2;
    let vh1' = join_contexts vh1 in
    let vh2' = join_contexts vh2 in
    let verbose = get_bool "dbg.compare_runs.diff" in
    let (_, msg) = Compare.compare ~verbose ~name1 vh1' ~name2 vh2' in
<<<<<<< HEAD
    Logs.info "Nodes comparison summary: %t" (fun () -> msg);
    Logs.newline ();
end

(** [EqConstrSys] where [current_var] indicates the variable whose right-hand side is currently being evaluated. *)
module CurrentVarEqConstrSys (S: EqConstrSys) =
struct
  let current_var = ref None

  module S =
  struct
    include S

    let system x =
      match S.system x with
      | None -> None
      | Some f ->
        let f' get set =
          let old_current_var = !current_var in
          current_var := Some x;
          Fun.protect ~finally:(fun () ->
              current_var := old_current_var
            ) (fun () ->
              f get set
            )
        in
        Some f'
  end
=======
    ignore (Pretty.printf "Nodes comparison summary: %t\n" (fun () -> msg));
    print_newline ();
>>>>>>> 910b1522
end<|MERGE_RESOLUTION|>--- conflicted
+++ resolved
@@ -1895,37 +1895,6 @@
     let vh2' = join_contexts vh2 in
     let verbose = get_bool "dbg.compare_runs.diff" in
     let (_, msg) = Compare.compare ~verbose ~name1 vh1' ~name2 vh2' in
-<<<<<<< HEAD
     Logs.info "Nodes comparison summary: %t" (fun () -> msg);
     Logs.newline ();
-end
-
-(** [EqConstrSys] where [current_var] indicates the variable whose right-hand side is currently being evaluated. *)
-module CurrentVarEqConstrSys (S: EqConstrSys) =
-struct
-  let current_var = ref None
-
-  module S =
-  struct
-    include S
-
-    let system x =
-      match S.system x with
-      | None -> None
-      | Some f ->
-        let f' get set =
-          let old_current_var = !current_var in
-          current_var := Some x;
-          Fun.protect ~finally:(fun () ->
-              current_var := old_current_var
-            ) (fun () ->
-              f get set
-            )
-        in
-        Some f'
-  end
-=======
-    ignore (Pretty.printf "Nodes comparison summary: %t\n" (fun () -> msg));
-    print_newline ();
->>>>>>> 910b1522
 end