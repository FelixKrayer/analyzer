#!/usr/bin/env ruby

# gobopt environment variable can be used to override goblint defaults and PARAMs

require 'find'
require 'fileutils'
require 'timeout'
require 'pathname'
def relpath(file)
  return Pathname(file).relative_path_from Pathname(Dir.getwd) # Pathname for arg required for ruby 2.5, 2.6 accepts string as well
end
require 'set'
$timeout = 10 # seconds

def puts(o) # puts is not atomic and messes up linebreaks with multiple threads
  print(o+"\n")
end
# colors
class String
  def indent(n=2); " "*n + self end
  # colors
  def colorize(color_code); "\e[#{color_code}m#{self}\e[0m" end
  def black; colorize(30) end
  def red; colorize(31) end
  def green; colorize(32) end
  def yellow; colorize(33) end
  def blue; colorize(34) end
  def pink; colorize(35) end
  def cyan; colorize(36) end
  def white; colorize(37) end
  def bg_black; colorize(40) end # gray for me
  def gray; colorize("38;5;240") end
end
class Array
  def itemize(n=2); self.map {|x| "- #{x}".indent(n)}.join() end
end
# clear the current line
def clearline
  print "\r\e[K"
end

$goblint = File.join(Dir.getwd,"goblint")
goblintbyte = File.join(Dir.getwd,"goblint.byte")
if File.exists?(goblintbyte) then
  puts "Running the byte-code version! Continue? (y/n)"
  exit unless $stdin.gets()[0] == 'y'
  $goblint = goblintbyte
elsif not File.exist?($goblint) then
  fail "Goblint not present in working directory. Please run script from goblint dir!"
end
$vrsn = `#{$goblint} --version`

if not File.exists? "linux-headers" then
  puts "Missing linux-headers, will download now!"
  `make headers`
end
has_linux_headers = File.exists? "linux-headers" # skip kernel tests if make headers failed (e.g. on opam-repository opam-ci where network is forbidden)

#Command line parameters
#Either only run a single test, or
#"future" will also run tests we normally skip
$dump = ARGV.last == "-d" && ARGV.pop
sequential = ARGV.last == "-s" && ARGV.pop
marshal = ARGV.last == "-m" && ARGV.pop
incremental = ARGV.last == "-i" && ARGV.pop
report = ARGV.last == "-r" && ARGV.pop
only = ARGV[0] unless ARGV[0].nil?
if marshal || incremental then
  sequential = true
end
if marshal && incremental then
  fail "Marshal (-m) and Incremental (-i) tests can not be activated at the same time!"
end
if only == "future" then
  future = true
  only = nil
elsif only == "group" then
  thegroup = ARGV[1]
  future = thegroup.start_with?"-"
  future = !future # why does negation above fail?
  only = nil
else
  future = false
end

$testresults = File.expand_path("tests/suite_result")
testfiles    = if incremental then
                 File.expand_path("tests/incremental")
               else
                 File.expand_path("tests/regression")
               end

$alliswell = true
$failed    = [] # failed tests
$timedout  = [] # timed out tests

$highlighter = lambda {|f,o| "cp #{f} #{o}"}
if report then
  cmds = {"code2html" => lambda {|f,o| "code2html -l c -n #{f} 2> /dev/null 1> #{o}"},
          "source-highlight" => lambda {|f,o| "source-highlight -n -i #{f} -o #{o}"},
          "pygmentize" => lambda {|f,o| "pygmentize -O full,linenos=1 -o #{o} #{f}"}
        }
  cmds.each do |name, cmd|
    # if `which #{cmd} 2> /dev/null`.empty? then
    if ENV['PATH'].split(':').map {|f| File.executable? "#{f}/#{name}"}.include?(true) then
      $highlighter = cmd
      break
    end
  end
  if $highlighter.nil? then
    puts "Warning: No syntax highlighter installed (code2html, source-highlight, pygmentize)."
  end
end

class Tests
  attr_reader :tests, :tests_line, :todo
  attr_accessor :p, :warnfile, :statsfile, :orgfile, :cilfile, :ok, :correct, :ignored, :ferr, :warnings, :vars, :evals
  def initialize(project, tests, tests_line, todo)
    @p = project
    @tests = tests
    @tests_line = tests_line
    @todo = todo
    @ok = true
    @correct = 0
    @ignored = 0
    @ferr = nil
    @vars = 0
    @evals = 0
    @warnings = Hash.new
  end

  def report
    filename = File.basename(p.path)
    system($highlighter.call(filename, orgfile))
    `#{$goblint} #{filename} --set justcil true #{p.params} >#{cilfile} 2> /dev/null`
    p.size = `wc -l #{cilfile}`.split[0]
  end

  def collect_warnings
    warnings[-1] = "term"
    lines = IO.readlines(warnfile)
    lines.each do |l|
      if l =~ /does not reach the end/ then warnings[-1] = "noterm" end
      if l =~ /vars = (\d*).*evals = (\d+)/ then
        @vars = $1
        @evals = $2
      end
      next unless l =~ /(.*)\(.*?\:(\d+)(?:\:\d+)?(?:-(?:\d+)(?:\:\d+)?)?\)/
      obj,i = $1,$2.to_i

      ranking = ["other", "warn", "race", "norace", "deadlock", "nodeadlock", "success", "fail", "unknown", "term", "noterm"]
      thiswarn =  case obj
                    when /\(conf\. \d+\)/            then "race"
                    when /Deadlock/                  then "deadlock"
                    when /lock (before|after):/      then "deadlock"
                    when /Assertion .* will fail/    then "fail"
                    when /Assertion .* will succeed/ then "success"
                    when /Assertion .* is unknown/   then "unknown"
                    when /invariant confirmed/       then "success"
                    when /invariant unconfirmed/     then "unknown"
                    when /invariant refuted/         then "fail"
                    when /^\[Warning\]/              then "warn"
                    when /^\[Error\]/                then "warn"
<<<<<<< HEAD
                    when /^\[Info\]/                 then "warn"
=======
                    when /^\[Success\]/              then "success"
>>>>>>> f6d859a5
                    when /\[Debug\]/                 then next # debug "warnings" shouldn't count as other warnings (against NOWARN)
                    when /^  on line \d+ $/          then next # dead line warnings shouldn't count (used for unreachability with NOWARN)
                    when /^  on lines \d+..\d+ $/    then next # dead line warnings shouldn't count (used for unreachability with NOWARN)
                    else "other"
                  end
      oldwarn = warnings[i]
      if oldwarn.nil? then
        warnings[i] = thiswarn
      else
        warnings[i] = ranking[[ranking.index(thiswarn), ranking.index(oldwarn)].max]
      end
    end
  end

  def compare_warnings
    tests.each_pair do |idx, type|
      check = lambda {|cond|
        if cond then
          @correct += 1
          # full p.path is too long and p.name does not allow click to open in terminal
          if todo.include? idx then puts "Excellent: ignored check on #{relpath(p.path).to_s.cyan}:#{idx.to_s.blue} is now passing!" end
        else
          if todo.include? idx then @ignored += 1 else
            puts "Expected #{type.yellow}, but registered #{(warnings[idx] or "nothing").yellow} on #{p.name.cyan}:#{idx.to_s.blue}"
            puts tests_line[idx].rstrip.gray
            ferr = idx if ferr.nil? or idx < ferr
          end
        end
      }
      case type
      when "deadlock", "race", "fail", "noterm", "unknown", "term", "warn"
        check.call warnings[idx] == type
      when "nowarn"
        check.call warnings[idx].nil?
      when "assert", "success"
        check.call warnings[idx] == "success"
      when "norace"
        check.call warnings[idx] != "race"
      when "nodeadlock"
        check.call warnings[idx] != "deadlock"
      end
    end
  end

  def time_to_html
    lines = IO.readlines(statsfile)
    res = lines.grep(/^TOTAL\s*(.*) s.*$/) { $1 }
    errors = lines.grep(/Error:/)
    if res == [] or not errors == [] then
      ok = false
      "<td><a href=\"#{statsfile}\">failure</a></td>"
    else
      "<td><a href=\"#{statsfile}\">#{"%.3f" % res} s</a></td>"
    end
  end

  def problems_to_html
    id = "#{p.id} #{p.group}/#{p.name}"
    lines = IO.readlines(statsfile)
    if correct + ignored == tests.size && ok then
      "<td style =\"color: green\">NONE</td>"
    else
      $alliswell = false
      if not $timedout.include? id then
        $failed.push "#{p.id} #{p.name}"
        exc = if lines[0] =~ /exception/ then " (see exception above)" else "" end
        puts "#{p.id}" + " failed#{exc}!".red
        puts ""
        if $dump then
          puts "============== WARNINGS ==============="
          puts File.read(warnfile)
          puts "================ STATS ================"
          puts File.read(statsfile)
          puts "======================================="
        end
      end
      if not ok or ferr.nil? then
        "<td style =\"color: red\">FAILED</td>"
      else
        whataglorifiedmess = File.join(p.group, p.name + ".c.html")
        "<td><a href=\"#{whataglorifiedmess}#line#{ferr}\" style =\"color: red\">LINE #{ferr}</a></td>"
      end
    end
  end

  def to_html
    "<td><a href=\"#{orgfile}\">#{p.name}</a></td>\n" +
    "<td><a href=\"#{cilfile}\">#{p.size} lines</a></td>\n" +
    "<td><a href=\"#{warnfile}\">#{correct} of #{tests.size}</a></td>" +
    time_to_html +
    "<td>#{vars} / #{evals}</a></td>" +
    problems_to_html
  end
end

class Project
  attr_reader :id, :name, :group, :path, :params, :testset, :html_heading
  attr_accessor :size, :testset
  def initialize(id, name, group, path, params)
    @id       = id
    @name     = name
    @size     = 0
    @group    = group
    @path     = path
    @params   = params
    @html_heading = ["ID", "Name", "Size (CIL)", "Checks", "Time", "Vars / Eval", "Problems"]
  end

  def parse_tests (lines)
    tests = Hash.new
    todo = Set.new
    tests_line = Hash.new
    i = 0
    lines.each do |obj|
      i = i + 1
      if obj =~ /#line ([0-9]+).*$/ then
        i = $1.to_i - 1
      end
      next if obj =~ /^\s*\/\// || obj =~ /^\s*\/\*([^*]|\*+[^*\/])*\*\/$/
      todo << i if obj =~ /TODO|SKIP/
      tests_line[i] = obj
      if obj =~ /RACE/ then
        tests[i] = if obj =~ /NORACE/ then "norace" else "race" end
      elsif obj =~ /DEADLOCK/ then
        tests[i] = if obj =~ /NODEADLOCK/ then "nodeadlock" else "deadlock" end
      elsif obj =~ /WARN/ then
        tests[i] = if obj =~ /NOWARN/ then "nowarn" else "warn" end
      elsif obj =~ /SUCCESS/ then
        tests[i] = "success"
      elsif obj =~ /FAIL/ then
        tests[i] = "fail"
      elsif obj =~ /UNKNOWN/ then
        tests[i] = "unknown"
      elsif obj =~ /assert.*\(/ then
        if obj =~ /FAIL/ then
          tests[i] = "fail"
        elsif obj =~ /UNKNOWN/ then
          tests[i] = "unknown"
        else
          tests[i] = "assert"
        end
      end
    end
    case lines[0]
    when /NON?TERM/
      tests[-1] = "noterm"
    when /TERM/
      tests[-1] = "term"
    end
    Tests.new(self, tests, tests_line, todo)
  end

  def create_test_set(lines)
    @testset = parse_tests(lines)
    @testset.warnfile = File.join($testresults, group, name + ".warn.txt")
    @testset.statsfile = File.join($testresults, group, name + ".stats.txt")
    @testset.orgfile = File.join($testresults, group, name + ".c.html")
    @testset.cilfile = File.join($testresults, group, name + ".cil.txt")
  end

  def run_testset (testset, cmd, starttime)
    strid = "#{id} #{group}/#{name}"
    pid = Process.spawn(cmd, :pgroup=>true)
    begin
      Timeout::timeout($timeout) {Process.wait pid}
    rescue Timeout::Error
      pgid = Process.getpgid(pid)
      puts "\t #{strid} reached timeout of #{$timeout}s!".red + " Killing pgid #{pgid}..."
      $timedout.push strid
      Process.kill('KILL', -1*pgid)
      testset.ok = false
      return self
    end
    endtime   = Time.now
    status = $?.exitstatus
    if status != 0 then
      reason = if status == 1 then "error" elsif status == 2 then "exception" elsif status == 3 then "verify" end
      clearline
      puts "Testing #{strid}" + "\t Status: #{status} (#{reason})".red
      stats = File.readlines testset.statsfile
      if status == 1 then
        puts stats.last(5).itemize
      elsif status == 2 then # if stats[0] =~ /exception/ then
        lastline = (File.readlines testset.warnfile).last()
        filename = File.basename(@path)
        puts lastline.strip().sub filename, relpath(@path).to_s unless lastline.nil?
        puts stats[0..9].itemize
      elsif status == 3 then
        warn = File.readlines testset.warnfile
        puts (warn.select { |x| x["Unsatisfied constraint"] || x["Fixpoint not reached"] }).uniq.itemize
      end
    end
    File.open(testset.statsfile, "a") do |f|
      f.puts "\n=== APPENDED BY BENCHMARKING SCRIPT ==="
      f.puts "Analysis began: #{starttime}"
      f.puts "Analysis ended: #{endtime}"
      f.puts "Duration: #{format("%.02f", endtime-starttime)} s"
      f.puts "Goblint params: #{cmd}"
      f.puts $vrsn
    end
    testset.ok = status == 0
  end

  def run
    filename = File.basename(@path)
    cmd = "#{$goblint} #{filename} #{@params} #{ENV['gobopt']} 1>#{@testset.warnfile} --set printstats true --enable dbg.print_dead_code --set goblint-dir .goblint-#{@id.sub('/','-')} 2>#{@testset.statsfile}"
    starttime = Time.now
    run_testset(@testset, cmd, starttime)
  end

  def collect_warnings
    testset.collect_warnings
  end

  def compare_warnings
    testset.compare_warnings
  end

  def report
    testset.report
  end

  def heading_to_html
    "<tr><th colspan=#{html_heading.size}>#{group}</th></tr>" +
    "<tr>" +
    (html_heading.map {|h| "<th>#{h}</th>"}).join(" ") +
    "</tr>"
  end

  def to_html
    "<td>#{@id}</td>\n" +
    testset.to_html
  end

  def to_s
    "#{@name} (#{@url})"
  end
end

class ProjectIncr < Project
  attr_reader :patch_path, :conf_path
  attr_accessor :testset_incr
  @testset_incr
  def initialize(id, name, group, path, params, patch_path, conf_path)
    super(id, name, group, path, params)
    @patch_path = patch_path
    @conf_path = conf_path
    @html_heading = html_heading + ["Config", "Patched", "Size (CIL) Incr", "Checks Incr", "Time Incr", "Vars / Eval Incr", "Problems Incr"]
  end

  def create_test_set(lines)
    super(lines)
    @testset.p = self
    `patch -p0 -b <#{patch_path}`
    status = $?.exitstatus
    lines_incr = IO.readlines(path)
    `patch -p0 -b -R <#{patch_path}`
    if status != 0
      puts "Failed to apply patch: #{patch_path}"
      exit 1
    end
    @testset_incr = parse_tests(lines_incr)
    @testset_incr.p = self
    @testset_incr.warnfile = File.join($testresults, group, name + ".incr.warn.txt")
    @testset_incr.statsfile = File.join($testresults, group, name + ".incr.stats.txt")
    @testset_incr.orgfile = File.join($testresults, group, name + ".incr.c.html")
    @testset_incr.cilfile = File.join($testresults, group, name + ".incr.cil.txt")
  end

  def run
    filename = File.basename(@path)
    cmd = "#{$goblint} #{filename} #{@params} #{ENV['gobopt']} 1>#{@testset.warnfile} --set printstats true --enable dbg.print_dead_code --enable incremental.save --set goblint-dir .goblint-#{@id.sub('/','-')}-incr-save 2>#{@testset.statsfile}"
    cmd_incr = "#{$goblint} #{filename} #{@params} #{ENV['gobopt']} 1>#{@testset_incr.warnfile} --set printstats true --enable dbg.print_dead_code --enable incremental.load --set goblint-dir .goblint-#{@id.sub('/','-')}-incr-load 2>#{@testset_incr.statsfile}"
    starttime = Time.now
    run_testset(@testset_incr, cmd, starttime)
    # apply patch
    `patch -p3 -b <#{@patch_path}`
    starttime = Time.now
    run_testset(@testset_incr, cmd_incr, starttime)
    # revert patch
    `patch -p3 -b -R <#{@patch_path}`
    FileUtils.rm_rf('incremental_data')
  end

  def report
    testset.report
    `patch -p0 -b <#{patch_path}`
    testset_incr.report
    `patch -p0 -b -R <#{patch_path}`
  end

  def collect_warnings
    testset.collect_warnings
    testset_incr.collect_warnings
  end

  def compare_warnings
    testset.compare_warnings
    testset_incr.compare_warnings
  end

  def to_html
    super +
    "<td><a href=\"#{conf_path}\">#{name}</a></td>\n" +
    testset_incr.to_html
  end
end

class ProjectMarshal < Project
  def create_test_set(lines)
    super(lines)
    @testset.p = self
  end
  def run ()
    filename = File.basename(@path)
    cmd1 = "#{$goblint} #{filename} #{@params} #{ENV['gobopt']} 1>#{@testset.warnfile} --set printstats true --enable dbg.print_dead_code --set save_run run --set goblint-dir .goblint-#{@id.sub('/','-')}-run-save 2>#{@testset.statsfile}"
    cmd2 = "#{$goblint} #{filename} #{@params} #{ENV['gobopt']} 1>#{@testset.warnfile} --set printstats true --enable dbg.print_dead_code --conf run/config.json --set save_run '' --set load_run run --set goblint-dir .goblint-#{@id.sub('/','-')}-run-load 2>#{@testset.statsfile}"
    starttime = Time.now
    run_testset(@testset, cmd1, starttime)
    run_testset(@testset, cmd2, starttime)
    FileUtils.rm_rf('run')
    end
end

#processing the file information
projects = []
project_ids = Set.new
regs = Dir.open(testfiles)
regs.sort.each do |d|
  next if File.basename(d)[0] == ?.
  gid = d[0..1]
  groupname = d[3..-1]
  next unless thegroup.nil? or groupname == thegroup or # group x = only group x
    (thegroup.start_with?"-" and groupname != thegroup[1..-1]) # group -x = all groups but x
  grouppath = File.expand_path(d, testfiles)
  next unless File.directory?(grouppath)
  group = Dir.open(grouppath)
  group.sort.each do |f|
    next if File.basename(f)[0] == ?.
    next if f =~ /goblin_temp/
    next unless f =~ /^[0-9]+-.*\.c$/
    id = gid + "/" + f[0..1]
    if project_ids.member?(id) then
      puts "Duplicate test ID #{id}"
      exit 1
    end
    testname = f[3..-3]
    next unless only.nil? or testname == only
    path = File.expand_path(f, grouppath)
    lines = IO.readlines(path)

    next if not future and only.nil? and lines[0] =~ /SKIP/
    next if marshal and lines[0] =~ /NOMARSHAL/
    next if not has_linux_headers and lines[0] =~ /kernel/
    if incremental then
      config_path = File.expand_path(f[0..-3] + ".json", grouppath)
      params = "--conf #{config_path}"
    else
      lines[0] =~ /PARAM: (.*)$/
      if $1 then params = $1 else params = "" end
    end
    # always enable debugging so that the warnings would work
    params << " --set dbg.debug true"
    p = if incremental then
          patch = f[0..-3] + ".patch"
          patch_path = File.expand_path(patch, grouppath)
          conf = f[0..-3] + ".json"
          conf_path = File.expand_path(conf, grouppath)
          ProjectIncr.new(id, testname, groupname, path, params, patch_path, conf_path)
        elsif marshal then
          ProjectMarshal.new(id, testname, groupname, path, params)
        else
          Project.new(id, testname, groupname, path, params)
        end
    p.create_test_set(lines)

    projects << p
    project_ids << id
  end
end


#analysing the files
startdir = Dir.pwd
doproject = lambda do |p|
  Dir.chdir(startdir)
  filepath = p.path
  dirname = File.dirname(filepath)
  filename = File.basename(filepath)
  Dir.chdir(dirname)
  clearline
  id = "#{p.id} #{p.group}/#{p.name}"
  print "Testing #{id}"
  begin
    Dir.mkdir(File.join($testresults, p.group)) unless Dir.exist?(File.join($testresults, p.group))
  rescue
    # if we run into this, the directory was created in the time between exist? and mkdir => we can just continue
  end
  if report then
    p.report
  end
  p.run
  p
end
if sequential then
  projects = projects.map(&doproject)
else
  begin
    require 'parallel'
    # globals are protected from change when running processes instead of threads
    projects = Parallel.map(projects, &doproject)
  rescue LoadError => e
    puts "Missing parallel gem (install with: gem install parallel), falling back to sequential"
    projects = projects.map(&doproject)
  end
end
$alliswell = projects.map{|p| p.testset.ok}.all?
clearline

#Outputting
header = <<END
<head>
  <title>Tests (#{`uname -n`.chomp})</title>
  <style type="text/css">
    A:link {text-decoration: none}
    A:visited {text-decoration: none}
    A:active {text-decoration: none}
    A:hover {text-decoration: underline}
</style>
</head>
END
theresultfile = File.join($testresults, "index.html")
File.open(theresultfile, "w") do |f|
  f.puts "<html>"
  f.puts header
  f.puts "<body>"
  f.puts "<table border=2 cellpadding=4>"
  gname = ""
  projects.each do |p|
    if p.group != gname then
      gname = p.group
      f.puts p.heading_to_html
    end


    p.collect_warnings
    p.compare_warnings

    f.puts "<tr>" + p.to_html + "</tr>"

  end
  f.puts "</table>"
  f.print "<p style=\"font-size: 90%; white-space: pre-line\">"
  f.puts "Last updated: #{Time.now.strftime("%Y-%m-%d %H:%M:%S %z")}"
  f.puts "#{$vrsn}"
  f.puts "</p>"
  f.puts "</body>"
  f.puts "</html>"
end

if report then
  puts "Usage examples for high-tech script parameters: "
  puts "  Single: ./scripts/update_suite.rb simple_rc"
  puts "  Groups: ./scripts/update_suite.rb group mutex"
  puts "  Exclude group: ./scripts/update_suite.rb group -mutex"
  puts "  Future: ./scripts/update_suite.rb future"
  puts "  Force sequential execution: append -s"
  puts ("Results: " + theresultfile)
end
if $alliswell then
  puts "No errors :)".green
else
  puts "#{$failed.length} test(s) failed: #{$failed}".red
end
exit $alliswell<|MERGE_RESOLUTION|>--- conflicted
+++ resolved
@@ -161,11 +161,8 @@
                     when /invariant refuted/         then "fail"
                     when /^\[Warning\]/              then "warn"
                     when /^\[Error\]/                then "warn"
-<<<<<<< HEAD
                     when /^\[Info\]/                 then "warn"
-=======
                     when /^\[Success\]/              then "success"
->>>>>>> f6d859a5
                     when /\[Debug\]/                 then next # debug "warnings" shouldn't count as other warnings (against NOWARN)
                     when /^  on line \d+ $/          then next # dead line warnings shouldn't count (used for unreachability with NOWARN)
                     when /^  on lines \d+..\d+ $/    then next # dead line warnings shouldn't count (used for unreachability with NOWARN)
