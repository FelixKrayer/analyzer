--- conflicted
+++ resolved
@@ -6,11 +6,7 @@
 
 exception PreProcessing of string
 
-<<<<<<< HEAD
-let loop_heads =
-=======
 let loop_heads () =
->>>>>>> 6cf3d129
   let module FileCfg =
   struct
     let file = !Cilfacade.current_file
@@ -35,11 +31,7 @@
   x = !loop_exit
 
 let no_upjumping_gotos () =
-<<<<<<< HEAD
-  List.length upjumping_gotos.contents = 0
-=======
   upjumping_gotos.contents = []
->>>>>>> 6cf3d129
 
 (** Checks whether a variable can be bounded *)
 let check_bounded ctx varinfo =
