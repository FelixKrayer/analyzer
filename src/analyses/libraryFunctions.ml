--- conflicted
+++ resolved
@@ -284,12 +284,9 @@
     ("__sigsetjmp", special [__ "env" [w]; drop "savesigs" []] @@ fun env -> Setjmp { env }); (* has two underscores *)
     ("sigsetjmp", special [__ "env" [w]; drop "savesigs" []] @@ fun env -> Setjmp { env });
     ("siglongjmp", special [__ "env" [r]; __ "value" []] @@ fun env value -> Longjmp { env; value });
-<<<<<<< HEAD
-    ("getaddrinfo", unknown [drop "node" [r]; drop "service" [r]; drop "hints" [r_deep]; drop "res" [w]]); (* only write res non-deep because it doesn't write to existing fields of res *)
-=======
     ("ftw", unknown ~attrs:[ThreadUnsafe] [drop "dirpath" [r]; drop "fn" [s]; drop "nopenfd" []]); (* TODO: use Call instead of Spawn *)
     ("nftw", unknown ~attrs:[ThreadUnsafe] [drop "dirpath" [r]; drop "fn" [s]; drop "nopenfd" []; drop "flags" []]); (* TODO: use Call instead of Spawn *)
->>>>>>> 1128aba9
+    ("getaddrinfo", unknown [drop "node" [r]; drop "service" [r]; drop "hints" [r_deep]; drop "res" [w]]); (* only write res non-deep because it doesn't write to existing fields of res *)
   ]
 
 (** Pthread functions. *)
