--- conflicted
+++ resolved
@@ -36,12 +36,8 @@
                Also must be outside of deadcode, because deadcode splits (like mutex lock event) don't pass on tokens. *)
             |> lift (get_bool "ana.widen.tokens") (module WideningTokens.Lifter)
             |> lift true (module LongjmpLifter)
-<<<<<<< HEAD
-            ) in
-=======
             (*|> lift true (module RecursionTermLifter)*)(*TODO: should we really always evaluate it???*)
           ) in
->>>>>>> 552199dc
   GobConfig.building_spec := false;
   ControlSpecC.control_spec_c := (module S1.C);
   (module S1)
