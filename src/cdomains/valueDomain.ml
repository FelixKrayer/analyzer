--- conflicted
+++ resolved
@@ -77,23 +77,6 @@
 module JmpBufs = JmpBufDomain.JmpBufSetTaint
 
 module rec Compound: sig
-<<<<<<< HEAD
-  type t = | Top
-           | Int of ID.t
-           | Float of FD.t
-           | Address of AD.t
-           | Struct of Structs.t
-           | Union of Unions.t
-           | Array of CArrays.t
-           | Blob of Blobs.t
-           | Thread of Threads.t
-           | JmpBuf of JmpBufs.t
-           | Mutex
-           | MutexAttr of MutexAttrDomain.t
-           | Bot
-  [@@deriving eq, ord, hash]
-  include S with type t := t and type offs = IndexDomain.t Offset.t
-=======
   type t =
     | Top
     | Int of ID.t
@@ -108,8 +91,7 @@
     | Mutex
     | MutexAttr of MutexAttrDomain.t
     | Bot
-  include S with type t := t and type offs = (fieldinfo,IndexDomain.t) Lval.offs
->>>>>>> 00c703cb
+  include S with type t := t and type offs = IndexDomain.t Offset.t
 end =
 struct
   type t =
