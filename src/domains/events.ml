--- conflicted
+++ resolved
@@ -18,11 +18,6 @@
   | EnterMultiThreaded -> text "EnterMultiThreaded"
   | SplitBranch (exp, tv) -> dprintf "SplitBranch (%a, %B)" d_exp exp tv
   | AssignSpawnedThread (lval, tid) -> dprintf "AssignSpawnedThread (%a, %a)" d_lval lval ThreadIdDomain.Thread.pretty tid
-<<<<<<< HEAD
   | Access {exp; lvals; kind; reach} -> dprintf "Access {exp=%a; lvals=%a; kind=%a; reach=%B}" CilType.Exp.pretty exp Queries.LS.pretty lvals AccessKind.pretty kind reach
   | Assign {lval; exp} -> dprintf "Assign {lval=%a, exp=%a}" CilType.Lval.pretty lval CilType.Exp.pretty exp
-=======
-  | Access {var_opt; kind} -> dprintf "Access {var_opt=%a, kind=%a}" (docOpt (CilType.Varinfo.pretty ())) var_opt AccessKind.pretty kind
-  | Assign {lval; exp} -> dprintf "Assign {lval=%a, exp=%a}" CilType.Lval.pretty lval CilType.Exp.pretty exp
-  | UpdateExpSplit exp -> dprintf "UpdateExpSplit %a" d_exp exp
->>>>>>> 8537fcfb
+  | UpdateExpSplit exp -> dprintf "UpdateExpSplit %a" d_exp exp