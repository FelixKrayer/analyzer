--- conflicted
+++ resolved
@@ -89,11 +89,7 @@
 
 (* {4 category [Analyses]} *)
 let _ = ()
-<<<<<<< HEAD
-      ; reg Analyses "ana.activated"  "['expRelation','base','threadid','threadflag','escape','mutex']"  "Lists of activated analyses in this phase."
-=======
-      ; reg Analyses "ana.activated"  "['expRelation','base','escape','mutex', 'mallocWrapper']"  "Lists of activated analyses in this phase."
->>>>>>> 176df53f
+      ; reg Analyses "ana.activated"  "['expRelation','base','threadid','threadflag','escape','mutex', 'mallocWrapper']"  "Lists of activated analyses in this phase."
       ; reg Analyses "ana.path_sens"  "['OSEK','OSEK2','mutex','malloc_null','uninit']"  "List of path-sensitive analyses"
       ; reg Analyses "ana.ctx_insens" "['OSEK2','stack_loc','stack_trace_set']"                      "List of context-insensitive analyses"
       ; reg Analyses "ana.warnings"        "false" "Print soundness warnings."
