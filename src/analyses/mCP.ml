(** Master Control Program *)

open Prelude.Ana
open GobConfig
open Analyses

module QuerySet = Set.Make (Queries.Any)
module QueryHash = Hashtbl.Make (Queries.Any)

include MCPRegistry

module MCP2 : Analyses.Spec
  with module D = DomListLattice (LocalDomainListSpec)
   and module G = DomVariantLattice (GlobalDomainListSpec)
   and module C = DomListPrintable (ContextListSpec)
   and module V = DomVariantSysVar (VarListSpec) =
struct
  module D = DomListLattice (LocalDomainListSpec)
  module G = DomVariantLattice (GlobalDomainListSpec)
  module C = DomListPrintable (ContextListSpec)
  module V = DomVariantSysVar (VarListSpec)

  open List open Obj
  let v_of n v = (n, repr v)
  let g_of n g = `Lifted (n, repr g)
  let g_to n = function
    | `Lifted (n', g) ->
      assert (n = n');
      g
    | `Bot ->
      let module S = (val GlobalDomainListSpec.assoc_dom n) in
      repr (S.bot ())
    | `Top ->
      failwith "MCP2.g_to: top"

  let name () = "MCP2"

  let path_sens = ref []
  let cont_inse = ref []
  let base_id   = ref (-1)


  let topo_sort deps circ_msg =
    let rec f res stack = function
      | []                     -> res
      | x::xs when mem x stack -> circ_msg x
      | x::xs when mem x res   -> f res stack xs
      | x::xs                  -> f (x :: f res (x::stack) (deps x)) stack xs
    in rev % f [] []

  let topo_sort_an xs =
    let msg (x,_) = failwith ("Analyses have circular dependencies, conflict for "^find_spec_name x^".") in
    let deps (y,_) = map (fun x -> x, assoc x xs) @@ map find_id @@ (find_spec y).dep in
    topo_sort deps msg xs

  let check_deps xs =
    let check_dep x yn =
      let y = find_id yn in
      if not (exists (fun (y',_) -> y=y') xs) then begin
        let xn = find_spec_name x in
        Legacy.Printf.eprintf "Activated analysis '%s' depends on '%s' and '%s' is not activated.\n" xn yn yn;
        raise Exit
      end
    in
    let deps (x,_) = iter (check_dep x) @@ (find_spec x).dep in
    iter deps xs


  type marshal = Obj.t list
  let init marshal =
    let map' f =
      let f x =
        try f x
        with Not_found -> raise @@ ConfigError ("Analysis '"^x^"' not found. Abort!")
      in
      List.map f
    in
    let xs = get_string_list "ana.activated" in
    let xs = map' find_id xs in
    base_id := find_id "base";
    activated := map (fun s -> s, find_spec s) xs;
    path_sens := map' find_id @@ get_string_list "ana.path_sens";
    cont_inse := map' find_id @@ get_string_list "ana.ctx_insens";
    check_deps !activated;
    activated := topo_sort_an !activated;
    activated_ctx_sens := List.filter (fun (n, _) -> not (List.mem n !cont_inse)) !activated;
    match marshal with
    | Some marshal ->
      iter2 (fun (_,{spec=(module S:MCPSpec); _}) marshal -> S.init (Some (Obj.obj marshal))) !activated marshal
    | None ->
      iter (fun (_,{spec=(module S:MCPSpec); _}) -> S.init None) !activated

  let finalize () = map (fun (_,{spec=(module S:MCPSpec); _}) -> Obj.repr (S.finalize ())) !activated

  let spec x = (find_spec x).spec
  let spec_list xs =
    map (fun (n,x) -> (n,spec n,x)) xs
  let spec_list2 xs ys =
    map2 (fun (n,x) (n',y) -> assert (n = n'); (n,spec n,(x,y))) xs ys

  let map_deadcode f xs =
    let dead = ref false in
    let one_el xs (n,(module S:MCPSpec),d) = try f xs (n,(module S:MCPSpec),d) :: xs with Deadcode -> dead:=true; (n,repr @@ S.D.bot ()) :: xs in
    let ys = fold_left one_el [] xs in
    List.rev ys, !dead

  let context fd x =
    let x = spec_list x in
    filter_map (fun (n,(module S:MCPSpec),d) ->
        if mem n !cont_inse then
          None
        else
          Some (n, repr @@ S.context fd (obj d))
      ) x

  let should_join x y =
    (* TODO: GobList.for_all3 *)
    let rec zip3 lst1 lst2 lst3 = match lst1,lst2,lst3 with
      | [],_, _ -> []
      | _,[], _ -> []
      | _,_ , []-> []
      | (x::xs),(y::ys), (z::zs) -> (x,y,z)::(zip3 xs ys zs)
    in
    let should_join ((_,(module S:Analyses.MCPSpec),_),(_,x),(_,y)) = S.should_join (obj x) (obj y) in
    (* obtain all analyses specs that are path sensitive and their values both in x and y *)
    let specs = filter (fun (x,_,_) -> mem x !path_sens) (spec_list x) in
    let xs = filter (fun (x,_) -> mem x !path_sens) x in
    let ys = filter (fun (x,_) -> mem x !path_sens) y in
    let zipped = zip3 specs xs ys in
    List.for_all should_join zipped

  let exitstate  v = map (fun (n,{spec=(module S:MCPSpec); _}) -> n, repr @@ S.exitstate  v) !activated
  let startstate v = map (fun (n,{spec=(module S:MCPSpec); _}) -> n, repr @@ S.startstate v) !activated
  let morphstate v x = map (fun (n,(module S:MCPSpec),d) -> n, repr @@ S.morphstate v (obj d)) (spec_list x)

  let call_descr f xs =
    let xs = filter (fun (x,_) -> x = !base_id) xs in
    fold_left (fun a (n,(module S:MCPSpec),d) -> S.call_descr f (obj d)) f.svar.vname @@ spec_list xs


  let rec assoc_replace (n,c) = function
    | [] -> failwith "assoc_replace"
    | (n',c')::xs -> if n=n' then (n,c)::xs else (n',c') :: assoc_replace (n,c) xs

  (** [assoc_split_eq (=) 1 [(1,a);(1,b);(2,x)] = ([a,b],[(2,x)])] *)
  let assoc_split_eq eq (k:'a) (xs:('a * 'b) list) : ('b list) * (('a * 'b) list) =
    let rec f a b = function
      | [] -> a, b
      | (k',v)::xs when eq k k' -> f (v::a) b xs
      | x::xs -> f a (x::b) xs
    in
    f [] [] xs

  (** [group_assoc_eq (=) [(1,a);(1,b);(2,x);(2,y)] = [(1,[a,b]),(2,[x,y])]] *)
  let group_assoc_eq eq (xs: ('a * 'b) list) : ('a * ('b list)) list  =
    let rec f a = function
      | [] -> a
      | (k,v)::xs ->
        let a', b = assoc_split_eq eq k xs in
        f ((k,v::a')::a) b
    in f [] xs

  let assoc_sub xs name =
    let n' = find_id name in
    assoc n' xs

  let do_spawns ctx (xs:(varinfo * (lval option * exp list)) list) =
    let spawn_one v d =
      List.iter (fun (lval, args) -> ctx.spawn lval v args) d
    in
    if not (get_bool "exp.single-threaded") then
      iter (uncurry spawn_one) @@ group_assoc_eq Basetype.Variables.equal xs

  let do_sideg ctx (xs:(V.t * G.t) list) =
    let side_one v d =
      ctx.sideg v @@ fold_left G.join (G.bot ()) d
    in
    iter (uncurry side_one) @@ group_assoc_eq V.equal xs

  let rec do_splits ctx pv (xs:(int * (Obj.t * Events.t list)) list) =
    let split_one n (d,emits) =
      let nv = assoc_replace (n,d) pv in
      ctx.split (do_emits ctx emits nv) []
    in
    iter (uncurry split_one) xs

  and do_emits ctx emits xs =
    let octx = ctx in
    let ctx_with_local ctx local' =
      (* let rec ctx' =
        { ctx with
          local = local';
          ask = ask
        }
      and ask q = query ctx' q
      in
      ctx' *)
      {ctx with local = local'}
    in
    let do_emit ctx = function
      | Events.SplitBranch (exp, tv) ->
        ctx_with_local ctx (branch ctx exp tv)
      | Events.Assign {lval; exp} ->
        ctx_with_local ctx (assign ctx lval exp)
      | e ->
        let spawns = ref [] in
        let splits = ref [] in
        let sides  = ref [] in (* why do we need to collect these instead of calling ctx.sideg directly? *)
        let emits = ref [] in
        let ctx'' = outer_ctx "do_emits" ~spawns ~sides ~emits ctx in
        let octx'' = outer_ctx "do_emits" ~spawns ~sides ~emits octx in
        let f post_all (n,(module S:MCPSpec),(d,od)) =
          let ctx' : (S.D.t, S.G.t, S.C.t, S.V.t) ctx = inner_ctx "do_emits" ~splits ~post_all ctx'' n d in
          let octx' : (S.D.t, S.G.t, S.C.t, S.V.t) ctx = inner_ctx "do_emits" ~splits ~post_all octx'' n d in
          n, repr @@ S.event ctx' e octx'
        in
        let d, q = map_deadcode f @@ spec_list2 ctx.local octx.local in
        if M.tracing then M.tracel "event" "%a\n  before: %a\n  after:%a\n" Events.pretty e D.pretty ctx.local D.pretty d;
        do_sideg ctx !sides;
        do_spawns ctx !spawns;
        do_splits ctx d !splits;
        let d = do_emits ctx !emits d in
        if q then raise Deadcode else ctx_with_local ctx d
    in
    let ctx' = List.fold_left do_emit (ctx_with_local ctx xs) emits in
    ctx'.local

  and branch (ctx:(D.t, G.t, C.t, V.t) ctx) (e:exp) (tv:bool) =
    let spawns = ref [] in
    let splits = ref [] in
    let sides  = ref [] in (* why do we need to collect these instead of calling ctx.sideg directly? *)
    let emits = ref [] in
    let ctx'' = outer_ctx "branch" ~spawns ~sides ~emits ctx in
    let f post_all (n,(module S:MCPSpec),d) =
      let ctx' : (S.D.t, S.G.t, S.C.t, S.V.t) ctx = inner_ctx "branch" ~splits ~post_all ctx'' n d in
      n, repr @@ S.branch ctx' e tv
    in
    let d, q = map_deadcode f @@ spec_list ctx.local in
    do_sideg ctx !sides;
    do_spawns ctx !spawns;
    do_splits ctx d !splits;
    let d = do_emits ctx !emits d in
    if q then raise Deadcode else d

  (* Explicitly polymorphic type required here for recursive GADT call in ask. *)
  and query': type a. querycache:Obj.t QueryHash.t -> QuerySet.t -> (D.t, G.t, C.t, V.t) ctx -> a Queries.t -> a Queries.result = fun ~querycache asked ctx q ->
    let anyq = Queries.Any q in
    match QueryHash.find_option querycache anyq with
    | Some r -> Obj.obj r
    | None ->
      let module Result = (val Queries.Result.lattice q) in
      if QuerySet.mem anyq asked then
        Result.top () (* query cycle *)
      else
        let asked' = QuerySet.add anyq asked in
        let sides = ref [] in
        let ctx'' = outer_ctx "query" ~sides ctx in
        let f ~q a (n,(module S:MCPSpec),d) =
          let ctx' : (S.D.t, S.G.t, S.C.t, S.V.t) ctx = inner_ctx "query" ctx'' n d in
          (* sideg is discouraged in query, because they would bypass sides grouping in other transfer functions.
             See https://github.com/goblint/analyzer/pull/214. *)
          let ctx' : (S.D.t, S.G.t, S.C.t, S.V.t) ctx =
            { ctx' with
              ask    = (fun (type b) (q: b Queries.t) -> query' ~querycache asked' ctx q)
            }
          in
          (* meet results so that precision from all analyses is combined *)
          Result.meet a @@ S.query ctx' q
        in
        match q with
        | Queries.PrintFullState ->
          ignore (Pretty.printf "Current State:\n%a\n\n" D.pretty ctx.local);
          ()
        | Queries.WarnGlobal g ->
          (* WarnGlobal is special: it only goes to corresponding analysis and the argument variant is unlifted for it *)
          let (n, g): V.t = Obj.obj g in
          f ~q:(WarnGlobal (Obj.repr g)) (Result.top ()) (n, spec n, assoc n ctx.local)
<<<<<<< HEAD
        | Queries.PartAccess {exp; var_opt; write} ->
          Obj.repr (access ctx exp var_opt write)
        | Queries.IterSysVars (vq, fi) ->
          (* IterSysVars is special: argument function is lifted for each analysis *)
          iter (fun ((n,(module S:MCPSpec),d) as t) ->
              let fi' x = fi (Obj.repr (v_of n x)) in
              let q' = Queries.IterSysVars (vq, fi') in
              f ~q:q' () t
            ) @@ spec_list ctx.local
=======
        | Queries.PartAccess a ->
          Obj.repr (access ctx a)
>>>>>>> 51a61ee6
        (* | EvalInt e ->
           (* TODO: only query others that actually respond to EvalInt *)
           (* 2x speed difference on SV-COMP nla-digbench-scaling/ps6-ll_valuebound5.c *)
           f (Result.top ()) (!base_id, spec !base_id, assoc !base_id ctx.local) *)
        | _ ->
          let r = fold_left (f ~q) (Result.top ()) @@ spec_list ctx.local in
          do_sideg ctx !sides;
          QueryHash.replace querycache anyq (Obj.repr r);
          r

  and query: type a. (D.t, G.t, C.t, V.t) ctx -> a Queries.t -> a Queries.result = fun ctx q ->
    let querycache = QueryHash.create 13 in
    query' ~querycache QuerySet.empty ctx q

  and access (ctx:(D.t, G.t, C.t, V.t) ctx) a: MCPAccess.A.t =
    let ctx'' = outer_ctx "access" ctx in
    let f (n, (module S: MCPSpec), d) =
      let ctx' : (S.D.t, S.G.t, S.C.t, S.V.t) ctx = inner_ctx "access" ctx'' n d in
      (n, repr (S.access ctx' a))
    in
    BatList.map f (spec_list ctx.local) (* map without deadcode *)

  and outer_ctx tfname ?spawns ?sides ?emits ctx =
    let spawn = match spawns with
      | Some spawns -> (fun l v a  -> spawns := (v,(l,a)) :: !spawns)
      | None -> (fun v d    -> failwith ("Cannot \"spawn\" in " ^ tfname ^ " context."))
    in
    let sideg = match sides with
      | Some sides -> (fun v g    -> sides  := (v, g) :: !sides)
      | None -> (fun v g       -> failwith ("Cannot \"sideg\" in " ^ tfname ^ " context."))
    in
    let emit = match emits with
      | Some emits -> (fun e -> emits := e :: !emits)
      | None -> (fun _ -> failwith ("Cannot \"emit\" in " ^ tfname ^ " context."))
    in
    let querycache = QueryHash.create 13 in
    (* TODO: make rec? *)
    { ctx with
      ask    = (fun (type a) (q: a Queries.t) -> query' ~querycache QuerySet.empty ctx q)
    ; emit
    ; presub = assoc_sub ctx.local
    ; spawn
    ; sideg
    }

  (* Explicitly polymorphic type required here for recursive call in branch. *)
  and inner_ctx: type d g c v. string -> ?splits:(int * (Obj.t * Events.t list)) list ref -> ?post_all:(int * Obj.t) list -> (D.t, G.t, C.t, V.t) ctx -> int -> Obj.t -> (d, g, c, v) ctx = fun tfname ?splits ?(post_all=[]) ctx n d ->
    let split = match splits with
      | Some splits -> (fun d es   -> splits := (n,(repr d,es)) :: !splits)
      | None -> (fun _ _    -> failwith ("Cannot \"split\" in " ^ tfname ^ " context."))
    in
    { ctx with
      local  = obj d
    ; context = (fun () -> ctx.context () |> assoc n |> obj)
    ; postsub= assoc_sub post_all
    ; global = (fun v      -> ctx.global (v_of n v) |> g_to n |> obj)
    ; split
    ; sideg  = (fun v g    -> ctx.sideg (v_of n v) (g_of n g))
    }

  and assign (ctx:(D.t, G.t, C.t, V.t) ctx) l e =
    let spawns = ref [] in
    let splits = ref [] in
    let sides  = ref [] in
    let emits = ref [] in
    let ctx'' = outer_ctx "assign" ~spawns ~sides ~emits ctx in
    let f post_all (n,(module S:MCPSpec),d) =
      let ctx' : (S.D.t, S.G.t, S.C.t, S.V.t) ctx = inner_ctx "assign" ~splits ~post_all ctx'' n d in
      n, repr @@ S.assign ctx' l e
    in
    let d, q = map_deadcode f @@ spec_list ctx.local in
    do_sideg ctx !sides;
    do_spawns ctx !spawns;
    do_splits ctx d !splits;
    let d = do_emits ctx !emits d in
    if q then raise Deadcode else d


  let vdecl (ctx:(D.t, G.t, C.t, V.t) ctx) v =
    let spawns = ref [] in
    let splits = ref [] in
    let sides  = ref [] in
    let emits = ref [] in
    let ctx'' = outer_ctx "vdecl" ~spawns ~sides ~emits ctx in
    let f post_all (n,(module S:MCPSpec),d) =
      let ctx' : (S.D.t, S.G.t, S.C.t, S.V.t) ctx = inner_ctx "vdecl" ~splits ~post_all ctx'' n d in
      n, repr @@ S.vdecl ctx' v
    in
    let d, q = map_deadcode f @@ spec_list ctx.local in
    do_sideg ctx !sides;
    do_spawns ctx !spawns;
    do_splits ctx d !splits;
    let d = do_emits ctx !emits d in
    if q then raise Deadcode else d

  let body (ctx:(D.t, G.t, C.t, V.t) ctx) f =
    let spawns = ref [] in
    let splits = ref [] in
    let sides  = ref [] in
    let emits = ref [] in
    let ctx'' = outer_ctx "body" ~spawns ~sides ~emits ctx in
    let f post_all (n,(module S:MCPSpec),d) =
      let ctx' : (S.D.t, S.G.t, S.C.t, S.V.t) ctx = inner_ctx "body" ~splits ~post_all ctx'' n d in
      n, repr @@ S.body ctx' f
    in
    let d, q = map_deadcode f @@ spec_list ctx.local in
    do_sideg ctx !sides;
    do_spawns ctx !spawns;
    do_splits ctx d !splits;
    let d = do_emits ctx !emits d in
    if q then raise Deadcode else d

  let return (ctx:(D.t, G.t, C.t, V.t) ctx) e f =
    let spawns = ref [] in
    let splits = ref [] in
    let sides  = ref [] in
    let emits = ref [] in
    let ctx'' = outer_ctx "return" ~spawns ~sides ~emits ctx in
    let f post_all (n,(module S:MCPSpec),d) =
      let ctx' : (S.D.t, S.G.t, S.C.t, S.V.t) ctx = inner_ctx "return" ~splits ~post_all ctx'' n d in
      n, repr @@ S.return ctx' e f
    in
    let d, q = map_deadcode f @@ spec_list ctx.local in
    do_sideg ctx !sides;
    do_spawns ctx !spawns;
    do_splits ctx d !splits;
    let d = do_emits ctx !emits d in
    if q then raise Deadcode else d

  let intrpt (ctx:(D.t, G.t, C.t, V.t) ctx) =
    let spawns = ref [] in
    let splits = ref [] in
    let sides  = ref [] in
    let emits = ref [] in
    let ctx'' = outer_ctx "interpt" ~spawns ~sides ~emits ctx in
    let f post_all (n,(module S:MCPSpec),d) =
      let ctx' : (S.D.t, S.G.t, S.C.t, S.V.t) ctx = inner_ctx "interpt" ~splits ~post_all ctx'' n d in
      n, repr @@ S.intrpt ctx'
    in
    let d, q = map_deadcode f @@ spec_list ctx.local in
    do_sideg ctx !sides;
    do_spawns ctx !spawns;
    do_splits ctx d !splits;
    let d = do_emits ctx !emits d in
    if q then raise Deadcode else d

  let asm (ctx:(D.t, G.t, C.t, V.t) ctx) =
    let spawns = ref [] in
    let splits = ref [] in
    let sides  = ref [] in
    let emits = ref [] in
    let ctx'' = outer_ctx "asm" ~spawns ~sides ~emits ctx in
    let f post_all (n,(module S:MCPSpec),d) =
      let ctx' : (S.D.t, S.G.t, S.C.t, S.V.t) ctx = inner_ctx "asm" ~splits ~post_all ctx'' n d in
      n, repr @@ S.asm ctx'
    in
    let d, q = map_deadcode f @@ spec_list ctx.local in
    do_sideg ctx !sides;
    do_spawns ctx !spawns;
    do_splits ctx d !splits;
    let d = do_emits ctx !emits d in
    if q then raise Deadcode else d

  let skip (ctx:(D.t, G.t, C.t, V.t) ctx) =
    let spawns = ref [] in
    let splits = ref [] in
    let sides  = ref [] in
    let emits = ref [] in
    let ctx'' = outer_ctx "skip" ~spawns ~sides ~emits ctx in
    let f post_all (n,(module S:MCPSpec),d) =
      let ctx' : (S.D.t, S.G.t, S.C.t, S.V.t) ctx = inner_ctx "skip" ~splits ~post_all ctx'' n d in
      n, repr @@ S.skip ctx'
    in
    let d, q = map_deadcode f @@ spec_list ctx.local in
    do_sideg ctx !sides;
    do_spawns ctx !spawns;
    do_splits ctx d !splits;
    let d = do_emits ctx !emits d in
    if q then raise Deadcode else d

  let special (ctx:(D.t, G.t, C.t, V.t) ctx) r f a =
    let spawns = ref [] in
    let splits = ref [] in
    let sides  = ref [] in
    let emits = ref [] in
    let ctx'' = outer_ctx "special" ~spawns ~sides ~emits ctx in
    let f post_all (n,(module S:MCPSpec),d) =
      let ctx' : (S.D.t, S.G.t, S.C.t, S.V.t) ctx = inner_ctx "special" ~splits ~post_all ctx'' n d in
      n, repr @@ S.special ctx' r f a
    in
    let d, q = map_deadcode f @@ spec_list ctx.local in
    do_sideg ctx !sides;
    do_spawns ctx !spawns;
    do_splits ctx d !splits;
    let d = do_emits ctx !emits d in
    if q then raise Deadcode else d

  let sync (ctx:(D.t, G.t, C.t, V.t) ctx) reason =
    let spawns = ref [] in
    let splits = ref [] in
    let sides  = ref [] in
    let emits = ref [] in
    let ctx'' = outer_ctx "sync" ~spawns ~sides ~emits ctx in
    let f post_all (n,(module S:MCPSpec),d) =
      let ctx' : (S.D.t, S.G.t, S.C.t, S.V.t) ctx = inner_ctx "sync" ~splits ~post_all ctx'' n d in
      n, repr @@ S.sync ctx' reason
    in
    let d, q = map_deadcode f @@ spec_list ctx.local in
    do_sideg ctx !sides;
    do_spawns ctx !spawns;
    do_splits ctx d !splits;
    let d = do_emits ctx !emits d in
    if q then raise Deadcode else d

  let enter (ctx:(D.t, G.t, C.t, V.t) ctx) r f a =
    let spawns = ref [] in
    let sides  = ref [] in
    let ctx'' = outer_ctx "enter" ~spawns ~sides ctx in
    let f (n,(module S:MCPSpec),d) =
      let ctx' : (S.D.t, S.G.t, S.C.t, S.V.t) ctx = inner_ctx "enter" ctx'' n d in
      map (fun (c,d) -> ((n, repr c), (n, repr d))) @@ S.enter ctx' r f a
    in
    let css = map f @@ spec_list ctx.local in
    do_sideg ctx !sides;
    do_spawns ctx !spawns;
    map (fun xs -> (topo_sort_an @@ map fst xs, topo_sort_an @@ map snd xs)) @@ n_cartesian_product css

  let combine (ctx:(D.t, G.t, C.t, V.t) ctx) r fe f a fc fd =
    let spawns = ref [] in
    let sides  = ref [] in
    let emits = ref [] in
    let ctx'' = outer_ctx "combine" ~spawns ~sides ~emits ctx in
    (* Like spec_list2 but for three lists. Tail recursion like map3_rev would have.
       Due to context-insensitivity, second list is optional and may only contain a subset of analyses
       in the same order, so some skipping needs to happen to align the three lists.
       See https://github.com/goblint/analyzer/pull/578/files#r794376508. *)
    let rec spec_list3_rev_acc acc l1 l2_opt l3 = match l1, l2_opt, l3 with
      | [], _, [] -> acc
      | (n, x) :: l1, Some ((n', y) :: l2), (n'', z) :: l3 when n = n' -> (* context-sensitive *)
        assert (n = n'');
        spec_list3_rev_acc ((n, spec n, (x, Some y, z)) :: acc) l1 (Some l2) l3
      | (n, x) :: l1, l2_opt, (n'', z) :: l3 -> (* context-insensitive *)
        assert (n = n'');
        spec_list3_rev_acc ((n, spec n, (x, None, z)) :: acc) l1 l2_opt l3
      | _, _, _ -> invalid_arg "MCP.spec_list3_rev_acc"
    in
    let f post_all (n,(module S:MCPSpec),(d,fc,fd)) =
      let ctx' : (S.D.t, S.G.t, S.C.t, S.V.t) ctx = inner_ctx "combine" ~post_all ctx'' n d in
      n, repr @@ S.combine ctx' r fe f a (Option.map obj fc) (obj fd)
    in
    let d, q = map_deadcode f @@ List.rev @@ spec_list3_rev_acc [] ctx.local fc fd in
    do_sideg ctx !sides;
    do_spawns ctx !spawns;
    let d = do_emits ctx !emits d in
    if q then raise Deadcode else d

  let threadenter (ctx:(D.t, G.t, C.t, V.t) ctx) lval f a =
    let sides  = ref [] in
    let emits = ref [] in
    let ctx'' = outer_ctx "threadenter" ~sides ~emits ctx in
    let f (n,(module S:MCPSpec),d) =
      let ctx' : (S.D.t, S.G.t, S.C.t, S.V.t) ctx = inner_ctx "threadenter" ctx'' n d in
      map (fun d -> (n, repr d)) @@ S.threadenter ctx' lval f a
    in
    let css = map f @@ spec_list ctx.local in
    do_sideg ctx !sides;
    (* TODO: this do_emits is now different from everything else *)
    map (do_emits ctx !emits) @@ map topo_sort_an @@ n_cartesian_product css

  let threadspawn (ctx:(D.t, G.t, C.t, V.t) ctx) lval f a fctx =
    let sides  = ref [] in
    let emits = ref [] in
    let ctx'' = outer_ctx "threadspawn" ~sides ~emits ctx in
    let fctx'' = outer_ctx "threadspawn" ~sides ~emits fctx in
    let f post_all (n,(module S:MCPSpec),(d,fd)) =
      let ctx' : (S.D.t, S.G.t, S.C.t, S.V.t) ctx = inner_ctx "threadspawn" ~post_all ctx'' n d in
      let fctx' : (S.D.t, S.G.t, S.C.t, S.V.t) ctx = inner_ctx "threadspawn" ~post_all fctx'' n fd in
      n, repr @@ S.threadspawn ctx' lval f a fctx'
    in
    let d, q = map_deadcode f @@ spec_list2 ctx.local fctx.local in
    do_sideg ctx !sides;
    let d = do_emits ctx !emits d in
    if q then raise Deadcode else d
end<|MERGE_RESOLUTION|>--- conflicted
+++ resolved
@@ -275,9 +275,8 @@
           (* WarnGlobal is special: it only goes to corresponding analysis and the argument variant is unlifted for it *)
           let (n, g): V.t = Obj.obj g in
           f ~q:(WarnGlobal (Obj.repr g)) (Result.top ()) (n, spec n, assoc n ctx.local)
-<<<<<<< HEAD
-        | Queries.PartAccess {exp; var_opt; write} ->
-          Obj.repr (access ctx exp var_opt write)
+        | Queries.PartAccess a ->
+          Obj.repr (access ctx a)
         | Queries.IterSysVars (vq, fi) ->
           (* IterSysVars is special: argument function is lifted for each analysis *)
           iter (fun ((n,(module S:MCPSpec),d) as t) ->
@@ -285,10 +284,6 @@
               let q' = Queries.IterSysVars (vq, fi') in
               f ~q:q' () t
             ) @@ spec_list ctx.local
-=======
-        | Queries.PartAccess a ->
-          Obj.repr (access ctx a)
->>>>>>> 51a61ee6
         (* | EvalInt e ->
            (* TODO: only query others that actually respond to EvalInt *)
            (* 2x speed difference on SV-COMP nla-digbench-scaling/ps6-ll_valuebound5.c *)
