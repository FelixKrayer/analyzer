(**
   New, untyped, path-based configuration subsystem.

   {v
  path' ::== \epsilon              (*  *)
           | . <field-name> path'  (* field access *)
           | [ <index-nr> ] path'  (* array index access *)
           | [ + ] path'           (* cons to array *)
           | [ * ] path'           (* reset array *)

  path ::==              path'     (*  *)
          | <field_name> path'     (* you can leave out the first dot *)
  v}

   All functions [failwith] on error. Warnings are generated in [verbose] mode.

   There is a "conf" [trace] option that traces setting.
*)

open Prelude
open Tracing
open Config
open Printf
open JsonSchema
open Json

exception ConfigError of string

let build_config = ref false

(* Phase of the analysis (moved from GoblintUtil b/c of circular build...) *)
let phase = ref 0
let phase_config = ref true

(** The type for [gobConfig] module. *)
module type S =
sig
  (** Functions to query conf variable of type int. *)
  val get_int    : string -> int

  (** Functions to modify conf variables of type int. *)
  val set_int    : string -> int    -> unit

  (** Functions to query conf variable of type bool. *)
  val get_bool   : string -> bool

  (** Functions to modify conf variables of type bool. *)
  val set_bool   : string -> bool   -> unit

  (** Functions to query conf variable of type string. *)
  val get_string : string -> string

  (** Functions to modify conf variables of type string. *)
  val set_string : string -> string -> unit

  (** Functions to modify conf variables by trying to parse the value.
      The second argument must be valid Json exept single quotes represent double quotes. *)
  val set_auto   : string -> string -> unit

  (** Get a list of values *)
  val get_list : string -> jvalue list

<<<<<<< HEAD
  (** Set a list of values *)
  val set_list : string -> jvalue list -> unit
=======
  (** Get a list of strings *)
  val get_string_list : string -> string list
>>>>>>> 3deb814e

  (** Functions to set a conf variables to null. *)
  val set_null   : string -> unit

  (** Functions to query the length of conf array variable. *)
  val get_length : string -> int

  (** Functions to modify conf array variables to drop one index. *)
  val drop_index : string -> int    -> unit

  (** Print the current configuration *)
  val print : 'a BatInnerIO.output -> unit

  (** Write the current configuration to [filename] *)
  val write_file: string -> unit

  (** Merge configurations form a file with current. *)
  val merge_file : string -> unit

  (** Add a schema to the conf*)
  val addenum_sch: jvalue -> unit
end

(** The implementation of the [gobConfig] module. *)
module Impl : S =
struct
  (** raise when you cannot parse the path *)
  exception PathParseError

  (** raise when there is an type error *)
  exception ConfTypeError

  (** Type of the index *)
  type index = Int of int  (** and integer *)
             | App        (** prepend to the list *)
             | New         (** create a new list *)

  (** Type of the path *)
  type path  = Here                    (** we are there *)
             | Select of string * path (** we need to select an field *)
             | Index  of index  * path (** we need to select an array index *)

  (** Path printing. *)
  let rec print_path' ch = function
    | Here -> ()
    | Select (s,p)    -> fprintf ch ".%s%a"  s print_path' p
    | Index (Int i,p) -> fprintf ch "[%d]%a" i print_path' p
    | Index (App ,p) -> fprintf ch "[+]%a"    print_path' p
    | Index (New  ,p) -> fprintf ch "[*]%a"    print_path' p

  (** Path printing where you can ignore the first dot. *)
  let print_path ch = function
    | Select (s,p) -> fprintf ch "%s%a" s print_path' p
    | pth -> print_path' ch pth

  (** Helper function [split c1 c2 xs] that splits [xs] on [c1] or [c2] *)
  let split c1 c2 xs =
    let l = String.length xs in
    let rec split' i =
      if i<l then begin
        if xs.[i]=c1 || xs.[i]=c2 then
          (String.sub xs 0 i, String.sub xs i (l-i))
        else
          split' (i+1)
      end else
        (xs,"")
    in
    split' 0

  (** Parse an index. *)
  let parse_index s =
    try if s = "+" then App
      else if s = "*" then New
      else Int (int_of_string s)
    with Failure _ -> raise PathParseError

  (** Parse a string path. *)
  let rec parse_path' (s:string) : path =
    if String.length s = 0 then Here else
      match s.[0] with
      | '.' ->
        let fld, pth = split '.' '[' (String.lchop s) in
        Select (fld, parse_path' pth)
      | '[' ->
        let idx, pth = String.split (String.lchop s) "]" in
        Index (parse_index idx, parse_path' pth)
      | _ -> raise PathParseError

  (** Parse a string path, but you may ignore the first dot. *)
  let parse_path (s:string) : path =
    let s = String.trim s in
    try
      if String.length s = 0 then Here else begin
        let fld, pth = split '.' '[' s in
        if fld = ""
        then parse_path' pth
        else Select (fld, parse_path' pth)
      end
    with PathParseError ->
      eprintf "Error: Couldn't parse the json path '%s'\n%!" s;
      failwith "parsing"

  (** Here we store the actual confinguration. *)
  let json_conf : jvalue ref = ref Null

  (** The schema for the conf [json_conf] *)
  let conf_schema : jschema =
    { sid      = Some "root"
    ; sdescr   = Some "Configuration root for the Goblint."
    ; stype    = None
    ; sdefault = None
    ; saddenum = []
    }

  (** Add the schema to [conf_schema]. *)
  let addenum_sch jv = addenum conf_schema @@ fromJson jv

  (** Helper function to print the conf using [printf "%t"] and alike. *)
  let print ch : unit =
    printJson ch !json_conf
  let write_file filename = File.with_file_out filename print

  (** Main function to receive values from the conf. *)
  let rec get_value o pth =
    match o, pth with
    | o, Here -> o
    | Object m, Select (key,pth) -> begin
        try get_value !(Object.find key !m) pth
        with Not_found -> raise ConfTypeError end
    | Array a, Index (Int i, pth) -> get_value !(List.at !a i) pth
    | _ -> raise ConfTypeError

  (** Recursively create the value for some new path. *)
  let rec create_new v = function
    | Here -> v
    | Select (key,pth) -> Build.objekt [key,create_new v pth]
    | Index (_, pth) -> Build.array [create_new v pth]

  (** Helper function to decide if types in the json conf have changed. *)
  let json_type_equals x y =
    match x, y with
    | String _, String _
    | Number _, Number _
    | Object _, Object _
    | Array  _, Array  _
    | True    , True
    | False   , False
    | False   , True
    | True    , False
    | Null    , Null     -> true
    | _                  -> false

  (** The main function to write new values into the conf. *)
  let set_value v o orig_pth =
    let rec set_value v o pth =
      match !o, pth with
      | Object m, Select (key,pth) ->
        begin try set_value v (Object.find key !m) pth
          with Not_found ->
            if !build_config then
              m := Object.add key (ref (create_new v pth)) !m
            else
              raise @@ ConfigError ("Unknown path "^ (sprintf2 "%a" print_path orig_pth))
        end
      | Array a, Index (Int i, pth) ->
        set_value v (List.at !a i) pth
      | Array a, Index (App, pth) ->
        o := Array (ref (!a @ [ref (create_new v pth)]))
      | Array _, Index (New, pth) ->
        o := Array (ref [ref (create_new v pth)])
      | Null, _ ->
        o := create_new v pth
      | _ ->
        let new_v = create_new v pth in
        if not (json_type_equals !o new_v) then
          printf "Warning, changing '%a' from '%a' to '%a'.\n"
            print_path orig_pth printJson !o printJson new_v;
        o := new_v
    in
    set_value v o orig_pth;
    validate conf_schema !json_conf

  (** Helper function for reading values. Handles error messages. *)
  let get_path_string f typ st =
    try
      let st = String.trim st in
      let st, x =
        let g st = st, get_value !json_conf (parse_path st) in
        if !phase_config then
          try g ("phases["^ string_of_int !phase ^"]."^st) (* try to find value in config for current phase first *)
          with _ -> g st (* do global lookup if undefined *)
        else
          g st (* just use the old format *)
      in
      if tracing then trace "conf-reads" "Reading '%s', it is %a.\n" st prettyJson x;
      try f x
      with JsonE _ ->
        eprintf "The value for '%s' does not have type %s, it is actually %a.\n"
          st typ printJson x;
        failwith "get_path_string"
    with ConfTypeError ->
      eprintf "Cannot find value '%s' in\n%t\nDid You forget to add default values to defaults.ml?\n"
        st print;
      failwith "get_path_string"

  (** Convenience functions for reading values. *)
  let get_int    = get_path_string number "int"
  let get_bool   = get_path_string bool   "bool"
  let get_string = get_path_string string "string"
  let get_length = List.length % (!) % get_path_string array "array"
  let get_list = List.map (!) % (!) % get_path_string array "array"
  let get_string_list = List.map string % get_list

  (** Helper functions for writing values. *)
  let set_path_string st v =
    set_value v json_conf (parse_path st)

  (** Helper functions for writing values. Handels the tracing. *)
  let set_path_string_trace st v =
    if tracing then trace "conf" "Setting '%s' to %a.\n" st prettyJson v;
    set_path_string st v

  (** Convenience functions for writing values. *)
  let set_int    st i = set_path_string_trace st (Build.number i)
  let set_bool   st i = set_path_string_trace st (Build.bool i)
  let set_string st i = set_path_string_trace st (Build.string i)
  let set_null   st   = set_path_string_trace st Build.null
  let set_list   st l = set_value (Build.array l) json_conf (parse_path st)

  (** A convenience functions for writing values. *)
  let set_auto' st v =
    if v = "null" then set_null st else
      try set_bool st (bool_of_string v)
      with Invalid_argument _ ->
      try set_int st (int_of_string v)
      with Failure _ ->
        set_string st v

  (** The ultimate convenience function for writing values. *)
  let one_quote = Str.regexp "\'"
  let set_auto st s =
    if s="null" then set_null st else
    if s="" then set_string st "" else
      try
        let s' = Str.global_replace one_quote "\"" s in
        let v = JsonParser.value JsonLexer.token (Lexing.from_string s') in
        set_path_string_trace st v
      with e ->
        eprintf "Cannot set %s to '%s'.\n" st s;
        raise e

  (** Merge configurations form a file with current. *)
  let merge_file fn =
    let v = JsonParser.value JsonLexer.token % Lexing.from_channel |> File.with_file_in fn in
    json_conf := merge !json_conf v;
    if tracing then trace "conf" "Merging with '%s', resulting\n%a.\n" fn prettyJson !json_conf


  (** Function to drop one element of an 'array' *)
  let drop_index st i =
    let old = get_path_string array "array" st in
    if tracing then
      trace "conf" "Removing index %d from '%s' to %a." i st prettyJson (Array old);
    match List.split_at i !old with
    | pre, _::post -> set_path_string st (Array (ref (pre@post)))
    | _ ->
      eprintf "Cannot drop index %d in array %s:\n%t\n\n" i st print;
      failwith "drop_index"
end

include Impl<|MERGE_RESOLUTION|>--- conflicted
+++ resolved
@@ -60,13 +60,11 @@
   (** Get a list of values *)
   val get_list : string -> jvalue list
 
-<<<<<<< HEAD
+  (** Get a list of strings *)
+  val get_string_list : string -> string list
+
   (** Set a list of values *)
   val set_list : string -> jvalue list -> unit
-=======
-  (** Get a list of strings *)
-  val get_string_list : string -> string list
->>>>>>> 3deb814e
 
   (** Functions to set a conf variables to null. *)
   val set_null   : string -> unit
