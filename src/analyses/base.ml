--- conflicted
+++ resolved
@@ -321,14 +321,6 @@
     | Address p, Int n
     | Int n, Address p when op=Eq || op=Ne ->
       let ik = Cilfacade.get_ikind t in
-<<<<<<< HEAD
-      Int (match ID.to_int n, ID.to_int (AD.to_int p)  with
-          | Some a, Some b -> ID.of_bool ik (op=Eq && Z.equal a b || op=Ne && not @@ Z.equal a b)
-          | Some a, _ -> if AD.is_null p then ID.of_bool ik (op=Eq && Z.equal a Z.zero || op=Ne && not @@ Z.equal a Z.zero)
-            else if AD.is_not_null p && Z.equal a Z.zero then ID.of_bool ik (not @@ (op=Eq))
-            else bool_top ik
-          | _ -> bool_top ik)
-=======
       let res =
         if AD.is_null p then
           match ID.equal_to Z.zero n with
@@ -349,7 +341,6 @@
           bool_top ik
       in
       Int res
->>>>>>> a119f3f7
     | Address p, Int n  ->
       addToAddrOp p n
     | Address p, Top ->
