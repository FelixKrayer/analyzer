open Batteries
open Jsonrpc
open GoblintCil

type t = {
  mutable file: Cil.file option;
  mutable max_ids: MaxIdUtil.max_ids;
  input: IO.input;
  output: unit IO.output;
}

module type Request = sig
  val name: string

  type params
  type response

  val params_of_yojson: Yojson.Safe.t -> (params, string) result
  val response_to_yojson: response -> Yojson.Safe.t

  val process: params -> t -> response
end

module Registry = struct
  type t = (string, (module Request)) Hashtbl.t
  let make () : t = Hashtbl.create 32
  let register (reg: t) (module R : Request) = Hashtbl.add reg R.name (module R)
end

let registry = Registry.make ()

module ParamParser (R : Request) = struct
  let parse params =
    let maybe_params =
      params
      |> Option.map_default Structured.yojson_of_t `Null
      |> R.params_of_yojson
    in
    match maybe_params with
    | Ok params -> Ok params
    | Error err ->
      (* This is a hack to handle cases where R.params is a primitive type like int or string. *)
      match params with
      | Some `List [param] -> R.params_of_yojson param |> Result.map_error (fun _ -> err)
      | _ -> Error err
end

module Function = struct
  type t = {
    funName: string;
    location: CilType.Location.t;
  } [@@deriving eq, ord, hash, yojson]

  let filterFunctions = function
    | Cil.GFun (fd, loc) -> Some {funName = fd.svar.vname; location = loc}
    | _ -> None

  let getFunctionsList files = List.filter_map filterFunctions files
end

let handle_request (serv: t) (request: Request.t): Response.t =
  match Hashtbl.find_option registry request.method_ with
  | Some (module R) ->
    let module Parser = ParamParser (R) in
    begin match Parser.parse request.params with
      | Ok params ->
        begin try
            Maingoblint.reset_stats ();
            let r =
              R.process params serv
              |> R.response_to_yojson
              |> Response.ok request.id
            in
            Maingoblint.do_stats ();
            r
          with Response.Error.E error ->
            Response.error request.id error
        end
      | Error message ->
        Response.(Error.make ~code:InvalidParams ~message () |> error request.id)
    end
  | _ ->
    Response.(Error.make ~code:MethodNotFound ~message:request.method_ () |> error request.id)

let handle_packet (serv: t) (packet: Packet.t) =
  let response_packet: Packet.t option = match packet with
    | Request request -> Some (Response (handle_request serv request))
    | Batch_call subpackets ->
      let responses = List.filter_map (function
          | `Request request -> Some (handle_request serv request)
          | _ -> None (* ignore others for now *)
        ) subpackets in
      Some (Batch_response responses)
    | _ -> None (* ignore others for now *)
  in
  match response_packet with
  | Some response_packet ->
    Packet.yojson_of_t response_packet |> Yojson.Safe.to_string |> IO.write_line serv.output;
    IO.flush serv.output
  | None -> ()

let serve serv =
  serv.input
  |> Lexing.from_channel
  |> Yojson.Safe.seq_from_lexbuf (Yojson.init_lexer ())
  |> Seq.map Packet.t_of_yojson
  |> Seq.iter (handle_packet serv)

let make ?(input=stdin) ?(output=stdout) file : t =
  let max_ids =
    match file with
    | Some file -> MaxIdUtil.get_file_max_ids file
    | None -> MaxIdUtil.get_file_max_ids Cil.dummyFile (* TODO: avoid this altogether *)
  in
  {
    file;
    max_ids;
    input;
    output
  }

let bind () =
  let mode = GobConfig.get_string "server.mode" in
  if mode = "stdio" then None, None else (
    let path = GobConfig.get_string "server.unix-socket" in
    if Sys.file_exists path then
      Sys.remove path;
    let socket = Unix.socket PF_UNIX SOCK_STREAM 0 in
    Unix.bind socket (ADDR_UNIX path);
    Unix.listen socket 1;
    let conn, _ = Unix.accept socket in
    Unix.close socket;
    Sys.remove path;
    Some (Unix.input_of_descr conn), Some (Unix.output_of_descr conn))

let start file =
  let input, output = bind () in
  GobConfig.set_bool "incremental.save" true;
  Maingoblint.do_stats (); (* print pre-server stats just in case *)
  serve (make file ?input ?output)

let reparse (s: t) =
  if GobConfig.get_bool "server.reparse" then (
    GoblintDir.init ();
    let file = Fun.protect ~finally:GoblintDir.finalize Maingoblint.preprocess_parse_merge in
    begin match s.file with
      | None ->
        let max_ids = MaxIdUtil.get_file_max_ids file in
        s.max_ids <- max_ids
      | Some _ ->
        ()
    end;
    (file, true)
  )
  else
    (Option.get s.file, false)

(* Only called when the file has not been reparsed, so we can skip the expensive CFG comparison. *)
let virtual_changes file =
  let eq (glob: Cil.global) _ _ _ = match glob with
    | GFun (fdec, _) when CompareCIL.should_reanalyze fdec -> CompareCIL.ForceReanalyze fdec, None
    | _ -> Unchanged, None
  in
  CompareCIL.compareCilFiles ~eq file file

let increment_data (s: t) file reparsed = match Serialize.Cache.get_opt_data SolverData with
  | Some solver_data when reparsed ->
<<<<<<< HEAD
    let changes = CompareCIL.compareCilFiles s.file file in
    let old_data = Some { Analyses.solver_data } in
    s.max_ids <- UpdateCil.update_ids s.file s.max_ids file changes;
    { server = true; Analyses.changes; old_data }, false
  | Some solver_data ->
    let changes = virtual_changes file in
    let old_data = Some { Analyses.solver_data } in
    { server = true; Analyses.changes; old_data }, false
=======
    let s_file = Option.get s.file in
    let changes = CompareCIL.compareCilFiles s_file file in
    let old_data = Some { Analyses.solver_data } in
    s.max_ids <- UpdateCil.update_ids s_file s.max_ids file changes;
    (* TODO: get globals for restarting from config *)
    { server = true; Analyses.changes; old_data; restarting = [] }, false
  | Some solver_data ->
    let changes = virtual_changes file in
    let old_data = Some { Analyses.solver_data } in
    (* TODO: get globals for restarting from config *)
    { server = true; Analyses.changes; old_data; restarting = [] }, false
>>>>>>> fdedebad
  | _ -> Analyses.empty_increment_data ~server:true (), true

let analyze ?(reset=false) (s: t) =
  Messages.Table.(MH.clear messages_table);
  Messages.Table.messages_list := [];
  let file, reparsed = reparse s in
  if reset then (
    let max_ids = MaxIdUtil.get_file_max_ids file in
    s.max_ids <- max_ids;
    Serialize.Cache.reset_data SolverData;
    Serialize.Cache.reset_data AnalysisData);
  let increment_data, fresh = increment_data s file reparsed in
  Cilfacade.reset_lazy ();
  WideningThresholds.reset_lazy ();
  IntDomain.reset_lazy ();
  ApronDomain.reset_lazy ();
  AutoTune.reset_lazy ();
  Access.reset ();
  s.file <- Some file;
  GobConfig.set_bool "incremental.load" (not fresh);
  Fun.protect ~finally:(fun () ->
      GobConfig.set_bool "incremental.load" true
    ) (fun () ->
      Maingoblint.do_analyze increment_data (Option.get s.file)
    )

let () =
  let register = Registry.register registry in

  register (module struct
    let name = "analyze"
    type params = { reset: bool [@default false] } [@@deriving of_yojson]
    (* TODO: Return analysis results as JSON. Useful for GobPie. *)
    type status = Success | VerifyError | Aborted [@@deriving to_yojson]
    type response = { status: status } [@@deriving to_yojson]
    (* TODO: Add options to control the analysis precision/context for specific functions. *)
    (* TODO: Add option to mark functions as modified. *)
    let process { reset } serve =
      try
        analyze serve ~reset;
        {status = if !Goblintutil.verified = Some false then VerifyError else Success}
      with Sys.Break ->
        {status = Aborted}
  end);

  register (module struct
    let name = "config"
    type params = string * Yojson.Safe.t [@@deriving of_yojson]
    type response = unit [@@deriving to_yojson]
    (* TODO: Make it possible to change the non-optional parameters. (i.e., the set of input files) *)
    (* TODO: Check options for compatibility with the incremental analysis. *)
    let process (conf, json) _ =
      try
        GobConfig.set_auto conf (Yojson.Safe.to_string json);
        Maingoblint.handle_options ();
      with exn -> (* TODO: Be more specific in what we catch. *)
        Response.Error.(raise (of_exn exn))
  end);

  register (module struct
    let name = "reset_config"
    type params = unit [@@deriving of_yojson]
    type response = unit [@@deriving to_yojson]
    let process () _ =
      try
        GobConfig.json_conf := Options.defaults;
        Maingoblint.parse_arguments ();
      with exn -> (* TODO: Be more specific in what we catch. *)
        Response.Error.(raise (of_exn exn))
  end);

  register (module struct
    let name = "merge_config"
    type params = Yojson.Safe.t [@@deriving of_yojson]
    type response = unit [@@deriving to_yojson]
    let process json _ =
      try
        GobConfig.merge json;
        Maingoblint.handle_options ();
      with exn -> (* TODO: Be more specific in what we catch. *)
        Response.Error.(raise (of_exn exn))
  end);

  register (module struct
    let name = "read_config"
    type params = { fname: string } [@@deriving of_yojson]
    type response = unit [@@deriving to_yojson]
    let process { fname } _ =
      try
        GobConfig.merge_file (Fpath.v fname);
        Maingoblint.handle_options ();
      with exn -> (* TODO: Be more specific in what we catch. *)
        Response.Error.(raise (of_exn exn))
  end);

  register (module struct
    let name = "messages"
    type params = unit [@@deriving of_yojson]
    type response = Messages.Message.t list [@@deriving to_yojson]
    let process () _ = Messages.Table.to_list ()
  end);

  register (module struct
    let name = "files"
    type params = unit [@@deriving of_yojson]
    type response = Yojson.Safe.t [@@deriving to_yojson]
    let process () _ = Preprocessor.dependencies_to_yojson ()
  end);

  register (module struct
    let name = "pre_files"
    type params = unit [@@deriving of_yojson]
    type response = Yojson.Safe.t [@@deriving to_yojson]
    let process () s =
      if GobConfig.get_bool "server.reparse" then (
        GoblintDir.init ();
        Fun.protect ~finally:GoblintDir.finalize (fun () ->
            ignore Maingoblint.(preprocess_files () |> parse_preprocessed)
          )
      );
      Preprocessor.dependencies_to_yojson ()
  end);

  register (module struct
    let name = "functions"
    type params = unit [@@deriving of_yojson]
    type response = Function.t list [@@deriving to_yojson]
    let process () serv = Function.getFunctionsList (Option.get serv.file).globals
  end);

  register (module struct
    let name = "cfg"
    type params = { fname: string }  [@@deriving of_yojson]
    type response = { cfg : string } [@@deriving to_yojson]
    let process { fname } serv =
      let fundec = Cilfacade.find_name_fundec fname in
      let live _ = true in (* TODO: fix this *)
      let cfg = CfgTools.sprint_fundec_html_dot !MyCFG.current_cfg live fundec in
      { cfg }
      (* TODO: also filter and include states info (as json) in the response for the requested function *)
  end);


  register (module struct
    let name = "exp_eval"
    type params = ExpressionEvaluation.query [@@deriving of_yojson]
    type response =
      ((string * CilType.Location.t * string * int) * bool option) list [@@deriving to_yojson]
    let process query serv =
      GobConfig.set_auto "trans.activated[+]" "'expeval'";
      ExpressionEvaluation.gv_query := Some query;
      analyze serv;
      GobConfig.set_auto "trans.activated[-]" "'expeval'";
      !ExpressionEvaluation.gv_results
  end);

  register (module struct
    let name = "ping"
    type params = unit [@@deriving of_yojson]
    type response = [`Pong] [@@deriving to_yojson]
    let process () _ = `Pong
  end)<|MERGE_RESOLUTION|>--- conflicted
+++ resolved
@@ -165,16 +165,6 @@
 
 let increment_data (s: t) file reparsed = match Serialize.Cache.get_opt_data SolverData with
   | Some solver_data when reparsed ->
-<<<<<<< HEAD
-    let changes = CompareCIL.compareCilFiles s.file file in
-    let old_data = Some { Analyses.solver_data } in
-    s.max_ids <- UpdateCil.update_ids s.file s.max_ids file changes;
-    { server = true; Analyses.changes; old_data }, false
-  | Some solver_data ->
-    let changes = virtual_changes file in
-    let old_data = Some { Analyses.solver_data } in
-    { server = true; Analyses.changes; old_data }, false
-=======
     let s_file = Option.get s.file in
     let changes = CompareCIL.compareCilFiles s_file file in
     let old_data = Some { Analyses.solver_data } in
@@ -186,7 +176,6 @@
     let old_data = Some { Analyses.solver_data } in
     (* TODO: get globals for restarting from config *)
     { server = true; Analyses.changes; old_data; restarting = [] }, false
->>>>>>> fdedebad
   | _ -> Analyses.empty_increment_data ~server:true (), true
 
 let analyze ?(reset=false) (s: t) =
