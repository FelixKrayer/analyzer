open Batteries
open Jsonrpc

exception Failure of Response.Error.Code.t * string

type t = {
  mutable file: Cil.file;
  mutable version_map: (CompareCIL.global_identifier, Cil.global) Hashtbl.t;
  mutable max_ids: VersionLookup.max_ids;
  input: IO.input;
  output: unit IO.output;
}

module type Request = sig
  val name: string

  type params
  type response

  val params_of_yojson: Yojson.Safe.t -> (params, string) result
  val response_to_yojson: response -> Yojson.Safe.t

  val process: params -> t -> response
end

module Registry = struct
  type t = (string, (module Request)) Hashtbl.t
  let make () : t = Hashtbl.create 32
  let register (reg: t) (module R : Request) = Hashtbl.add reg R.name (module R)
end

let registry = Registry.make ()

let handle_exn id exn =
  Response.Error.(make ~code:Code.InternalError ~message:(Printexc.to_string exn) () |> Response.error id)

module ParamParser (R : Request) = struct
  let parse params =
    let maybe_params =
      params
      |> Option.map_default Message.Structured.to_json `Null
      |> R.params_of_yojson
    in
    match maybe_params with
    | Ok params -> Ok params
    | Error err ->
      (* This is a hack to handle cases where R.params is a primitive type like int or string. *)
      match params with
      | Some `List [param] -> R.params_of_yojson param |> Result.map_error (fun _ -> err)
      | _ -> Error err
end

let handle_request (serv: t) (message: Message.either) (id: Id.t) =
  let req = Hashtbl.find_option registry message.method_ in
  let response = match req with
    | Some (module R) ->
      let module Parser = ParamParser (R) in (
        match Parser.parse message.params with
        | Ok params -> (
            try
              R.process params serv
              |> R.response_to_yojson
              |> Response.ok id
            with Failure (code, message) -> Response.Error.(make ~code ~message () |> Response.error id))
        | Error message -> Response.Error.(make ~code:Code.InvalidParams ~message () |> Response.error id))
    | _ -> Response.Error.(make ~code:Code.MethodNotFound ~message:message.method_ () |> Response.error id)
  in
  Response.yojson_of_t response |> Yojson.Safe.to_string |> IO.write_line serv.output;
  IO.flush serv.output

let serve serv =
  serv.input
  |> Lexing.from_channel
  |> Yojson.Safe.stream_from_lexbuf (Yojson.init_lexer ())
  |> Stream.iter (fun json ->
      let message = Message.either_of_yojson json in
      match message.id with
      | Some id -> handle_request serv message id
      | _ -> () (* We just ignore notifications for now. *)
    )

let make ?(input=stdin) ?(output=stdout) file : t =
  let version_map, max_ids = VersionLookup.create_map file in
  {
    file;
    version_map;
    max_ids;
    input;
    output
  }

let bind () =
  let mode = GobConfig.get_string "server.mode" in
  if mode = "stdio" then None, None else (
    let path = GobConfig.get_string "server.unix-socket" in
    if Sys.file_exists path then
      Sys.remove path;
    let socket = Unix.socket PF_UNIX SOCK_STREAM 0 in
    Unix.bind socket (ADDR_UNIX path);
    Unix.listen socket 1;
    let conn, _ = Unix.accept socket in
    Unix.close socket;
    Sys.remove path;
    Some (Unix.input_of_descr conn), Some (Unix.output_of_descr conn))

let start file =
  let input, output = bind () in
  GobConfig.set_bool "incremental.save" true;
  serve (make file ?input ?output)

let reparse (s: t) =
  if GobConfig.get_bool "server.reparse" then (
    GoblintDir.init ();
    Fun.protect ~finally:GoblintDir.finalize Maingoblint.preprocess_and_merge, true)
  else s.file, false

(* Only called when the file has not been reparsed, so we can skip the expensive CFG comparison. *)
let virtual_changes file =
  let eq (glob: Cil.global) _ _ = match glob with
    | GFun (fdec, _) -> CompareCIL.should_reanalyze fdec, false, None
    | _ -> false, false, None
  in
  CompareCIL.compareCilFiles ~eq file file

let increment_data (s: t) file reparsed = match !Serialize.server_solver_data with
  | Some solver_data when reparsed ->
    let _, changes = VersionLookup.updateMap s.file file s.version_map in
    let old_data = Some { Analyses.cil_file = s.file; solver_data } in
    s.max_ids <- UpdateCil.update_ids s.file s.max_ids file s.version_map changes;
    { Analyses.changes; old_data; new_file = file }, false
  | Some solver_data ->
    let changes = virtual_changes file in
    let old_data = Some { Analyses.cil_file = file; solver_data } in
    { Analyses.changes; old_data; new_file = file }, false
  | _ -> Analyses.empty_increment_data file, true

let analyze ?(reset=false) (s: t) =
  Messages.Table.(MH.clear messages_table);
  Messages.Table.messages_list := [];
  let file, reparsed = reparse s in
  if reset then (
    let version_map, max_ids = VersionLookup.create_map file in
    s.version_map <- version_map;
    s.max_ids <- max_ids;
    Serialize.server_solver_data := None;
<<<<<<< HEAD
    Serialize.server_analysis_data := None;
    Messages.Table.(MH.clear messages_table);
    Messages.Table.messages_list := []);
  let increment_data, fresh = match !Serialize.server_solver_data with
    | Some solver_data ->
      let changes = CompareCIL.compareCilFiles file file in
      let old_data = Some { Analyses.cil_file = file; solver_data } in
      (* TODO: get globals for restarting from config *)
      { Analyses.changes; old_data; new_file = file; restarting = [] }, false
    | _ -> Analyses.empty_increment_data file, true
  in
=======
    Serialize.server_analysis_data := None);
  let increment_data, fresh = increment_data s file reparsed in
  Cilfacade.reset_lazy ();
  WideningThresholds.reset_lazy ();
  IntDomain.reset_lazy ();
  ApronDomain.reset_lazy ();
  s.file <- file;
>>>>>>> 91047912
  GobConfig.set_bool "incremental.load" (not fresh);
  Fun.protect ~finally:(fun () ->
      GobConfig.set_bool "incremental.load" true
    ) (fun () ->
      Maingoblint.do_analyze increment_data s.file
    )

let () =
  let register = Registry.register registry in

  register (module struct
    let name = "analyze"
    type params = { reset: bool [@default false] } [@@deriving of_yojson]
    (* TODO: Return analysis results as JSON. Useful for GobPie. *)
    type status = Success | VerifyError | Aborted [@@deriving to_yojson]
    type response = { status: status } [@@deriving to_yojson]
    (* TODO: Add options to control the analysis precision/context for specific functions. *)
    (* TODO: Add option to mark functions as modified. *)
    let process { reset } serve =
      try
        analyze serve ~reset;
        {status = if !Goblintutil.verified = Some false then VerifyError else Success}
      with Sys.Break ->
        assert (GobConfig.get_bool "ana.opt.hashcons"); (* TODO: TD3 doesn't copy input solver data, so will modify it in place and screw up Serialize.server_solver_data accidentally *)
        {status = Aborted}
  end);

  register (module struct
    let name = "config"
    type params = string * Yojson.Safe.t [@@deriving of_yojson]
    type response = unit [@@deriving to_yojson]
    (* TODO: Make it possible to change the non-optional parameters. (i.e., the set of input files) *)
    (* TODO: Check options for compatibility with the incremental analysis. *)
    let process (conf, json) _ =
      try
        GobConfig.set_auto conf (Yojson.Safe.to_string json)
      with exn -> raise (Failure (InvalidParams, Printexc.to_string exn))
  end);

  register (module struct
    let name = "merge_config"
    type params = Yojson.Safe.t [@@deriving of_yojson]
    type response = unit [@@deriving to_yojson]
    let process json _ =
      try GobConfig.merge json with exn -> (* TODO: Be more specific in what we catch. *)
        raise (Failure (InvalidParams, Printexc.to_string exn))
  end);

  register (module struct
    let name = "messages"
    type params = unit [@@deriving of_yojson]
    type response = Messages.Message.t list [@@deriving to_yojson]
    let process () _ = !Messages.Table.messages_list
  end);

  register (module struct
    let name = "exp_eval"
    type params = ExpressionEvaluation.query [@@deriving of_yojson]
    type response =
      ((string * CilType.Location.t * string * int) * bool option) list [@@deriving to_yojson]
    let process query serv =
      GobConfig.set_auto "trans.activated[+]" "'expeval'";
      ExpressionEvaluation.gv_query := Some query;
      analyze serv;
      GobConfig.set_auto "trans.activated[-]" "'expeval'";
      !ExpressionEvaluation.gv_results
  end);

  register (module struct
    let name = "ping"
    type params = unit [@@deriving of_yojson]
    type response = [`Pong] [@@deriving to_yojson]
    let process () _ = `Pong
  end)<|MERGE_RESOLUTION|>--- conflicted
+++ resolved
@@ -117,8 +117,8 @@
 (* Only called when the file has not been reparsed, so we can skip the expensive CFG comparison. *)
 let virtual_changes file =
   let eq (glob: Cil.global) _ _ = match glob with
-    | GFun (fdec, _) -> CompareCIL.should_reanalyze fdec, false, None
-    | _ -> false, false, None
+    | GFun (fdec, _) when CompareCIL.should_reanalyze fdec -> CompareCIL.ForceReanalyze fdec, false, None
+    | _ -> Unchanged, false, None
   in
   CompareCIL.compareCilFiles ~eq file file
 
@@ -127,11 +127,13 @@
     let _, changes = VersionLookup.updateMap s.file file s.version_map in
     let old_data = Some { Analyses.cil_file = s.file; solver_data } in
     s.max_ids <- UpdateCil.update_ids s.file s.max_ids file s.version_map changes;
-    { Analyses.changes; old_data; new_file = file }, false
+    (* TODO: get globals for restarting from config *)
+    { Analyses.changes; old_data; new_file = file; restarting = [] }, false
   | Some solver_data ->
     let changes = virtual_changes file in
     let old_data = Some { Analyses.cil_file = file; solver_data } in
-    { Analyses.changes; old_data; new_file = file }, false
+    (* TODO: get globals for restarting from config *)
+    { Analyses.changes; old_data; new_file = file; restarting = [] }, false
   | _ -> Analyses.empty_increment_data file, true
 
 let analyze ?(reset=false) (s: t) =
@@ -143,19 +145,6 @@
     s.version_map <- version_map;
     s.max_ids <- max_ids;
     Serialize.server_solver_data := None;
-<<<<<<< HEAD
-    Serialize.server_analysis_data := None;
-    Messages.Table.(MH.clear messages_table);
-    Messages.Table.messages_list := []);
-  let increment_data, fresh = match !Serialize.server_solver_data with
-    | Some solver_data ->
-      let changes = CompareCIL.compareCilFiles file file in
-      let old_data = Some { Analyses.cil_file = file; solver_data } in
-      (* TODO: get globals for restarting from config *)
-      { Analyses.changes; old_data; new_file = file; restarting = [] }, false
-    | _ -> Analyses.empty_increment_data file, true
-  in
-=======
     Serialize.server_analysis_data := None);
   let increment_data, fresh = increment_data s file reparsed in
   Cilfacade.reset_lazy ();
@@ -163,7 +152,6 @@
   IntDomain.reset_lazy ();
   ApronDomain.reset_lazy ();
   s.file <- file;
->>>>>>> 91047912
   GobConfig.set_bool "incremental.load" (not fresh);
   Fun.protect ~finally:(fun () ->
       GobConfig.set_bool "incremental.load" true
