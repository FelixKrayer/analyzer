--- conflicted
+++ resolved
@@ -518,11 +518,7 @@
     do_spawns ctx !spawns;
     map (fun xs -> (topo_sort_an @@ map fst xs, topo_sort_an @@ map snd xs)) @@ n_cartesian_product css
 
-<<<<<<< HEAD
-  let combine (ctx:(D.t, G.t, C.t, V.t) ctx) ?(longjmpthrough= false) r fe f a fc fd =
-=======
-  let combine (ctx:(D.t, G.t, C.t, V.t) ctx) r fe f a fc fd f_ask =
->>>>>>> fe667243
+  let combine (ctx:(D.t, G.t, C.t, V.t) ctx) ?(longjmpthrough= false) r fe f a fc fd f_ask =
     let spawns = ref [] in
     let sides  = ref [] in
     let emits = ref [] in
@@ -543,11 +539,7 @@
     in
     let f post_all (n,(module S:MCPSpec),(d,fc,fd)) =
       let ctx' : (S.D.t, S.G.t, S.C.t, S.V.t) ctx = inner_ctx "combine" ~post_all ctx'' n d in
-<<<<<<< HEAD
-      n, repr @@ S.combine ~longjmpthrough ctx' r fe f a (Option.map obj fc) (obj fd)
-=======
-      n, repr @@ S.combine ctx' r fe f a (Option.map obj fc) (obj fd) f_ask
->>>>>>> fe667243
+      n, repr @@ S.combine ~longjmpthrough ctx' r fe f a (Option.map obj fc) (obj fd) f_ask
     in
     let d, q = map_deadcode f @@ List.rev @@ spec_list3_rev_acc [] ctx.local fc fd in
     do_sideg ctx !sides;
