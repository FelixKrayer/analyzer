--- conflicted
+++ resolved
@@ -2305,10 +2305,7 @@
                                   (eval_lv (Analyses.ask_of_ctx ctx) gs st lv, (Cilfacade.typeOfLval lv), `Address (add_null (AD.from_var_offset (heap_var, `Index (IdxDom.of_int  (Cilfacade.ptrdiff_ikind ()) BI.zero, `NoOffset)))))]
         | _ -> st
       end
-<<<<<<< HEAD
-    | Unknown, "__goblint_unknown" ->
-=======
-    | `Realloc (p, size) ->
+    | Realloc { ptr = p; size }, _ ->
       begin match lv with
         | Some lv ->
           let ask = Analyses.ask_of_ctx ctx in
@@ -2340,8 +2337,7 @@
         | None ->
           st
       end
-    | `Unknown "__goblint_unknown" ->
->>>>>>> c55c2a9d
+    | Unknown, "__goblint_unknown" ->
       begin match args with
         | [Lval lv] | [CastE (_,AddrOf lv)] ->
           let st = set ~ctx:(Some ctx) (Analyses.ask_of_ctx ctx) ctx.global ctx.local (eval_lv (Analyses.ask_of_ctx ctx) ctx.global st lv) (Cilfacade.typeOfLval lv)  `Top in
